--- conflicted
+++ resolved
@@ -109,10 +109,6 @@
         self._in_queue = queue.Queue(-1)
         self._out_queue = queue.Queue(-1)
         self._num_workers = num_workers
-<<<<<<< HEAD
-        # assert self._num_workers > 0, 'num_workers must be positive'
-=======
->>>>>>> 1210f4c5
         self._threads = []
         self._parallizable = parallizable
         self._num_serial = num_workers if serial_init else 0
