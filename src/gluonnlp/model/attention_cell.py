--- conflicted
+++ resolved
@@ -524,16 +524,12 @@
             att_score = _apply_mask(F, att_score, mask, self._dtype)
         return att_score
 
-<<<<<<< HEAD
     def _compute_weight(self, F, query, key, mask=None):
         att_score = self._compute_score(F, query, key, mask)
         att_weights = F.softmax(att_score, axis=-1)
         if mask is not None:
             att_weights = att_weights * mask
         att_weights = self._dropout_layer(att_weights)
-        return att_weights
-=======
-        att_weights = self._dropout_layer(_masked_softmax(F, att_score, mask, self._dtype))
         return att_weights
 
 class MultiHeadAttentionRelativePosCell(HybridBlock):
@@ -663,4 +659,3 @@
                                                       reverse=True),
                                   axes=(0, 2, 1, 3)).reshape(shape=(0, 0, -1))
         return context_vec
->>>>>>> e8d3f33d
