# coding: utf-8

# Licensed to the Apache Software Foundation (ASF) under one
# or more contributor license agreements.  See the NOTICE file
# distributed with this work for additional information
# regarding copyright ownership.  The ASF licenses this file
# to you under the Apache License, Version 2.0 (the
# "License"); you may not use this file except in compliance
# with the License.  You may obtain a copy of the License at
#
#   http://www.apache.org/licenses/LICENSE-2.0
#
# Unless required by applicable law or agreed to in writing,
# software distributed under the License is distributed on an
# "AS IS" BASIS, WITHOUT WARRANTIES OR CONDITIONS OF ANY
# KIND, either express or implied.  See the License for the
# specific language governing permissions and limitations
# under the License.
"""BERT models."""

__all__ = ['BERTModel', 'BERTEncoder', 'BERTEncoderCell', 'BERTPositionwiseFFN',
           'BERTLayerNorm', 'bert_12_768_12', 'bert_24_1024_16']

import os
from mxnet.gluon import Block
from mxnet.gluon import nn
from mxnet.gluon.model_zoo import model_store
import mxnet as mx
from .transformer import BasePositionwiseFFN, BaseTransformerEncoderCell, BaseTransformerEncoder
from .block import GELU
from .utils import _load_vocab, _load_pretrained_params

###############################################################################
#                              COMPONENTS                                     #
###############################################################################

class BERTLayerNorm(nn.LayerNorm):
    """BERT style Layer Normalization, where epsilon is added inside the square
    root and set to 1e-12 by default.

    Inputs:
        - **data**: input tensor with arbitrary shape.
        - **out**: output tensor with the same shape as `data`.
    """
    def __init__(self, epsilon=1e-12, in_channels=0, prefix=None, params=None):
        super(BERTLayerNorm, self).__init__(epsilon=epsilon, in_channels=in_channels,
                                            prefix=prefix, params=params)


class BERTPositionwiseFFN(BasePositionwiseFFN):
    """Structure of the Positionwise Feed-Forward Neural Network for
    BERT.

    Different from the original positionwise feed forward network
    for transformer, `BERTPositionwiseFFN` uses `GELU` for activation
    and `BERTLayerNorm` for layer normalization.

    Parameters
    ----------
    units : int
        Number of units for the output
    hidden_size : int
        Number of units in the hidden layer of position-wise feed-forward networks
    dropout : float
        Dropout probability for the output
    use_residual : bool
        Add residual connection between the input and the output
    weight_initializer : str or Initializer
        Initializer for the input weights matrix, used for the linear
        transformation of the inputs.
    bias_initializer : str or Initializer
        Initializer for the bias vector.
    prefix : str, default None
        Prefix for name of `Block`s (and name of weight if params is `None`).
    params : Parameter or None
        Container for weight sharing between cells. Created if `None`.

    Inputs:
        - **inputs** : input sequence of shape (batch_size, length, C_in).

    Outputs:
        - **outputs** : output encoding of shape (batch_size, length, C_out).
    """
    def __init__(self, units=512, hidden_size=2048, dropout=0.0, use_residual=True,
                 weight_initializer=None, bias_initializer='zeros',
                 prefix=None, params=None):
        super(BERTPositionwiseFFN, self).__init__(units=units, hidden_size=hidden_size,
                                                  dropout=dropout, use_residual=use_residual,
                                                  weight_initializer=weight_initializer,
                                                  bias_initializer=bias_initializer,
                                                  prefix=prefix, params=params,
                                                  # extra configurations for BERT
                                                  activation='gelu',
                                                  use_bert_layer_norm=True)

class BERTEncoder(BaseTransformerEncoder):
    """Structure of the BERT Encoder.

    Different from the original encoder for transformer,
    `BERTEncoder` uses learnable positional embedding, `BERTPositionwiseFFN`
    and `BERTLayerNorm`.

    Parameters
    ----------
    attention_cell : AttentionCell or str, default 'multi_head'
        Arguments of the attention cell.
        Can be 'multi_head', 'scaled_luong', 'scaled_dot', 'dot', 'cosine', 'normed_mlp', 'mlp'
    num_layers : int
        Number of attention layers.
    units : int
        Number of units for the output.
    hidden_size : int
        number of units in the hidden layer of position-wise feed-forward networks
    max_length : int
        Maximum length of the input sequence
    num_heads : int
        Number of heads in multi-head attention
    scaled : bool
        Whether to scale the softmax input by the sqrt of the input dimension
        in multi-head attention
    dropout : float
        Dropout probability of the attention probabilities.
    use_residual : bool
    output_attention: bool
        Whether to output the attention weights
    weight_initializer : str or Initializer
        Initializer for the input weights matrix, used for the linear
        transformation of the inputs.
    bias_initializer : str or Initializer
        Initializer for the bias vector.
    prefix : str, default None.
        Prefix for name of `Block`s. (and name of weight if params is `None`).
    params : Parameter or None
        Container for weight sharing between cells. Created if `None`.

    Inputs:
        - **inputs** : input sequence of shape (batch_size, length, C_in)
        - **states** : list of tensors for initial states and masks.
        - **valid_length** : valid lengths of each sequence. Usually used when part of sequence
            has been padded. Shape is (batch_size, )

    Outputs:
        - **outputs** : the output of the encoder. Shape is (batch_size, length, C_out)
        - **additional_outputs** : list of tensors.
            Either be an empty list or contains the attention weights in this step.
            The attention weights will have shape (batch_size, num_heads, length, mem_length)
    """
    def __init__(self, attention_cell='multi_head', num_layers=2,
                 units=512, hidden_size=2048, max_length=50,
                 num_heads=4, scaled=True, dropout=0.0,
                 use_residual=True, output_attention=False,
                 weight_initializer=None, bias_initializer='zeros',
                 prefix=None, params=None):
        super(BERTEncoder, self).__init__(attention_cell=attention_cell,
                                          num_layers=num_layers, units=units,
                                          hidden_size=hidden_size, max_length=max_length,
                                          num_heads=num_heads, scaled=scaled, dropout=dropout,
                                          use_residual=use_residual,
                                          output_attention=output_attention,
                                          weight_initializer=weight_initializer,
                                          bias_initializer=bias_initializer,
                                          prefix=prefix, params=params,
                                          # extra configurations for BERT
                                          positional_weight='learned',
                                          use_bert_encoder=True,
                                          use_layer_norm_before_dropout=False,
                                          scale_embed=False)

class BERTEncoderCell(BaseTransformerEncoderCell):
    """Structure of the Transformer Encoder Cell for BERT.

    Different from the original encoder cell for transformer,
    `BERTEncoderCell` adds bias terms for attention and the projection
    on attention output. It also uses `BERTPositionwiseFFN` and
    `BERTLayerNorm`.

    Parameters
    ----------
    attention_cell : AttentionCell or str, default 'multi_head'
        Arguments of the attention cell.
        Can be 'multi_head', 'scaled_luong', 'scaled_dot', 'dot', 'cosine', 'normed_mlp', 'mlp'
    units : int
        Number of units for the output
    hidden_size : int
        number of units in the hidden layer of position-wise feed-forward networks
    num_heads : int
        Number of heads in multi-head attention
    scaled : bool
        Whether to scale the softmax input by the sqrt of the input dimension
        in multi-head attention
    dropout : float
    use_residual : bool
    output_attention: bool
        Whether to output the attention weights
    weight_initializer : str or Initializer
        Initializer for the input weights matrix, used for the linear
        transformation of the inputs.
    bias_initializer : str or Initializer
        Initializer for the bias vector.
    prefix : str, default None
        Prefix for name of `Block`s. (and name of weight if params is `None`).
    params : Parameter or None
        Container for weight sharing between cells. Created if `None`.

    Inputs:
        - **inputs** : input sequence. Shape (batch_size, length, C_in)
        - **mask** : mask for inputs. Shape (batch_size, length, length)

    Outputs:
        - **outputs**: output tensor of the transformer encoder cell.
            Shape (batch_size, length, C_out)
        - **additional_outputs**: the additional output of all the transformer encoder cell.
    """
    def __init__(self, attention_cell='multi_head', units=128,
                 hidden_size=512, num_heads=4, scaled=True,
                 dropout=0.0, use_residual=True, output_attention=False,
                 weight_initializer=None, bias_initializer='zeros',
                 prefix=None, params=None):
        super(BERTEncoderCell, self).__init__(attention_cell=attention_cell,
                                              units=units, hidden_size=hidden_size,
                                              num_heads=num_heads, scaled=scaled,
                                              dropout=dropout, use_residual=use_residual,
                                              output_attention=output_attention,
                                              weight_initializer=weight_initializer,
                                              bias_initializer=bias_initializer,
                                              prefix=prefix, params=params,
                                              # extra configurations for BERT
                                              attention_use_bias=True,
                                              attention_proj_use_bias=True,
                                              use_bert_layer_norm=True,
                                              use_bert_ffn=True)

###############################################################################
#                                FULL MODEL                                   #
###############################################################################

class BERTModel(Block):
    """Model for BERT (Bidirectional Encoder Representations from Transformers).

    Parameters
    ----------
    encoder : BERTEncoder
        Bidirectional encoder that encodes the input sentence.
    vocab_size : int or None, default None
        The size of the vocabulary.
    token_type_vocab_size : int or None, default None
        The vocabulary size of token types.
    units : int or None, default None
        Number of units for the final pooler layer.
    embed_size : int or None, default None
        Size of the embedding vectors. It is used to generate the word and token type
        embeddings if word_embed and token_type_embed are None.
    embed_dropout : float, default 0.0
        Dropout rate of the embedding weights. It is used to generate the source and target
        embeddings if word_embed and token_type_embed are None.
    embed_initializer : Initializer, default None
        Initializer of the embedding weights. It is used to generate the source and target
        embeddings if word_embed and token_type_embed are None.
    word_embed : Block or None, default None
        The word embedding. If set to None, word_embed will be constructed using embed_size and
        embed_dropout.
    token_type_embed : Block or None, default None
        The token type embedding. If set to None and the token_type_embed will be constructed using
        embed_size and embed_dropout.
    use_pooler : bool, default True
        Whether to include the pooler which converts the encoded sequence tensor of shape
        (batch_size, seq_length, units) to a tensor of shape (batch_size, units)
        for segment level classification task.
    use_decoder : bool, default True
        Whether to include the decoder for masked language model prediction.
    use_classifier : bool, default True
        Whether to include the classifier for next sentence classification.
    prefix : str or None
        See document of `mx.gluon.Block`.
    params : ParameterDict or None
        See document of `mx.gluon.Block`.

    Inputs:
        - **inputs**: input sequence tensor, shape (batch_size, seq_length)
        - **token_types**: input token type tensor, shape (batch_size, seq_length).
            If the inputs contain two sequences, then the token type of the first
            sequence differs from that of the second one.
        - **valid_length**: optional tensor of input sequence valid lengths, shape (batch_size,)
        - **masked_positions**: optional tensor of position of tokens for masked LM decoding,
            shape (batch_size, num_masked_positions).

    Outputs:
        - **sequence_outputs**: output tensor of sequence encodings.
            Shape (batch_size, seq_length, units).
        - **pooled_output**: output tensor of pooled representation of the first tokens.
            Returned only if use_pooler is True. Shape (batch_size, units)
        - **next_sentence_classifier_output**: output tensor of next sentence classification.
            Returned only if use_classifier is True. Shape (batch_size, 2)
        - **masked_lm_outputs**: output tensor of sequence decoding for masked language model
            prediction. Returned only if use_decoder True.
            Shape (batch_size, num_masked_positions, vocab_size)
    """
    def __init__(self, encoder, vocab_size=None, token_type_vocab_size=None, units=None,
                 embed_size=None, embed_dropout=0.0, embed_initializer=None,
                 word_embed=None, token_type_embed=None, use_pooler=True, use_decoder=True,
                 use_classifier=True, prefix=None, params=None):
        super(BERTModel, self).__init__(prefix=prefix, params=params)
        self._use_decoder = use_decoder
        self._use_classifier = use_classifier
        self._use_pooler = use_pooler
        self.encoder = encoder
        # Construct word embedding
        self.word_embed = self._get_embed(word_embed, vocab_size, embed_size,
                                          embed_initializer, embed_dropout, 'word_embed_')
        # Construct token type embedding
        self.token_type_embed = self._get_embed(token_type_embed, token_type_vocab_size,
                                                embed_size, embed_initializer, embed_dropout,
                                                'token_type_embed_')
        if self._use_pooler:
            # Construct pooler
            self.pooler = self._get_pooler(units, 'pooler_')
            if self._use_classifier:
                # Construct classifier for next sentence predicition
                self.classifier = self._get_classifier('cls_')
        else:
            assert not use_classifier, 'Cannot use classifier if use_pooler is False'
        if self._use_decoder:
            # Construct decoder for masked language model
            self.decoder = self._get_decoder(units, vocab_size, self.word_embed[0], 'decoder_')

    def _get_classifier(self, prefix):
        """ Construct a decoder for the masked language model task """
        with self.name_scope():
            classifier = nn.Dense(2, prefix=prefix)
        return classifier

    def _get_decoder(self, units, vocab_size, embed, prefix):
        """ Construct a decoder for the masked language model task """
        with self.name_scope():
            decoder = nn.HybridSequential(prefix=prefix)
            decoder.add(nn.Dense(units, flatten=False))
            decoder.add(GELU())
            decoder.add(BERTLayerNorm(in_channels=units))
            decoder.add(nn.Dense(vocab_size, flatten=False, params=embed.collect_params()))
        assert decoder[3].weight == list(embed.collect_params().values())[0], \
          'The weights of word embedding are not tied with those of decoder'
        return decoder

    def _get_embed(self, embed, vocab_size, embed_size, initializer, dropout, prefix):
        """ Construct an embedding block. """
        if embed is None:
            assert embed_size is not None, '"embed_size" cannot be None if "word_embed" or ' \
                                           'token_type_embed is not given.'
            with self.name_scope():
                embed = nn.HybridSequential(prefix=prefix)
                with embed.name_scope():
                    embed.add(nn.Embedding(input_dim=vocab_size, output_dim=embed_size,
                                           weight_initializer=initializer))
                    if dropout:
                        embed.add(nn.Dropout(rate=dropout))
        assert isinstance(embed, Block)
        return embed

    def _get_pooler(self, units, prefix):
        """ Construct pooler.

        The pooler slices and projects the hidden output of first token
        in the sequence for segment level classification.

        """
        with self.name_scope():
            pooler = nn.Dense(units=units, flatten=False, activation='tanh',
                              prefix=prefix)
        return pooler

    def forward(self, inputs, token_types, valid_length=None, masked_positions=None): #pylint: disable=arguments-differ
        """Generate the representation given the inputs.

        This is used in training or fine-tuning a BERT model.
        """
        outputs = []
        seq_out, _ = self._encode_sequence(inputs, token_types, valid_length)
        outputs.append(seq_out)
        if self._use_pooler:
            pooled_out = self._apply_pooling(seq_out)
            outputs.append(pooled_out)
            if self._use_classifier:
                next_sentence_classifier_out = self.classifier(pooled_out)
                outputs.append(next_sentence_classifier_out)
        if self._use_decoder:
            assert masked_positions is not None, \
              'masked_positions tensor is required for decoding masked language model'
            decoder_out = self._decode(seq_out, masked_positions)
            outputs.append(decoder_out)
        return tuple(outputs) if len(outputs) > 1 else outputs[0]


    def _encode_sequence(self, inputs, token_types, valid_length=None):
        """Generate the representation given the input sequences.

        This is used for pre-training or fine-tuning a BERT model.
        """
        # embedding
        word_embedding = self.word_embed(inputs)
        type_embedding = self.token_type_embed(token_types)
        embedding = word_embedding + type_embedding
        # encoding
        outputs, additional_outputs = self.encoder(embedding, None, valid_length)
        return outputs, additional_outputs

    def _apply_pooling(self, sequence):
        """Generate the representation given the inputs.

        This is used for pre-training or fine-tuning a BERT model.
        """
        outputs = sequence[:, 0, :]
        return self.pooler(outputs)

<<<<<<< HEAD
    def _decode(self, sequence, masked_positions):
        """Generate unormalized prediction for the masked language model task.
=======
    def _decode(self, sequence, positions):
        """Generate unnormalized prediction for the masked language model task.

>>>>>>> 11ecb048
        This is only used for pre-training the BERT model.

        Inputs:
            - **sequence**: input tensor of sequence encodings.
              Shape (batch_size, seq_length, units).
            - **masked_positions**: input tensor of position of tokens for masked LM decoding.
              Shape (batch_size, num_masked_positions). For each sample in the batch, the values
              in this tensor must not be out of bound considering the length of the sequence.

        Outputs:
            - **masked_lm_outputs**: output tensor of token predictions for target masked_positions.
                Shape (batch_size, num_masked_positions, vocab_size).
        """
        batch_size = sequence.shape[0]
        num_masked_positions = masked_positions.shape[1]
        ctx = masked_positions.context
        dtype = masked_positions.dtype
        # batch_idx = [0,0,0,1,1,1,2,2,2...]
        # masked_positions = [1,2,4,0,3,4,2,3,5...]
        batch_idx = mx.nd.arange(0, batch_size, repeat=num_masked_positions, dtype=dtype, ctx=ctx)
        batch_idx = batch_idx.reshape((1, -1))
        masked_positions = masked_positions.reshape((1, -1))
        position_idx = mx.nd.Concat(batch_idx, masked_positions, dim=0)
        encoded = mx.nd.gather_nd(sequence, position_idx)
        encoded = encoded.reshape((batch_size, num_masked_positions, sequence.shape[-1]))
        decoded = self.decoder(encoded)
        return decoded

###############################################################################
#                               GET MODEL                                     #
###############################################################################

model_store._model_sha1.update(
    {name: checksum for checksum, name in [
        ('5656dac6965b5054147b0375337d5a6a7a2ff832', 'bert_12_768_12_book_corpus_wiki_en_cased'),
        ('75cc780f085e8007b3bf6769c6348bb1ff9a3074', 'bert_12_768_12_book_corpus_wiki_en_uncased'),
        ('237f39851b24f0b56d70aa20efd50095e3926e26', 'bert_12_768_12_wiki_multilingual'),
        ('b0f57a207f85a7d361bb79de80756a8c9a4276f7', 'bert_12_768_12_wiki_multilingual_cased'),
        ('885ebb9adc249a170c5576e90e88cfd1bbd98da6', 'bert_12_768_12_wiki_cn'),
        ('4e685a966f8bf07d533bd6b0e06c04136f23f620', 'bert_24_1024_16_book_corpus_wiki_en_cased'),
        ('24551e1446180e045019a87fc4ffbf714d99c0b5', 'bert_24_1024_16_book_corpus_wiki_en_uncased')
    ]})

bert_12_768_12_hparams = {
    'attention_cell': 'multi_head',
    'num_layers': 12,
    'units': 768,
    'hidden_size': 3072,
    'max_length': 512,
    'num_heads': 12,
    'scaled': True,
    'dropout': 0.1,
    'use_residual': True,
    'embed_size': 768,
    'embed_dropout': 0.1,
    'token_type_vocab_size': 2,
    'word_embed': None,
}

bert_24_1024_16_hparams = {
    'attention_cell': 'multi_head',
    'num_layers': 24,
    'units': 1024,
    'hidden_size': 4096,
    'max_length': 512,
    'num_heads': 16,
    'scaled': True,
    'dropout': 0.1,
    'use_residual': True,
    'embed_size': 1024,
    'embed_dropout': 0.1,
    'token_type_vocab_size': 2,
    'word_embed': None,
}

bert_hparams = {
    'bert_12_768_12': bert_12_768_12_hparams,
    'bert_24_1024_16': bert_24_1024_16_hparams,
}


def bert_12_768_12(dataset_name=None, vocab=None, pretrained=True, ctx=mx.cpu(),
                   root=os.path.join('~', '.mxnet', 'models'), use_pooler=True,
                   use_decoder=True, use_classifier=True, **kwargs):
    """BERT BASE pretrained model.

    The number of layers (L) is 12, number of units (H) is 768, and the
    number of self-attention heads (A) is 12.

    Parameters
    ----------
    dataset_name : str or None, default None
        Options include 'book_corpus_wiki_en_cased', 'book_corpus_wiki_en_uncased',
        'wiki_cn', 'wiki_multilingual' and 'wiki_multilingual_cased'.
    vocab : gluonnlp.Vocab or None, default None
        Vocabulary for the dataset. Must be provided if dataset is not specified.
    pretrained : bool, default True
        Whether to load the pretrained weights for model.
    ctx : Context, default CPU
        The context in which to load the pretrained weights.
    root : str, default '~/.mxnet/models'
        Location for keeping the model parameters.
    use_pooler : bool, default True
        Whether to include the pooler which converts the encoded sequence tensor of shape
        (batch_size, seq_length, units) to a tensor of shape (batch_size, units)
        for for segment level classification task.
    use_decoder : bool, default True
        Whether to include the decoder for masked language model prediction.
    use_classifier : bool, default True
        Whether to include the classifier for next sentence classification.

    Returns
    -------
    BERTModel, gluonnlp.Vocab
    """
    return _bert_model(model_name='bert_12_768_12', vocab=vocab, dataset_name=dataset_name,
                       pretrained=pretrained, ctx=ctx, use_pooler=use_pooler,
                       use_decoder=use_decoder, use_classifier=use_classifier, root=root,
                       **kwargs)

def bert_24_1024_16(dataset_name=None, vocab=None, pretrained=True, ctx=mx.cpu(),
                    use_pooler=True, use_decoder=True, use_classifier=True,
                    root=os.path.join('~', '.mxnet', 'models'), **kwargs):
    """BERT LARGE pretrained model.

    The number of layers (L) is 24, number of units (H) is 1024, and the
    number of self-attention heads (A) is 16.

    Parameters
    ----------
    dataset_name : str or None, default None
        Options include 'book_corpus_wiki_en_uncased' and 'book_corpus_wiki_en_cased'.
    vocab : gluonnlp.Vocab or None, default None
        Vocabulary for the dataset. Must be provided if dataset is not specified.
    pretrained : bool, default True
        Whether to load the pretrained weights for model.
    ctx : Context, default CPU
        The context in which to load the pretrained weights.
    root : str, default '~/.mxnet/models'
        Location for keeping the model parameters.
    use_pooler : bool, default True
        Whether to include the pooler which converts the encoded sequence tensor of shape
        (batch_size, seq_length, units) to a tensor of shape (batch_size, units)
        for for segment level classification task.
    use_decoder : bool, default True
        Whether to include the decoder for masked language model prediction.
    use_classifier : bool, default True
        Whether to include the classifier for next sentence classification.

    Returns
    -------
    BERTModel, gluonnlp.Vocab
    """
    return _bert_model(model_name='bert_24_1024_16', vocab=vocab, dataset_name=dataset_name,
                       pretrained=pretrained, ctx=ctx, use_pooler=use_pooler,
                       use_decoder=use_decoder, use_classifier=use_classifier, root=root,
                       **kwargs)

def _bert_model(model_name=None, dataset_name=None, vocab=None, pretrained=True, ctx=mx.cpu(),
                use_pooler=True, use_decoder=True, use_classifier=True,
                root=os.path.join('~', '.mxnet', 'models'), **kwargs):
    """BERT pretrained model.

    Returns
    -------
    BERTModel, gluonnlp.Vocab
    """
    predefined_args = bert_hparams[model_name]
    mutable_args = ['use_residual', 'dropout', 'embed_dropout', 'word_embed']
    mutable_args = frozenset(mutable_args)
    assert all((k not in kwargs or k in mutable_args) for k in predefined_args), \
           'Cannot override predefined model settings.'
    predefined_args.update(kwargs)
    # encoder
    encoder = BERTEncoder(attention_cell=predefined_args['attention_cell'],
                          num_layers=predefined_args['num_layers'],
                          units=predefined_args['units'],
                          hidden_size=predefined_args['hidden_size'],
                          max_length=predefined_args['max_length'],
                          num_heads=predefined_args['num_heads'],
                          scaled=predefined_args['scaled'],
                          dropout=predefined_args['dropout'],
                          use_residual=predefined_args['use_residual'])
    # vocab
    vocab = _load_vocab(dataset_name, vocab, root)
    # BERT
    net = BERTModel(encoder, len(vocab),
                    token_type_vocab_size=predefined_args['token_type_vocab_size'],
                    units=predefined_args['units'],
                    embed_size=predefined_args['embed_size'],
                    embed_dropout=predefined_args['embed_dropout'],
                    word_embed=predefined_args['word_embed'],
                    use_pooler=use_pooler, use_decoder=use_decoder,
                    use_classifier=use_classifier)
    if pretrained:
        ignore_extra = not (use_pooler and use_decoder and use_classifier)
        _load_pretrained_params(net, model_name, dataset_name, root, ctx,
                                ignore_extra=ignore_extra)
    return net, vocab<|MERGE_RESOLUTION|>--- conflicted
+++ resolved
@@ -411,14 +411,9 @@
         outputs = sequence[:, 0, :]
         return self.pooler(outputs)
 
-<<<<<<< HEAD
     def _decode(self, sequence, masked_positions):
-        """Generate unormalized prediction for the masked language model task.
-=======
-    def _decode(self, sequence, positions):
         """Generate unnormalized prediction for the masked language model task.
 
->>>>>>> 11ecb048
         This is only used for pre-training the BERT model.
 
         Inputs:
