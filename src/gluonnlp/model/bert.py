--- conflicted
+++ resolved
@@ -290,15 +290,9 @@
         - **token_types**: input token type tensor, shape (batch_size, seq_length).
             If the inputs contain two sequences, then the token type of the first
             sequence differs from that of the second one.
-<<<<<<< HEAD
-        - **valid_length**: optional tensor of input sequence valid lengths, shape (batch_size)
-        - **positions**: optional tensor of position of tokens for decoding,
-            shape (batch_size, num_positions)
-=======
         - **valid_length**: optional tensor of input sequence valid lengths, shape (batch_size,)
         - **masked_positions**: optional tensor of position of tokens for masked LM decoding,
             shape (batch_size, num_masked_positions).
->>>>>>> a2be73a9
 
     Outputs:
         - **sequence_outputs**: output tensor of sequence encodings.
@@ -309,11 +303,7 @@
             Returned only if use_classifier is True. Shape (batch_size, 2)
         - **masked_lm_outputs**: output tensor of sequence decoding for masked language model
             prediction. Returned only if use_decoder True.
-<<<<<<< HEAD
-            Shape (batch_size, num_positions, vocab_size)
-=======
             Shape (batch_size, num_masked_positions, vocab_size)
->>>>>>> a2be73a9
     """
     def __init__(self, encoder, vocab_size=None, token_type_vocab_size=None, units=None,
                  embed_size=None, embed_dropout=0.0, embed_initializer=None,
@@ -389,11 +379,7 @@
                               prefix=prefix)
         return pooler
 
-<<<<<<< HEAD
-    def forward(self, inputs, token_types, valid_length=None, positions=None): #pylint: disable=arguments-differ
-=======
     def forward(self, inputs, token_types, valid_length=None, masked_positions=None): #pylint: disable=arguments-differ
->>>>>>> a2be73a9
         """Generate the representation given the inputs.
 
         This is used in training or fine-tuning a BERT model.
@@ -408,15 +394,9 @@
                 next_sentence_classifier_out = self.classifier(pooled_out)
                 outputs.append(next_sentence_classifier_out)
         if self._use_decoder:
-<<<<<<< HEAD
-            assert positions is not None, \
-              'positions tensor is required for decoding masked language model'
-            decoder_out = self._decode(seq_out, positions)
-=======
             assert masked_positions is not None, \
               'masked_positions tensor is required for decoding masked language model'
             decoder_out = self._decode(seq_out, masked_positions)
->>>>>>> a2be73a9
             outputs.append(decoder_out)
         return tuple(outputs) if len(outputs) > 1 else outputs[0]
 
@@ -442,40 +422,14 @@
         outputs = sequence[:, 0, :]
         return self.pooler(outputs)
 
-<<<<<<< HEAD
-    def _decode(self, sequence, positions):
-        """Generate unormalized prediction for the masked language model task.
-=======
     def _decode(self, sequence, masked_positions):
         """Generate unnormalized prediction for the masked language model task.
 
->>>>>>> a2be73a9
         This is only used for pre-training the BERT model.
 
         Inputs:
             - **sequence**: input tensor of sequence encodings.
               Shape (batch_size, seq_length, units).
-<<<<<<< HEAD
-            - **position**: input tensor of position of tokens for decoding.
-              Shape (batch_size, max_num_positions)
-
-        Outputs:
-            - **decode_outputs**: output tensor of token predictions for target positions.
-                Shape (batch_size, max_num_positions, vocab_size).
-        """
-        batch_size = sequence.shape[0]
-        max_num_positions = positions.shape[1]
-        ctx = positions.context
-        dtype = positions.dtype
-        # batch_idx = [0,0,0,1,1,1,2,2,2...]
-        # positions = [1,2,4,0,3,4,2,3,5...]
-        batch_idx = mx.nd.arange(0, batch_size, repeat=max_num_positions, dtype=dtype, ctx=ctx)
-        batch_idx = batch_idx.reshape((1, -1))
-        positions = positions.reshape((1, -1))
-        position_idx = mx.nd.Concat(batch_idx, positions, dim=0)
-        encoded = mx.nd.gather_nd(sequence, position_idx)
-        decoded = self.decoder(encoded).reshape((batch_size, max_num_positions, self._vocab_size))
-=======
             - **masked_positions**: input tensor of position of tokens for masked LM decoding.
               Shape (batch_size, num_masked_positions). For each sample in the batch, the values
               in this tensor must not be out of bound considering the length of the sequence.
@@ -497,7 +451,6 @@
         encoded = mx.nd.gather_nd(sequence, position_idx)
         encoded = encoded.reshape((batch_size, num_masked_positions, sequence.shape[-1]))
         decoded = self.decoder(encoded)
->>>>>>> a2be73a9
         return decoded
 
 ###############################################################################
