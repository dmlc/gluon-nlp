# Licensed to the Apache Software Foundation (ASF) under one
# or more contributor license agreements.  See the NOTICE file
# distributed with this work for additional information
# regarding copyright ownership.  The ASF licenses this file
# to you under the Apache License, Version 2.0 (the
# "License"); you may not use this file except in compliance
# with the License.  You may obtain a copy of the License at
#
#   http://www.apache.org/licenses/LICENSE-2.0
#
# Unless required by applicable law or agreed to in writing,
# software distributed under the License is distributed on an
# "AS IS" BASIS, WITHOUT WARRANTIES OR CONDITIONS OF ANY
# KIND, either express or implied.  See the License for the
# specific language governing permissions and limitations
# under the License.
"""BERT models."""
# pylint: disable=too-many-lines

__all__ = ['BERTModel', 'RoBERTaModel', 'BERTEncoder', 'BERTClassifier',
           'RoBERTaClassifier', 'bert_12_768_12', 'bert_24_1024_16',
           'ernie_12_768_12', 'roberta_12_768_12', 'roberta_24_1024_16']

import os

import mxnet as mx
from mxnet.gluon import HybridBlock, nn
from mxnet.gluon.model_zoo import model_store

from ..base import get_home_dir
from .block import GELU
from .seq2seq_encoder_decoder import Seq2SeqEncoder
from .transformer import TransformerEncoderCell
from .utils import _load_pretrained_params, _load_vocab

###############################################################################
#                              COMPONENTS                                     #
###############################################################################


class BERTEncoder(HybridBlock, Seq2SeqEncoder):
    """Structure of the BERT Encoder.

    Different from the original encoder for transformer, `BERTEncoder` uses
    learnable positional embedding, a 'gelu' activation functions and a
    separate epsilon value for LayerNorm.

    Parameters
    ----------
    attention_cell : AttentionCell or str, default 'multi_head'
        Arguments of the attention cell.
        Can be 'multi_head', 'scaled_luong', 'scaled_dot', 'dot', 'cosine', 'normed_mlp', 'mlp'
    num_layers : int
        Number of attention layers.
    units : int
        Number of units for the output.
    hidden_size : int
        number of units in the hidden layer of position-wise feed-forward networks
    max_length : int
        Maximum length of the input sequence
    num_heads : int
        Number of heads in multi-head attention
    scaled : bool
        Whether to scale the softmax input by the sqrt of the input dimension
        in multi-head attention
    dropout : float
        Dropout probability of the attention probabilities.
    use_residual : bool
    output_attention: bool, default False
        Whether to output the attention weights
    output_all_encodings: bool, default False
        Whether to output encodings of all encoder cells
    weight_initializer : str or Initializer
        Initializer for the input weights matrix, used for the linear
        transformation of the inputs.
    bias_initializer : str or Initializer
        Initializer for the bias vector.
    prefix : str, default None.
        Prefix for name of `Block`s. (and name of weight if params is `None`).
    params : Parameter or None
        Container for weight sharing between cells. Created if `None`.
    activation : str, default 'gelu'
        Activation methods in PositionwiseFFN
    layer_norm_eps : float, default 1e-12
        Epsilon for layer_norm

    Inputs:
        - **inputs** : input sequence of shape (batch_size, length, C_in)
        - **states** : list of tensors for initial states and masks.
        - **valid_length** : valid lengths of each sequence. Usually used when part of sequence
            has been padded. Shape is (batch_size, )

    Outputs:
        - **outputs** : the output of the encoder. Shape is (batch_size, length, C_out)
        - **additional_outputs** : list of tensors.
            Either be an empty list or contains the attention weights in this step.
            The attention weights will have shape (batch_size, num_heads, length, mem_length)

    """

    def __init__(self, *, attention_cell='multi_head', num_layers=2, units=512, hidden_size=2048,
                 max_length=50, num_heads=4, scaled=True, dropout=0.0, use_residual=True,
                 output_attention=False, output_all_encodings=False, weight_initializer=None,
                 bias_initializer='zeros', prefix=None, params=None, activation='gelu',
                 layer_norm_eps=1e-12):
        super().__init__(prefix=prefix, params=params)
        assert units % num_heads == 0,\
            'In BERTEncoder, The units should be divided exactly ' \
            'by the number of heads. Received units={}, num_heads={}' \
            .format(units, num_heads)
        self._max_length = max_length
        self._units = units
        self._output_attention = output_attention
        self._output_all_encodings = output_all_encodings
        self._dropout = dropout

        with self.name_scope():
            if dropout:
                self.dropout_layer = nn.Dropout(rate=dropout)
            self.layer_norm = nn.LayerNorm(in_channels=units, epsilon=1e-12)
            self.position_weight = self.params.get('position_weight', shape=(max_length, units),
                                                   init=weight_initializer)
            self.transformer_cells = nn.HybridSequential()
            for i in range(num_layers):
                cell = TransformerEncoderCell(
                    units=units, hidden_size=hidden_size, num_heads=num_heads,
                    attention_cell=attention_cell, weight_initializer=weight_initializer,
                    bias_initializer=bias_initializer, dropout=dropout, use_residual=use_residual,
                    attention_proj_use_bias=True, attention_use_bias=True, scaled=scaled,
                    output_attention=output_attention, prefix='transformer%d_' % i,
                    activation=activation, layer_norm_eps=layer_norm_eps)
                self.transformer_cells.add(cell)

    def __call__(self, inputs, states=None, valid_length=None):  # pylint: disable=arguments-differ
        """Encode the inputs given the states and valid sequence length.

        Parameters
        ----------
        inputs : NDArray or Symbol
            Input sequence. Shape (batch_size, length, C_in)
        states : list of NDArrays or Symbols
            Initial states. The list of initial states and masks
        valid_length : NDArray or Symbol
            Valid lengths of each sequence. This is usually used when part of sequence has
            been padded. Shape (batch_size,)

        Returns
        -------
        encoder_outputs: list
            Outputs of the encoder. Contains:

            - outputs of the transformer encoder. Shape (batch_size, length, C_out)
            - additional_outputs of all the transformer encoder
        """
        return super().__call__(inputs, states, valid_length)

    def hybrid_forward(self, F, inputs, states=None, valid_length=None, position_weight=None):
        # pylint: disable=arguments-differ
        """Encode the inputs given the states and valid sequence length.

        Parameters
        ----------
        inputs : NDArray or Symbol
            Input sequence. Shape (batch_size, length, C_in)
        states : list of NDArrays or Symbols
            Initial states. The list of initial states and masks
        valid_length : NDArray or Symbol
            Valid lengths of each sequence. This is usually used when part of sequence has
            been padded. Shape (batch_size,)

        Returns
        -------
        outputs : NDArray or Symbol, or List[NDArray] or List[Symbol]
            If output_all_encodings flag is False, then the output of the last encoder.
            If output_all_encodings flag is True, then the list of all outputs of all encoders.
            In both cases, shape of the tensor(s) is/are (batch_size, length, C_out)
        additional_outputs : list
            Either be an empty list or contains the attention weights in this step.
            The attention weights will have shape (batch_size, length, length) or
            (batch_size, num_heads, length, length)

        """
        steps = F.contrib.arange_like(inputs, axis=1)
        if valid_length is not None:
            ones = F.ones_like(steps)
            mask = F.broadcast_lesser(F.reshape(steps, shape=(1, -1)),
                                      F.reshape(valid_length, shape=(-1, 1)))
            mask = F.broadcast_mul(F.expand_dims(mask, axis=1),
                                   F.broadcast_mul(ones, F.reshape(ones, shape=(-1, 1))))
            if states is None:
                states = [mask]
            else:
                states.append(mask)
        else:
            mask = None

        if states is None:
            states = [steps]
        else:
            states.append(steps)

        # positional encoding
        positional_embed = F.Embedding(steps, position_weight, self._max_length, self._units)
        inputs = F.broadcast_add(inputs, F.expand_dims(positional_embed, axis=0))

        if self._dropout:
            inputs = self.dropout_layer(inputs)
        inputs = self.layer_norm(inputs)
        outputs = inputs

        all_encodings_outputs = []
        additional_outputs = []
        for cell in self.transformer_cells:
            outputs, attention_weights = cell(inputs, mask)
            inputs = outputs
            if self._output_all_encodings:
                if valid_length is not None:
                    outputs = F.SequenceMask(outputs, sequence_length=valid_length,
                                             use_sequence_length=True, axis=1)
                all_encodings_outputs.append(outputs)

            if self._output_attention:
                additional_outputs.append(attention_weights)

        if valid_length is not None and not self._output_all_encodings:
            # if self._output_all_encodings, SequenceMask is already applied above
            outputs = F.SequenceMask(outputs, sequence_length=valid_length,
                                     use_sequence_length=True, axis=1)

        if self._output_all_encodings:
            return all_encodings_outputs, additional_outputs
        return outputs, additional_outputs


###############################################################################
#                                FULL MODEL                                   #
###############################################################################


class BERTModel(HybridBlock):
    """Generic Model for BERT (Bidirectional Encoder Representations from Transformers).

    Parameters
    ----------
    encoder : BERTEncoder
        Bidirectional encoder that encodes the input sentence.
    vocab_size : int or None, default None
        The size of the vocabulary.
    token_type_vocab_size : int or None, default None
        The vocabulary size of token types (number of segments).
    units : int or None, default None
        Number of units for the final pooler layer.
    embed_size : int or None, default None
        Size of the embedding vectors. It is used to generate the word and token type
        embeddings if word_embed and token_type_embed are None.
    embed_dropout : float, default 0.0
        Dropout rate of the embedding weights. It is used to generate the source and target
        embeddings if word_embed and token_type_embed are None.
    embed_initializer : Initializer, default None
        Initializer of the embedding weights. It is used to generate the source and target
        embeddings if word_embed and token_type_embed are None.
    word_embed : Block or None, default None
        The word embedding. If set to None, word_embed will be constructed using embed_size and
        embed_dropout.
    token_type_embed : Block or None, default None
        The token type embedding (segment embedding). If set to None and the token_type_embed will
        be constructed using embed_size and embed_dropout.
    use_pooler : bool, default True
        Whether to include the pooler which converts the encoded sequence tensor of shape
        (batch_size, seq_length, units) to a tensor of shape (batch_size, units)
        for segment level classification task.
    use_decoder : bool, default True
        Whether to include the decoder for masked language model prediction.
    use_classifier : bool, default True
        Whether to include the classifier for next sentence classification.
    use_token_type_embed : bool, default True
        Whether to include token type embedding (segment embedding).
    prefix : str or None
        See document of `mx.gluon.Block`.
    params : ParameterDict or None
        See document of `mx.gluon.Block`.

    Inputs:
        - **inputs**: input sequence tensor, shape (batch_size, seq_length)
        - **token_types**: optional input token type tensor, shape (batch_size, seq_length).
            If the inputs contain two sequences, then the token type of the first
            sequence differs from that of the second one.
        - **valid_length**: optional tensor of input sequence valid lengths, shape (batch_size,)
        - **masked_positions**: optional tensor of position of tokens for masked LM decoding,
            shape (batch_size, num_masked_positions).

    Outputs:
        - **sequence_outputs**: Encoded sequence, which can be either a tensor of the last
            layer of the Encoder, or a list of all sequence encodings of all layers.
            In both cases shape of the tensor(s) is/are (batch_size, seq_length, units).
        - **attention_outputs**: output list of all intermediate encodings per layer
            Returned only if BERTEncoder.output_attention is True.
            List of num_layers length of tensors of shape
            (batch_size, num_attention_heads, seq_length, seq_length)
        - **pooled_output**: output tensor of pooled representation of the first tokens.
            Returned only if use_pooler is True. Shape (batch_size, units)
        - **next_sentence_classifier_output**: output tensor of next sentence classification.
            Returned only if use_classifier is True. Shape (batch_size, 2)
        - **masked_lm_outputs**: output tensor of sequence decoding for masked language model
            prediction. Returned only if use_decoder True.
            Shape (batch_size, num_masked_positions, vocab_size)
    """

    def __init__(self, encoder, vocab_size=None, token_type_vocab_size=None, units=None,
                 embed_size=None, embed_dropout=0.0, embed_initializer=None,
                 word_embed=None, token_type_embed=None, use_pooler=True, use_decoder=True,
                 use_classifier=True, use_token_type_embed=True, prefix=None, params=None):
        super().__init__(prefix=prefix, params=params)
        self._use_decoder = use_decoder
        self._use_classifier = use_classifier
        self._use_pooler = use_pooler
        self._use_token_type_embed = use_token_type_embed
        self._units = units
        self.encoder = encoder
        # Construct word embedding
        self.word_embed = self._get_embed(word_embed, vocab_size, embed_size,
                                          embed_initializer, embed_dropout, 'word_embed_')
        # Construct token type embedding
        if use_token_type_embed:
            self.token_type_embed = self._get_embed(token_type_embed, token_type_vocab_size,
                                                    embed_size, embed_initializer, embed_dropout,
                                                    'token_type_embed_')
        if self._use_pooler:
            # Construct pooler
            self.pooler = self._get_pooler(units, 'pooler_')
            if self._use_classifier:
                # Construct classifier for next sentence predicition
                self.classifier = self._get_classifier('cls_')
        else:
            assert not use_classifier, 'Cannot use classifier if use_pooler is False'
        if self._use_decoder:
            # Construct decoder for masked language model
            self.decoder = self._get_decoder(units, vocab_size, self.word_embed[0], 'decoder_')

    def _get_classifier(self, prefix):
        """ Construct a decoder for the next sentence prediction task """
        with self.name_scope():
            classifier = nn.Dense(2, prefix=prefix)
        return classifier

    def _get_decoder(self, units, vocab_size, embed, prefix):
        """ Construct a decoder for the masked language model task """
        with self.name_scope():
            decoder = nn.HybridSequential(prefix=prefix)
            decoder.add(nn.Dense(units, flatten=False))
            decoder.add(GELU())
            decoder.add(nn.LayerNorm(in_channels=units, epsilon=1e-12))
            decoder.add(nn.Dense(vocab_size, flatten=False, params=embed.collect_params()))
        assert decoder[3].weight == list(embed.collect_params().values())[0], \
            'The weights of word embedding are not tied with those of decoder'
        return decoder

    def _get_embed(self, embed, vocab_size, embed_size, initializer, dropout, prefix):
        """ Construct an embedding block. """
        if embed is None:
            assert embed_size is not None, '"embed_size" cannot be None if "word_embed" or ' \
                                           'token_type_embed is not given.'
            with self.name_scope():
                embed = nn.HybridSequential(prefix=prefix)
                with embed.name_scope():
                    embed.add(nn.Embedding(input_dim=vocab_size, output_dim=embed_size,
                                           weight_initializer=initializer))
                    if dropout:
                        embed.add(nn.Dropout(rate=dropout))
        assert isinstance(embed, HybridBlock)
        return embed

    def _get_pooler(self, units, prefix):
        """ Construct pooler.

        The pooler slices and projects the hidden output of first token
        in the sequence for segment level classification.

        """
        with self.name_scope():
            pooler = nn.Dense(units=units, flatten=False, activation='tanh',
                              prefix=prefix)
        return pooler

    def __call__(self, inputs, token_types, valid_length=None, masked_positions=None):
        # pylint: disable=dangerous-default-value, arguments-differ
        """Generate the representation given the inputs.

        This is used in training or fine-tuning a BERT model.
        """
        return super().__call__(inputs, token_types, valid_length, masked_positions)

    def hybrid_forward(self, F, inputs, token_types, valid_length=None, masked_positions=None):
        # pylint: disable=arguments-differ
        """Generate the representation given the inputs.

        This is used in training or fine-tuning a BERT model.
        """
        outputs = []
        seq_out, attention_out = self._encode_sequence(inputs, token_types, valid_length)
        outputs.append(seq_out)

        if self.encoder._output_all_encodings:
            assert isinstance(seq_out, list)
            output = seq_out[-1]
        else:
            output = seq_out

        if attention_out:
            outputs.append(attention_out)

        if self._use_pooler:
            pooled_out = self._apply_pooling(output)
            outputs.append(pooled_out)
            if self._use_classifier:
                next_sentence_classifier_out = self.classifier(pooled_out)
                outputs.append(next_sentence_classifier_out)
        if self._use_decoder:
            assert masked_positions is not None, \
                'masked_positions tensor is required for decoding masked language model'
            decoder_out = self._decode(F, output, masked_positions)
            outputs.append(decoder_out)
        return tuple(outputs) if len(outputs) > 1 else outputs[0]

    def _encode_sequence(self, inputs, token_types, valid_length=None):
        """Generate the representation given the input sequences.

        This is used for pre-training or fine-tuning a BERT model.
        """
        # embedding
        embedding = self.word_embed(inputs)
        if self._use_token_type_embed:
            type_embedding = self.token_type_embed(token_types)
            embedding = embedding + type_embedding
        # encoding
        outputs, additional_outputs = self.encoder(embedding, valid_length=valid_length)
        return outputs, additional_outputs

    def _apply_pooling(self, sequence):
        """Generate the representation given the inputs.

        This is used for pre-training or fine-tuning a BERT model.
        """
        outputs = sequence.slice(begin=(0, 0, 0), end=(None, 1, None))
        outputs = outputs.reshape(shape=(-1, self._units))
        return self.pooler(outputs)

    def _decode(self, F, sequence, masked_positions):
        """Generate unnormalized prediction for the masked language model task.

        This is only used for pre-training the BERT model.

        Inputs:
            - **sequence**: input tensor of sequence encodings.
              Shape (batch_size, seq_length, units).
            - **masked_positions**: input tensor of position of tokens for masked LM decoding.
              Shape (batch_size, num_masked_positions). For each sample in the batch, the values
              in this tensor must not be out of bound considering the length of the sequence.

        Outputs:
            - **masked_lm_outputs**: output tensor of token predictions for target masked_positions.
                Shape (batch_size, num_masked_positions, vocab_size).
        """
        masked_positions = masked_positions.astype('int32')
        mask_shape = masked_positions.shape_array()
        num_masked_positions = mask_shape.slice(begin=(1,), end=(2,)).astype('int32')
        idx_arange = F.contrib.arange_like(masked_positions.reshape((-1, )), axis=0)
        batch_idx = F.broadcast_div(idx_arange, num_masked_positions)
        # batch_idx_1d =        [0,0,0,1,1,1,2,2,2...]
        # masked_positions_1d = [1,2,4,0,3,4,2,3,5...]
        batch_idx_1d = batch_idx.reshape((1, -1))
        masked_positions_1d = masked_positions.reshape((1, -1))
        position_idx = F.concat(batch_idx_1d, masked_positions_1d, dim=0)
        encoded = F.gather_nd(sequence, position_idx)
        encoded = encoded.reshape_like(masked_positions, lhs_begin=-2, lhs_end=-1, rhs_begin=0)
        decoded = self.decoder(encoded)
        return decoded


class RoBERTaModel(BERTModel):
    """Generic Model for BERT (Bidirectional Encoder Representations from Transformers).

    Parameters
    ----------
    encoder : BERTEncoder
        Bidirectional encoder that encodes the input sentence.
    vocab_size : int or None, default None
        The size of the vocabulary.
    units : int or None, default None
        Number of units for the final pooler layer.
    embed_size : int or None, default None
        Size of the embedding vectors. It is used to generate the word and token type
        embeddings if word_embed and token_type_embed are None.
    embed_dropout : float, default 0.0
        Dropout rate of the embedding weights. It is used to generate the source and target
        embeddings if word_embed and token_type_embed are None.
    embed_initializer : Initializer, default None
        Initializer of the embedding weights. It is used to generate the source and target
        embeddings if word_embed and token_type_embed are None.
    word_embed : Block or None, default None
        The word embedding. If set to None, word_embed will be constructed using embed_size and
        embed_dropout.
    use_decoder : bool, default True
        Whether to include the decoder for masked language model prediction.
    prefix : str or None
        See document of `mx.gluon.Block`.
    params : ParameterDict or None
        See document of `mx.gluon.Block`.

    Inputs:
        - **inputs**: input sequence tensor, shape (batch_size, seq_length)
        - **valid_length**: optional tensor of input sequence valid lengths, shape (batch_size,)
        - **masked_positions**: optional tensor of position of tokens for masked LM decoding,
            shape (batch_size, num_masked_positions).

    Outputs:
        - **sequence_outputs**: Encoded sequence, which can be either a tensor of the last
            layer of the Encoder, or a list of all sequence encodings of all layers.
            In both cases shape of the tensor(s) is/are (batch_size, seq_length, units).
        - **attention_outputs**: output list of all intermediate encodings per layer
            Returned only if BERTEncoder.output_attention is True.
            List of num_layers length of tensors of shape
            (num_masks, num_attention_heads, seq_length, seq_length)
        - **masked_lm_outputs**: output tensor of sequence decoding for masked language model
            prediction. Returned only if use_decoder True.
            Shape (batch_size, num_masked_positions, vocab_size)
    """

    def __init__(self, encoder, vocab_size=None, units=None,
                 embed_size=None, embed_dropout=0.0, embed_initializer=None,
                 word_embed=None, use_decoder=True,
                 prefix=None, params=None):
        super(RoBERTaModel, self).__init__(encoder, vocab_size=vocab_size,
                                           token_type_vocab_size=None, units=units,
                                           embed_size=embed_size, embed_dropout=embed_dropout,
                                           embed_initializer=embed_initializer,
                                           word_embed=word_embed, token_type_embed=None,
                                           use_pooler=False, use_decoder=use_decoder,
                                           use_classifier=False, use_token_type_embed=False,
                                           prefix=prefix, params=params)

    def __call__(self, inputs, valid_length=None, masked_positions=None):
        # pylint: disable=dangerous-default-value
        """Generate the representation given the inputs.

        This is used in training or fine-tuning a BERT model.
        """
        return super(RoBERTaModel, self).__call__(inputs, [], valid_length=valid_length,
                                                  masked_positions=masked_positions)


class BERTClassifier(HybridBlock):
    """Model for sentence (pair) classification task with BERT.

    The model feeds token ids and token type ids into BERT to get the
    pooled BERT sequence representation, then apply a Dense layer for
    classification.

    Parameters
    ----------
    bert: BERTModel
        Bidirectional encoder with transformer.
    num_classes : int, default is 2
        The number of target classes.
    dropout : float or None, default 0.0.
        Dropout probability for the bert output.
    prefix : str or None
        See document of `mx.gluon.Block`.
    params : ParameterDict or None
        See document of `mx.gluon.Block`.
    """

    def __init__(self, bert, num_classes=2, dropout=0.0,
                 prefix=None, params=None):
        super(BERTClassifier, self).__init__(prefix=prefix, params=params)
        self.bert = bert
        with self.name_scope():
            self.classifier = nn.HybridSequential(prefix=prefix)
            if dropout:
                self.classifier.add(nn.Dropout(rate=dropout))
            self.classifier.add(nn.Dense(units=num_classes))

    def __call__(self, inputs, token_types, valid_length=None):
        # pylint: disable=dangerous-default-value, arguments-differ
        """Generate the unnormalized score for the given the input sequences.

        Parameters
        ----------
        inputs : NDArray or Symbol, shape (batch_size, seq_length)
            Input words for the sequences.
        token_types : NDArray or Symbol, shape (batch_size, seq_length)
            Token types for the sequences, used to indicate whether the word belongs to the
            first sentence or the second one.
        valid_length : NDArray or Symbol, or None, shape (batch_size)
            Valid length of the sequence. This is used to mask the padded tokens.

        Returns
        -------
        outputs : NDArray or Symbol
            Shape (batch_size, num_classes)
        """
        return super(BERTClassifier, self).__call__(inputs, token_types, valid_length)

    def hybrid_forward(self, F, inputs, token_types, valid_length=None):
        # pylint: disable=arguments-differ
        """Generate the unnormalized score for the given the input sequences.

        Parameters
        ----------
        inputs : NDArray or Symbol, shape (batch_size, seq_length)
            Input words for the sequences.
        token_types : NDArray or Symbol, shape (batch_size, seq_length)
            Token types for the sequences, used to indicate whether the word belongs to the
            first sentence or the second one.
        valid_length : NDArray or None, shape (batch_size)
            Valid length of the sequence. This is used to mask the padded tokens.

        Returns
        -------
        outputs : NDArray
            Shape (batch_size, num_classes)
        """
        _, pooler_out = self.bert(inputs, token_types, valid_length)
        return self.classifier(pooler_out)


class RoBERTaClassifier(HybridBlock):
    """Model for sentence (pair) classification task with BERT.

    The model feeds token ids and token type ids into BERT to get the
    pooled BERT sequence representation, then apply a Dense layer for
    classification.

    Parameters
    ----------
    bert: RoBERTaModel
        The RoBERTa model.
    num_classes : int, default is 2
        The number of target classes.
    dropout : float or None, default 0.0.
        Dropout probability for the bert output.
    prefix : str or None
        See document of `mx.gluon.Block`.
    params : ParameterDict or None
        See document of `mx.gluon.Block`.

    Inputs:
        - **inputs**: input sequence tensor, shape (batch_size, seq_length)
        - **valid_length**: optional tensor of input sequence valid lengths.
            Shape (batch_size, num_classes).

    Outputs:
        - **output**: Regression output, shape (batch_size, num_classes)
    """

    def __init__(self, roberta, num_classes=2, dropout=0.0,
                 prefix=None, params=None):
        super(RoBERTaClassifier, self).__init__(prefix=prefix, params=params)
        self.roberta = roberta
        self._units = roberta._units
        with self.name_scope():
            self.classifier = nn.HybridSequential(prefix=prefix)
            if dropout:
                self.classifier.add(nn.Dropout(rate=dropout))
            self.classifier.add(nn.Dense(units=self._units, activation='tanh'))
            if dropout:
                self.classifier.add(nn.Dropout(rate=dropout))
            self.classifier.add(nn.Dense(units=num_classes))

    def __call__(self, inputs, valid_length=None):
        # pylint: disable=dangerous-default-value, arguments-differ
        """Generate the unnormalized score for the given the input sequences.

        Parameters
        ----------
        inputs : NDArray or Symbol, shape (batch_size, seq_length)
            Input words for the sequences.
        valid_length : NDArray or Symbol, or None, shape (batch_size)
            Valid length of the sequence. This is used to mask the padded tokens.

        Returns
        -------
        outputs : NDArray or Symbol
            Shape (batch_size, num_classes)
        """
        return super(RoBERTaClassifier, self).__call__(inputs, valid_length)

    def hybrid_forward(self, F, inputs, valid_length=None):
        # pylint: disable=arguments-differ
        """Generate the unnormalized score for the given the input sequences.

        Parameters
        ----------
        inputs : NDArray or Symbol, shape (batch_size, seq_length)
            Input words for the sequences.
        valid_length : NDArray or Symbol, or None, shape (batch_size)
            Valid length of the sequence. This is used to mask the padded tokens.

        Returns
        -------
        outputs : NDArray or Symbol
            Shape (batch_size, num_classes)
        """
        seq_out = self.roberta(inputs, valid_length)
        assert not isinstance(seq_out, (tuple, list)), 'Expected one output from RoBERTaModel'
        outputs = seq_out.slice(begin=(0, 0, 0), end=(None, 1, None))
        outputs = outputs.reshape(shape=(-1, self._units))
        return self.classifier(outputs)

###############################################################################
#                               GET MODEL                                     #
###############################################################################


model_store._model_sha1.update(
    {name: checksum for checksum, name in [
        ('5656dac6965b5054147b0375337d5a6a7a2ff832', 'bert_12_768_12_book_corpus_wiki_en_cased'),
        ('75cc780f085e8007b3bf6769c6348bb1ff9a3074', 'bert_12_768_12_book_corpus_wiki_en_uncased'),
        ('a56e24015a777329c795eed4ed21c698af03c9ff',
         'bert_12_768_12_openwebtext_book_corpus_wiki_en_uncased'),
        ('5cf21fcddb5ae1a4c21c61201643460c9d65d3b0',
         'roberta_12_768_12_openwebtext_ccnews_stories_books_cased'),
        ('d1b7163e9628e2fd51c9a9f3a0dc519d4fc24add',
         'roberta_24_1024_16_openwebtext_ccnews_stories_books_cased'),
        ('237f39851b24f0b56d70aa20efd50095e3926e26', 'bert_12_768_12_wiki_multilingual_uncased'),
        ('b0f57a207f85a7d361bb79de80756a8c9a4276f7', 'bert_12_768_12_wiki_multilingual_cased'),
        ('885ebb9adc249a170c5576e90e88cfd1bbd98da6', 'bert_12_768_12_wiki_cn_cased'),
        ('4e685a966f8bf07d533bd6b0e06c04136f23f620', 'bert_24_1024_16_book_corpus_wiki_en_cased'),
        ('24551e1446180e045019a87fc4ffbf714d99c0b5', 'bert_24_1024_16_book_corpus_wiki_en_uncased'),
        ('6c82d963fc8fa79c35dd6cb3e1725d1e5b6aa7d7', 'bert_12_768_12_scibert_scivocab_uncased'),
        ('adf9c81e72ac286a37b9002da8df9e50a753d98b', 'bert_12_768_12_scibert_scivocab_cased'),
        ('75acea8e8386890120533d6c0032b0b3fcb2d536', 'bert_12_768_12_scibert_basevocab_uncased'),
        ('8e86e5de55d6dae99123312cd8cdd8183a75e057', 'bert_12_768_12_scibert_basevocab_cased'),
        ('a07780385add682f609772e81ec64aca77c9fb05', 'bert_12_768_12_biobert_v1.0_pmc_cased'),
        ('280ad1cc487db90489f86189e045e915b35e7489', 'bert_12_768_12_biobert_v1.0_pubmed_cased'),
        ('8a8c75441f028a6b928b11466f3d30f4360dfff5',
         'bert_12_768_12_biobert_v1.0_pubmed_pmc_cased'),
        ('55f15c5d23829f6ee87622b68711b15fef50e55b', 'bert_12_768_12_biobert_v1.1_pubmed_cased'),
        ('60281c98ba3572dfdaac75131fa96e2136d70d5c', 'bert_12_768_12_clinicalbert_uncased'),
        ('f869f3f89e4237a769f1b7edcbdfe8298b480052', 'ernie_12_768_12_baidu_ernie_uncased'),
        ('ccf0593e03b91b73be90c191d885446df935eb64', 'bert_12_768_12_kobert_news_wiki_ko_cased')
    ]})

roberta_12_768_12_hparams = {
    'attention_cell': 'multi_head',
    'num_layers': 12,
    'units': 768,
    'hidden_size': 3072,
    'max_length': 512,
    'num_heads': 12,
    'scaled': True,
    'dropout': 0.1,
    'use_residual': True,
    'embed_size': 768,
    'embed_dropout': 0.1,
    'word_embed': None,
    'layer_norm_eps': 1e-5
}

roberta_24_1024_16_hparams = {
    'attention_cell': 'multi_head',
    'num_layers': 24,
    'units': 1024,
    'hidden_size': 4096,
    'max_length': 512,
    'num_heads': 16,
    'scaled': True,
    'dropout': 0.1,
    'use_residual': True,
    'embed_size': 1024,
    'embed_dropout': 0.1,
    'word_embed': None,
    'layer_norm_eps': 1e-5
}

bert_12_768_12_hparams = {
    'attention_cell': 'multi_head',
    'num_layers': 12,
    'units': 768,
    'hidden_size': 3072,
    'max_length': 512,
    'num_heads': 12,
    'scaled': True,
    'dropout': 0.1,
    'use_residual': True,
    'embed_size': 768,
    'embed_dropout': 0.1,
    'token_type_vocab_size': 2,
    'word_embed': None,
}

bert_24_1024_16_hparams = {
    'attention_cell': 'multi_head',
    'num_layers': 24,
    'units': 1024,
    'hidden_size': 4096,
    'max_length': 512,
    'num_heads': 16,
    'scaled': True,
    'dropout': 0.1,
    'use_residual': True,
    'embed_size': 1024,
    'embed_dropout': 0.1,
    'token_type_vocab_size': 2,
    'word_embed': None,
}

ernie_12_768_12_hparams = {
    'attention_cell': 'multi_head',
    'num_layers': 12,
    'units': 768,
    'hidden_size': 3072,
    'max_length': 513,
    'num_heads': 12,
    'scaled': True,
    'dropout': 0.1,
    'use_residual': True,
    'embed_size': 768,
    'embed_dropout': 0.1,
    'token_type_vocab_size': 2,
    'word_embed': None,
    'activation': 'relu',
    'layer_norm_eps': 1e-5
}

bert_hparams = {
    'bert_12_768_12': bert_12_768_12_hparams,
    'bert_24_1024_16': bert_24_1024_16_hparams,
    'roberta_12_768_12': roberta_12_768_12_hparams,
    'roberta_24_1024_16': roberta_24_1024_16_hparams,
    'ernie_12_768_12': ernie_12_768_12_hparams
}


def bert_12_768_12(dataset_name=None, vocab=None, pretrained=True, ctx=mx.cpu(),
                   root=os.path.join(get_home_dir(), 'models'), use_pooler=True, use_decoder=True,
                   use_classifier=True, pretrained_allow_missing=False, **kwargs):
    """Generic BERT BASE model.

    The number of layers (L) is 12, number of units (H) is 768, and the
    number of self-attention heads (A) is 12.

    Parameters
    ----------
    dataset_name : str or None, default None
        If not None, the dataset name is used to load a vocabulary for the
        dataset. If the `pretrained` argument is set to True, the dataset name
        is further used to select the pretrained parameters to load.
        The supported datasets are 'book_corpus_wiki_en_cased',
        'book_corpus_wiki_en_uncased', 'wiki_cn_cased',
        'openwebtext_book_corpus_wiki_en_uncased',
        'wiki_multilingual_uncased', 'wiki_multilingual_cased',
        'scibert_scivocab_uncased', 'scibert_scivocab_cased',
        'scibert_basevocab_uncased', 'scibert_basevocab_cased',
        'biobert_v1.0_pmc', 'biobert_v1.0_pubmed', 'biobert_v1.0_pubmed_pmc',
        'biobert_v1.1_pubmed',
        'clinicalbert',
        'kobert_news_wiki_ko_cased'
    vocab : gluonnlp.vocab.BERTVocab or None, default None
        Vocabulary for the dataset. Must be provided if dataset_name is not
        specified. Ignored if dataset_name is specified.
    pretrained : bool, default True
        Whether to load the pretrained weights for model.
    ctx : Context, default CPU
        The context in which to load the pretrained weights.
    root : str, default '$MXNET_HOME/models'
        Location for keeping the model parameters.
        MXNET_HOME defaults to '~/.mxnet'.
    use_pooler : bool, default True
        Whether to include the pooler which converts the encoded sequence tensor of shape
        (batch_size, seq_length, units) to a tensor of shape (batch_size, units)
        for for segment level classification task.
    use_decoder : bool, default True
        Whether to include the decoder for masked language model prediction.
        Note that
        'biobert_v1.0_pmc', 'biobert_v1.0_pubmed', 'biobert_v1.0_pubmed_pmc',
        'biobert_v1.1_pubmed',
        'clinicalbert'
        do not include these parameters.
    use_classifier : bool, default True
        Whether to include the classifier for next sentence classification.
        Note that
        'biobert_v1.0_pmc', 'biobert_v1.0_pubmed', 'biobert_v1.0_pubmed_pmc',
        'biobert_v1.1_pubmed'
        do not include these parameters.
    pretrained_allow_missing : bool, default False
        Whether to ignore if any parameters for the BERTModel are missing in
        the pretrained weights for model.
        Some BERTModels for example do not provide decoder or classifier
        weights. In that case it is still possible to construct a BERTModel
        with use_decoder=True and/or use_classifier=True, but the respective
        parameters will be missing from the pretrained file.
        If pretrained_allow_missing=True, this will be ignored and the
        parameters will be left uninitialized. Otherwise AssertionError is
        raised.

    The pretrained parameters for dataset_name
    'openwebtext_book_corpus_wiki_en_uncased' were obtained by running the
    GluonNLP BERT pre-training script on OpenWebText.

    The pretrained parameters for dataset_name 'scibert_scivocab_uncased',
    'scibert_scivocab_cased', 'scibert_basevocab_uncased',
    'scibert_basevocab_cased' were obtained by converting the parameters
    published by "Beltagy, I., Cohan, A., & Lo, K. (2019). Scibert: Pretrained
    contextualized embeddings for scientific text. arXiv preprint
    arXiv:1903.10676."

    The pretrained parameters for dataset_name 'biobert_v1.0_pmc',
    'biobert_v1.0_pubmed', 'biobert_v1.0_pubmed_pmc', 'biobert_v1.1_pubmed'
    were obtained by converting the parameters published by "Lee, J., Yoon, W.,
    Kim, S., Kim, D., Kim, S., So, C. H., & Kang, J. (2019). Biobert:
    pre-trained biomedical language representation model for biomedical text
    mining. arXiv preprint arXiv:1901.08746."

    The pretrained parameters for dataset_name 'clinicalbert' were obtained by
    converting the parameters published by "Huang, K., Altosaar, J., &
    Ranganath, R. (2019). ClinicalBERT: Modeling Clinical Notes and Predicting
    Hospital Readmission. arXiv preprint arXiv:1904.05342."


    Returns
    -------
    BERTModel, gluonnlp.vocab.BERTVocab
    """
    return get_bert_model(model_name='bert_12_768_12', vocab=vocab, dataset_name=dataset_name,
                          pretrained=pretrained, ctx=ctx, use_pooler=use_pooler,
                          use_decoder=use_decoder, use_classifier=use_classifier, root=root,
                          pretrained_allow_missing=pretrained_allow_missing, **kwargs)


def bert_24_1024_16(dataset_name=None, vocab=None, pretrained=True, ctx=mx.cpu(), use_pooler=True,
                    use_decoder=True, use_classifier=True,
                    root=os.path.join(get_home_dir(), 'models'),
                    pretrained_allow_missing=False, **kwargs):
    """Generic BERT LARGE model.

    The number of layers (L) is 24, number of units (H) is 1024, and the
    number of self-attention heads (A) is 16.

    Parameters
    ----------
    dataset_name : str or None, default None
        If not None, the dataset name is used to load a vocabulary for the
        dataset. If the `pretrained` argument is set to True, the dataset name
        is further used to select the pretrained parameters to load.
        Options include 'book_corpus_wiki_en_uncased' and 'book_corpus_wiki_en_cased'.
    vocab : gluonnlp.vocab.BERTVocab or None, default None
        Vocabulary for the dataset. Must be provided if dataset_name is not
        specified. Ignored if dataset_name is specified.
    pretrained : bool, default True
        Whether to load the pretrained weights for model.
    ctx : Context, default CPU
        The context in which to load the pretrained weights.
    root : str, default '$MXNET_HOME/models'
        Location for keeping the model parameters.
        MXNET_HOME defaults to '~/.mxnet'.
    use_pooler : bool, default True
        Whether to include the pooler which converts the encoded sequence tensor of shape
        (batch_size, seq_length, units) to a tensor of shape (batch_size, units)
        for for segment level classification task.
    use_decoder : bool, default True
        Whether to include the decoder for masked language model prediction.
    use_classifier : bool, default True
        Whether to include the classifier for next sentence classification.
    pretrained_allow_missing : bool, default False
        Whether to ignore if any parameters for the BERTModel are missing in
        the pretrained weights for model.
        Some BERTModels for example do not provide decoder or classifier
        weights. In that case it is still possible to construct a BERTModel
        with use_decoder=True and/or use_classifier=True, but the respective
        parameters will be missing from the pretrained file.
        If pretrained_allow_missing=True, this will be ignored and the
        parameters will be left uninitialized. Otherwise AssertionError is
        raised.

    Returns
    -------
    BERTModel, gluonnlp.vocab.BERTVocab
    """
    return get_bert_model(model_name='bert_24_1024_16', vocab=vocab, dataset_name=dataset_name,
                          pretrained=pretrained, ctx=ctx, use_pooler=use_pooler,
                          use_decoder=use_decoder, use_classifier=use_classifier, root=root,
                          pretrained_allow_missing=pretrained_allow_missing, **kwargs)


def roberta_12_768_12(dataset_name=None, vocab=None, pretrained=True, ctx=mx.cpu(),
                      use_decoder=True,
                      root=os.path.join(get_home_dir(), 'models'), **kwargs):
    """Generic RoBERTa BASE model.

    The number of layers (L) is 12, number of units (H) is 768, and the
    number of self-attention heads (A) is 12.

    Parameters
    ----------
    dataset_name : str or None, default None
        If not None, the dataset name is used to load a vocabulary for the
        dataset. If the `pretrained` argument is set to True, the dataset name
        is further used to select the pretrained parameters to load.
        Options include 'book_corpus_wiki_en_uncased' and 'book_corpus_wiki_en_cased'.
    vocab : gluonnlp.vocab.Vocab or None, default None
        Vocabulary for the dataset. Must be provided if dataset_name is not
        specified. Ignored if dataset_name is specified.
    pretrained : bool, default True
        Whether to load the pretrained weights for model.
    ctx : Context, default CPU
        The context in which to load the pretrained weights.
    root : str, default '$MXNET_HOME/models'
        Location for keeping the model parameters.
        MXNET_HOME defaults to '~/.mxnet'.
    use_decoder : bool, default True
        Whether to include the decoder for masked language model prediction.

    Returns
    -------
    RoBERTaModel, gluonnlp.vocab.Vocab
    """
    return get_roberta_model(model_name='roberta_12_768_12', vocab=vocab, dataset_name=dataset_name,
                             pretrained=pretrained, ctx=ctx,
                             use_decoder=use_decoder, root=root, **kwargs)


def roberta_24_1024_16(dataset_name=None, vocab=None, pretrained=True, ctx=mx.cpu(),
                       use_decoder=True,
                       root=os.path.join(get_home_dir(), 'models'), **kwargs):
    """Generic RoBERTa LARGE model.

    The number of layers (L) is 24, number of units (H) is 1024, and the
    number of self-attention heads (A) is 16.

    Parameters
    ----------
    dataset_name : str or None, default None
        If not None, the dataset name is used to load a vocabulary for the
        dataset. If the `pretrained` argument is set to True, the dataset name
        is further used to select the pretrained parameters to load.
        Options include 'book_corpus_wiki_en_uncased' and 'book_corpus_wiki_en_cased'.
    vocab : gluonnlp.vocab.Vocab or None, default None
        Vocabulary for the dataset. Must be provided if dataset_name is not
        specified. Ignored if dataset_name is specified.
    pretrained : bool, default True
        Whether to load the pretrained weights for model.
    ctx : Context, default CPU
        The context in which to load the pretrained weights.
    root : str, default '$MXNET_HOME/models'
        Location for keeping the model parameters.
        MXNET_HOME defaults to '~/.mxnet'.
    use_decoder : bool, default True
        Whether to include the decoder for masked language model prediction.

    Returns
    -------
    RoBERTaModel, gluonnlp.vocab.Vocab
    """
    return get_roberta_model(model_name='roberta_24_1024_16', vocab=vocab,
                             dataset_name=dataset_name, pretrained=pretrained, ctx=ctx,
                             use_decoder=use_decoder,
                             root=root, **kwargs)


def ernie_12_768_12(dataset_name=None, vocab=None, pretrained=True, ctx=mx.cpu(),
                    root=os.path.join(get_home_dir(), 'models'), use_pooler=True, use_decoder=True,
                    use_classifier=True, **kwargs):
    """Baidu ERNIE model.

    Reference:
    https://arxiv.org/pdf/1904.09223.pdf

    The number of layers (L) is 12, number of units (H) is 768, and the
    number of self-attention heads (A) is 12.

    Parameters
    ----------
    dataset_name : str or None, default None
        If not None, the dataset name is used to load a vocabulary for the
        dataset. If the `pretrained` argument is set to True, the dataset name
        is further used to select the pretrained parameters to load.
        The supported datasets are 'baidu_ernie'
    vocab : gluonnlp.vocab.BERTVocab or None, default None
        Vocabulary for the dataset. Must be provided if dataset_name is not
        specified. Ignored if dataset_name is specified.
    pretrained : bool, default True
        Whether to load the pretrained weights for model.
    ctx : Context, default CPU
        The context in which to load the pretrained weights.
    root : str, default '$MXNET_HOME/models'
        Location for keeping the model parameters.
        MXNET_HOME defaults to '~/.mxnet'.
    use_pooler : bool, default True
        Whether to include the pooler which converts the encoded sequence tensor of shape
        (batch_size, seq_length, units) to a tensor of shape (batch_size, units)
        for for segment level classification task.
    use_decoder : bool, default True
        Whether to include the decoder for masked language model prediction.
    use_classifier : bool, default True
        Whether to include the classifier for next sentence classification.

    Returns
    -------
    (BERTModel, gluonnlp.vocab.BERTVocab)
    """
    return get_bert_model(model_name='ernie_12_768_12', vocab=vocab, dataset_name=dataset_name,
                          pretrained=pretrained, ctx=ctx, use_pooler=use_pooler,
                          use_decoder=use_decoder, use_classifier=use_classifier, root=root,
                          pretrained_allow_missing=False, **kwargs)


def get_roberta_model(model_name=None, dataset_name=None, vocab=None, pretrained=True, ctx=mx.cpu(),
                      use_decoder=True, output_attention=False,
                      output_all_encodings=False, root=os.path.join(get_home_dir(), 'models'),
                      **kwargs):
    """Any RoBERTa pretrained model.

    Parameters
    ----------
    model_name : str or None, default None
        Options include 'bert_24_1024_16' and 'bert_12_768_12'.
    dataset_name : str or None, default None
        If not None, the dataset name is used to load a vocabulary for the
        dataset. If the `pretrained` argument is set to True, the dataset name
        is further used to select the pretrained parameters to load.
        The supported datasets for model_name of either roberta_24_1024_16 and
        roberta_12_768_12 include 'openwebtext_ccnews_stories_books'.
    vocab : gluonnlp.vocab.Vocab or None, default None
        Vocabulary for the dataset. Must be provided if dataset_name is not
        specified. Ignored if dataset_name is specified.
    pretrained : bool, default True
        Whether to load the pretrained weights for model.
    ctx : Context, default CPU
        The context in which to load the pretrained weights.
    root : str, default '$MXNET_HOME/models'
        Location for keeping the model parameters.
        MXNET_HOME defaults to '~/.mxnet'.
    use_decoder : bool, default True
        Whether to include the decoder for masked language model prediction.
        Note that
        'biobert_v1.0_pmc', 'biobert_v1.0_pubmed', 'biobert_v1.0_pubmed_pmc',
        'biobert_v1.1_pubmed',
        'clinicalbert'
        do not include these parameters.
    output_attention : bool, default False
        Whether to include attention weights of each encoding cell to the output.
    output_all_encodings : bool, default False
        Whether to output encodings of all encoder cells.

    Returns
    -------
    RoBERTaModel, gluonnlp.vocab.Vocab
    """
    predefined_args = bert_hparams[model_name]
    mutable_args = ['use_residual', 'dropout', 'embed_dropout', 'word_embed']
    mutable_args = frozenset(mutable_args)
    assert all((k not in kwargs or k in mutable_args) for k in predefined_args), \
        'Cannot override predefined model settings.'
    predefined_args.update(kwargs)
    # encoder
    encoder = BERTEncoder(attention_cell=predefined_args['attention_cell'],
                          num_layers=predefined_args['num_layers'],
                          units=predefined_args['units'],
                          hidden_size=predefined_args['hidden_size'],
                          max_length=predefined_args['max_length'],
                          num_heads=predefined_args['num_heads'],
                          scaled=predefined_args['scaled'],
                          dropout=predefined_args['dropout'],
                          output_attention=output_attention,
                          output_all_encodings=output_all_encodings,
                          use_residual=predefined_args['use_residual'],
                          activation=predefined_args.get('activation', 'gelu'),
                          layer_norm_eps=predefined_args.get('layer_norm_eps', 1e-5))

    from ..vocab import Vocab  # pylint: disable=import-outside-toplevel
    bert_vocab = _load_vocab(dataset_name, vocab, root, cls=Vocab)
    # BERT
    net = RoBERTaModel(encoder, len(bert_vocab),
                       units=predefined_args['units'],
                       embed_size=predefined_args['embed_size'],
                       embed_dropout=predefined_args['embed_dropout'],
                       word_embed=predefined_args['word_embed'],
                       use_decoder=use_decoder)
    if pretrained:
        ignore_extra = not use_decoder
        _load_pretrained_params(net, model_name, dataset_name, root, ctx, ignore_extra=ignore_extra,
                                allow_missing=False)
    return net, bert_vocab


def get_bert_model(model_name=None, dataset_name=None, vocab=None, pretrained=True, ctx=mx.cpu(),
                   use_pooler=True, use_decoder=True, use_classifier=True, output_attention=False,
                   output_all_encodings=False, use_token_type_embed=True,
                   root=os.path.join(get_home_dir(), 'models'),
                   pretrained_allow_missing=False, **kwargs):
    """Any BERT pretrained model.

    Parameters
    ----------
    model_name : str or None, default None
        Options include 'bert_24_1024_16' and 'bert_12_768_12'.
    dataset_name : str or None, default None
        If not None, the dataset name is used to load a vocabulary for the
        dataset. If the `pretrained` argument is set to True, the dataset name
        is further used to select the pretrained parameters to load.
        The supported datasets for model_name of either bert_24_1024_16 and
        bert_12_768_12 are 'book_corpus_wiki_en_cased',
        'book_corpus_wiki_en_uncased'.
        For model_name bert_12_768_12 'wiki_cn_cased',
        'wiki_multilingual_uncased', 'wiki_multilingual_cased',
        'scibert_scivocab_uncased', 'scibert_scivocab_cased',
        'scibert_basevocab_uncased','scibert_basevocab_cased',
        'biobert_v1.0_pmc', 'biobert_v1.0_pubmed', 'biobert_v1.0_pubmed_pmc',
        'biobert_v1.1_pubmed',
        'clinicalbert',
        'kobert_news_wiki_ko_cased'
        are additionally supported.
    vocab : gluonnlp.vocab.BERTVocab or None, default None
        Vocabulary for the dataset. Must be provided if dataset_name is not
        specified. Ignored if dataset_name is specified.
    pretrained : bool, default True
        Whether to load the pretrained weights for model.
    ctx : Context, default CPU
        The context in which to load the pretrained weights.
    root : str, default '$MXNET_HOME/models'
        Location for keeping the model parameters.
        MXNET_HOME defaults to '~/.mxnet'.
    use_pooler : bool, default True
        Whether to include the pooler which converts the encoded sequence tensor of shape
        (batch_size, seq_length, units) to a tensor of shape (batch_size, units)
        for for segment level classification task.
    use_decoder : bool, default True
        Whether to include the decoder for masked language model prediction.
        Note that
        'biobert_v1.0_pmc', 'biobert_v1.0_pubmed', 'biobert_v1.0_pubmed_pmc',
        'biobert_v1.1_pubmed',
        'clinicalbert'
        do not include these parameters.
    use_classifier : bool, default True
        Whether to include the classifier for next sentence classification.
        Note that
        'biobert_v1.0_pmc', 'biobert_v1.0_pubmed', 'biobert_v1.0_pubmed_pmc',
        'biobert_v1.1_pubmed'
        do not include these parameters.
    output_attention : bool, default False
        Whether to include attention weights of each encoding cell to the output.
    output_all_encodings : bool, default False
        Whether to output encodings of all encoder cells.
    pretrained_allow_missing : bool, default False
        Whether to ignore if any parameters for the BERTModel are missing in
        the pretrained weights for model.
        Some BERTModels for example do not provide decoder or classifier
        weights. In that case it is still possible to construct a BERTModel
        with use_decoder=True and/or use_classifier=True, but the respective
        parameters will be missing from the pretrained file.
        If pretrained_allow_missing=True, this will be ignored and the
        parameters will be left uninitialized. Otherwise AssertionError is
        raised.

    Returns
    -------
    (BERTModel, gluonnlp.vocab.BERTVocab) or (BERTModel, gluonnlp.vocab.BERTVocab, gluonnlp.data.SentencepieceTokenizer)
    """
    predefined_args = bert_hparams[model_name]
    mutable_args = ['use_residual', 'dropout', 'embed_dropout', 'word_embed']
    mutable_args = frozenset(mutable_args)
    assert all((k not in kwargs or k in mutable_args) for k in predefined_args), \
        'Cannot override predefined model settings.'
    predefined_args.update(kwargs)
    # encoder
    encoder = BERTEncoder(attention_cell=predefined_args['attention_cell'],
                          num_layers=predefined_args['num_layers'],
                          units=predefined_args['units'],
                          hidden_size=predefined_args['hidden_size'],
                          max_length=predefined_args['max_length'],
                          num_heads=predefined_args['num_heads'],
                          scaled=predefined_args['scaled'],
                          dropout=predefined_args['dropout'],
                          output_attention=output_attention,
                          output_all_encodings=output_all_encodings,
                          use_residual=predefined_args['use_residual'],
                          activation=predefined_args.get('activation', 'gelu'),
                          layer_norm_eps=predefined_args.get('layer_norm_eps', 1e-12))

<<<<<<< HEAD
    from ..vocab import BERTVocab
    bert_vocab, tokenizer = _load_vocab(dataset_name, vocab, root, cls=BERTVocab)
=======
    from ..vocab import BERTVocab  # pylint: disable=import-outside-toplevel
    # bert_vocab
    bert_vocab = _load_vocab(dataset_name, vocab, root, cls=BERTVocab)
>>>>>>> ebfc9200
    # BERT
    net = BERTModel(encoder, len(bert_vocab),
                    token_type_vocab_size=predefined_args['token_type_vocab_size'],
                    units=predefined_args['units'],
                    embed_size=predefined_args['embed_size'],
                    embed_dropout=predefined_args['embed_dropout'],
                    word_embed=predefined_args['word_embed'],
                    use_pooler=use_pooler, use_decoder=use_decoder,
                    use_classifier=use_classifier,
                    use_token_type_embed=use_token_type_embed)
    if pretrained:
        ignore_extra = not (use_pooler and use_decoder and use_classifier)
        _load_pretrained_params(net, model_name, dataset_name, root, ctx, ignore_extra=ignore_extra,
                                allow_missing=pretrained_allow_missing)
    if tokenizer:
        return net, bert_vocab, tokenizer
    else:
        return net, bert_vocab<|MERGE_RESOLUTION|>--- conflicted
+++ resolved
@@ -1278,14 +1278,8 @@
                           activation=predefined_args.get('activation', 'gelu'),
                           layer_norm_eps=predefined_args.get('layer_norm_eps', 1e-12))
 
-<<<<<<< HEAD
     from ..vocab import BERTVocab
     bert_vocab, tokenizer = _load_vocab(dataset_name, vocab, root, cls=BERTVocab)
-=======
-    from ..vocab import BERTVocab  # pylint: disable=import-outside-toplevel
-    # bert_vocab
-    bert_vocab = _load_vocab(dataset_name, vocab, root, cls=BERTVocab)
->>>>>>> ebfc9200
     # BERT
     net = BERTModel(encoder, len(bert_vocab),
                     token_type_vocab_size=predefined_args['token_type_vocab_size'],
