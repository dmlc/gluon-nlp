# Licensed to the Apache Software Foundation (ASF) under one
# or more contributor license agreements.  See the NOTICE file
# distributed with this work for additional information
# regarding copyright ownership.  The ASF licenses this file
# to you under the Apache License, Version 2.0 (the
# "License"); you may not use this file except in compliance
# with the License.  You may obtain a copy of the License at
#
#   http://www.apache.org/licenses/LICENSE-2.0
#
# Unless required by applicable law or agreed to in writing,
# software distributed under the License is distributed on an
# "AS IS" BASIS, WITHOUT WARRANTIES OR CONDITIONS OF ANY
# KIND, either express or implied.  See the License for the
# specific language governing permissions and limitations
# under the License.
"""BERT models."""
# pylint: disable=too-many-lines

__all__ = ['BERTModel', 'RoBERTaModel', 'BERTEncoder', 'BERTClassifier',
           'RoBERTaClassifier', 'bert_12_768_12', 'bert_24_1024_16',
           'ernie_12_768_12', 'roberta_12_768_12', 'roberta_24_1024_16']

import os

import mxnet as mx
from mxnet.gluon import HybridBlock, nn
from mxnet.gluon.model_zoo import model_store

from ..base import get_home_dir
from .block import GELU
from .seq2seq_encoder_decoder import Seq2SeqEncoder
from .transformer import TransformerEncoderCell
from .utils import _load_pretrained_params, _load_vocab

###############################################################################
#                              COMPONENTS                                     #
###############################################################################

<<<<<<< HEAD

=======
>>>>>>> ab9e353c
class BERTEncoder(HybridBlock, Seq2SeqEncoder):
    """Structure of the BERT Encoder.

    Different from the original encoder for transformer, `BERTEncoder` uses
    learnable positional embedding, a 'gelu' activation functions and a
    separate epsilon value for LayerNorm.

    Parameters
    ----------
    attention_cell : AttentionCell or str, default 'multi_head'
        Arguments of the attention cell.
        Can be 'multi_head', 'scaled_luong', 'scaled_dot', 'dot', 'cosine', 'normed_mlp', 'mlp'
    num_layers : int
        Number of attention layers.
    units : int
        Number of units for the output.
    hidden_size : int
        number of units in the hidden layer of position-wise feed-forward networks
    max_length : int
        Maximum length of the input sequence
    num_heads : int
        Number of heads in multi-head attention
    scaled : bool
        Whether to scale the softmax input by the sqrt of the input dimension
        in multi-head attention
    dropout : float
        Dropout probability of the attention probabilities and embedding.
    use_residual : bool
    output_attention: bool, default False
        Whether to output the attention weights
    output_all_encodings: bool, default False
        Whether to output encodings of all encoder cells
    weight_initializer : str or Initializer
        Initializer for the input weights matrix, used for the linear
        transformation of the inputs.
    bias_initializer : str or Initializer
        Initializer for the bias vector.
    prefix : str, default None.
        Prefix for name of `Block`s. (and name of weight if params is `None`).
    params : Parameter or None
        Container for weight sharing between cells. Created if `None`.
    activation : str, default 'gelu'
        Activation methods in PositionwiseFFN
    layer_norm_eps : float, default 1e-12
        Epsilon for layer_norm

    Inputs:
        - **inputs** : input sequence of shape (batch_size, length, C_in)
        - **states** : list of tensors for initial states and masks.
        - **valid_length** : valid lengths of each sequence. Usually used when part of sequence
            has been padded. Shape is (batch_size, )

    Outputs:
        - **outputs** : the output of the encoder. Shape is (batch_size, length, C_out)
        - **additional_outputs** : list of tensors.
            Either be an empty list or contains the attention weights in this step.
            The attention weights will have shape (batch_size, num_heads, length, mem_length)

    """

    def __init__(self, *, attention_cell='multi_head', num_layers=2, units=512, hidden_size=2048,
                 max_length=50, num_heads=4, scaled=True, dropout=0.0, use_residual=True,
                 output_attention=False, output_all_encodings=False, weight_initializer=None,
                 bias_initializer='zeros', prefix=None, params=None, activation='gelu',
                 layer_norm_eps=1e-12):
        super().__init__(prefix=prefix, params=params)
        assert units % num_heads == 0,\
            'In BERTEncoder, The units should be divided exactly ' \
            'by the number of heads. Received units={}, num_heads={}' \
            .format(units, num_heads)
        self._max_length = max_length
        self._units = units
        self._output_attention = output_attention
        self._output_all_encodings = output_all_encodings
        self._dropout = dropout

        with self.name_scope():
            if dropout:
                self.dropout_layer = nn.Dropout(rate=dropout)
            self.layer_norm = nn.LayerNorm(in_channels=units, epsilon=1e-12)
            self.position_weight = self.params.get('position_weight', shape=(max_length, units),
                                                   init=weight_initializer)
            self.transformer_cells = nn.HybridSequential()
            for i in range(num_layers):
                cell = TransformerEncoderCell(
                    units=units, hidden_size=hidden_size, num_heads=num_heads,
                    attention_cell=attention_cell, weight_initializer=weight_initializer,
                    bias_initializer=bias_initializer, dropout=dropout, use_residual=use_residual,
                    attention_proj_use_bias=True, attention_use_bias=True, scaled=scaled,
                    output_attention=output_attention, prefix='transformer%d_' % i,
                    activation=activation, layer_norm_eps=layer_norm_eps)
                self.transformer_cells.add(cell)

    def __call__(self, inputs, states=None, valid_length=None):  # pylint: disable=arguments-differ
        """Encode the inputs given the states and valid sequence length.

        Parameters
        ----------
        inputs : NDArray or Symbol
            Input sequence. Shape (batch_size, length, C_in)
        states : list of NDArrays or Symbols
            Initial states. The list of initial states and masks
        valid_length : NDArray or Symbol
            Valid lengths of each sequence. This is usually used when part of sequence has
            been padded. Shape (batch_size,)

        Returns
        -------
        encoder_outputs: list
            Outputs of the encoder. Contains:

            - outputs of the transformer encoder. Shape (batch_size, length, C_out)
            - additional_outputs of all the transformer encoder
        """
        return super().__call__(inputs, states, valid_length)

    def hybrid_forward(self, F, inputs, states=None, valid_length=None, position_weight=None):
        # pylint: disable=arguments-differ
        """Encode the inputs given the states and valid sequence length.

        Parameters
        ----------
        inputs : NDArray or Symbol
            Input sequence. Shape (batch_size, length, C_in)
        states : list of NDArrays or Symbols
            Initial states. The list of initial states and masks
        valid_length : NDArray or Symbol
            Valid lengths of each sequence. This is usually used when part of sequence has
            been padded. Shape (batch_size,)

        Returns
        -------
        outputs : NDArray or Symbol, or List[NDArray] or List[Symbol]
            If output_all_encodings flag is False, then the output of the last encoder.
            If output_all_encodings flag is True, then the list of all outputs of all encoders.
            In both cases, shape of the tensor(s) is/are (batch_size, length, C_out)
        additional_outputs : list
            Either be an empty list or contains the attention weights in this step.
            The attention weights will have shape (batch_size, length, length) or
            (batch_size, num_heads, length, length)

        """
        steps = F.contrib.arange_like(inputs, axis=1)
        if valid_length is not None:
            ones = F.ones_like(steps)
            mask = F.broadcast_lesser(F.reshape(steps, shape=(1, -1)),
                                      F.reshape(valid_length, shape=(-1, 1)))
            mask = F.broadcast_mul(F.expand_dims(mask, axis=1),
                                   F.broadcast_mul(ones, F.reshape(ones, shape=(-1, 1))))
            if states is None:
                states = [mask]
            else:
                states.append(mask)
        else:
            mask = None

        if states is None:
            states = [steps]
        else:
            states.append(steps)

        # positional encoding
        positional_embed = F.Embedding(steps, position_weight, self._max_length, self._units)
        inputs = F.broadcast_add(inputs, F.expand_dims(positional_embed, axis=0))

        if self._dropout:
            inputs = self.dropout_layer(inputs)
        inputs = self.layer_norm(inputs)
        outputs = inputs

        all_encodings_outputs = []
        additional_outputs = []
        for cell in self.transformer_cells:
            outputs, attention_weights = cell(inputs, mask)
            inputs = outputs
            if self._output_all_encodings:
                if valid_length is not None:
                    outputs = F.SequenceMask(outputs, sequence_length=valid_length,
                                             use_sequence_length=True, axis=1)
                all_encodings_outputs.append(outputs)

            if self._output_attention:
                additional_outputs.append(attention_weights)

        if valid_length is not None and not self._output_all_encodings:
            # if self._output_all_encodings, SequenceMask is already applied above
            outputs = F.SequenceMask(outputs, sequence_length=valid_length,
                                     use_sequence_length=True, axis=1)

        if self._output_all_encodings:
            return all_encodings_outputs, additional_outputs
        return outputs, additional_outputs


###############################################################################
#                                FULL MODEL                                   #
###############################################################################


class BERTModel(HybridBlock):
    """Generic Model for BERT (Bidirectional Encoder Representations from Transformers).

    Parameters
    ----------
    encoder : BERTEncoder
        Bidirectional encoder that encodes the input sentence.
    vocab_size : int or None, default None
        The size of the vocabulary.
    token_type_vocab_size : int or None, default None
        The vocabulary size of token types (number of segments).
    units : int or None, default None
        Number of units for the final pooler layer.
    embed_size : int or None, default None
        Size of the embedding vectors. It is used to generate the word and token type
        embeddings if word_embed and token_type_embed are None.
    embed_initializer : Initializer, default None
        Initializer of the embedding weights. It is used to generate the source and target
        embeddings if word_embed and token_type_embed are None.
    word_embed : Block or None, default None
        The word embedding. If set to None, word_embed will be constructed using embed_size.
    token_type_embed : Block or None, default None
        The token type embedding (segment embedding). If set to None and the token_type_embed will
        be constructed using embed_size.
    use_pooler : bool, default True
        Whether to include the pooler which converts the encoded sequence tensor of shape
        (batch_size, seq_length, units) to a tensor of shape (batch_size, units)
        for segment level classification task.
    use_decoder : bool, default True
        Whether to include the decoder for masked language model prediction.
    use_classifier : bool, default True
        Whether to include the classifier for next sentence classification.
    use_token_type_embed : bool, default True
        Whether to include token type embedding (segment embedding).
    prefix : str or None
        See document of `mx.gluon.Block`.
    params : ParameterDict or None
        See document of `mx.gluon.Block`.

    Inputs:
        - **inputs**: input sequence tensor, shape (batch_size, seq_length)
        - **token_types**: optional input token type tensor, shape (batch_size, seq_length).
            If the inputs contain two sequences, then the token type of the first
            sequence differs from that of the second one.
        - **valid_length**: optional tensor of input sequence valid lengths, shape (batch_size,)
        - **masked_positions**: optional tensor of position of tokens for masked LM decoding,
            shape (batch_size, num_masked_positions).

    Outputs:
        - **sequence_outputs**: Encoded sequence, which can be either a tensor of the last
            layer of the Encoder, or a list of all sequence encodings of all layers.
            In both cases shape of the tensor(s) is/are (batch_size, seq_length, units).
        - **attention_outputs**: output list of all intermediate encodings per layer
            Returned only if BERTEncoder.output_attention is True.
            List of num_layers length of tensors of shape
            (batch_size, num_attention_heads, seq_length, seq_length)
        - **pooled_output**: output tensor of pooled representation of the first tokens.
            Returned only if use_pooler is True. Shape (batch_size, units)
        - **next_sentence_classifier_output**: output tensor of next sentence classification.
            Returned only if use_classifier is True. Shape (batch_size, 2)
        - **masked_lm_outputs**: output tensor of sequence decoding for masked language model
            prediction. Returned only if use_decoder True.
            Shape (batch_size, num_masked_positions, vocab_size)
    """

    def __init__(self, encoder, vocab_size=None, token_type_vocab_size=None, units=None,
                 embed_size=None, embed_initializer=None,
                 word_embed=None, token_type_embed=None, use_pooler=True, use_decoder=True,
                 use_classifier=True, use_token_type_embed=True, prefix=None, params=None):
        super().__init__(prefix=prefix, params=params)
        self._use_decoder = use_decoder
        self._use_classifier = use_classifier
        self._use_pooler = use_pooler
        self._use_token_type_embed = use_token_type_embed
        self._units = units
        self.encoder = encoder
        # Construct word embedding
        self.word_embed = self._get_embed(word_embed, vocab_size, embed_size,
                                          embed_initializer, 'word_embed_')
        # Construct token type embedding
        if use_token_type_embed:
            self.token_type_embed = self._get_embed(token_type_embed, token_type_vocab_size,
                                                    embed_size, embed_initializer,
                                                    'token_type_embed_')
        if self._use_pooler:
            # Construct pooler
            self.pooler = self._get_pooler(units, 'pooler_')
            if self._use_classifier:
                # Construct classifier for next sentence predicition
                self.classifier = self._get_classifier('cls_')
        else:
            assert not use_classifier, 'Cannot use classifier if use_pooler is False'
        if self._use_decoder:
            # Construct decoder for masked language model
            self.decoder = self._get_decoder(units, vocab_size, self.word_embed[0], 'decoder_')

    def _get_classifier(self, prefix):
        """ Construct a decoder for the next sentence prediction task """
        with self.name_scope():
            classifier = nn.Dense(2, prefix=prefix)
        return classifier

    def _get_decoder(self, units, vocab_size, embed, prefix):
        """ Construct a decoder for the masked language model task """
        with self.name_scope():
            decoder = nn.HybridSequential(prefix=prefix)
            decoder.add(nn.Dense(units, flatten=False))
            decoder.add(GELU())
            decoder.add(nn.LayerNorm(in_channels=units, epsilon=1e-12))
            decoder.add(nn.Dense(vocab_size, flatten=False, params=embed.collect_params()))
        assert decoder[3].weight == list(embed.collect_params().values())[0], \
            'The weights of word embedding are not tied with those of decoder'
        return decoder

    def _get_embed(self, embed, vocab_size, embed_size, initializer, prefix):
        """ Construct an embedding block. """
        if embed is None:
            assert embed_size is not None, '"embed_size" cannot be None if "word_embed" or ' \
                                           'token_type_embed is not given.'
            with self.name_scope():
                embed = nn.HybridSequential(prefix=prefix)
                with embed.name_scope():
                    embed.add(nn.Embedding(input_dim=vocab_size, output_dim=embed_size,
                                           weight_initializer=initializer))
        assert isinstance(embed, HybridBlock)
        return embed

    def _get_pooler(self, units, prefix):
        """ Construct pooler.

        The pooler slices and projects the hidden output of first token
        in the sequence for segment level classification.

        """
        with self.name_scope():
            pooler = nn.Dense(units=units, flatten=False, activation='tanh',
                              prefix=prefix)
        return pooler

    def __call__(self, inputs, token_types, valid_length=None, masked_positions=None):
        # pylint: disable=dangerous-default-value, arguments-differ
        """Generate the representation given the inputs.

        This is used in training or fine-tuning a BERT model.
        """
        return super().__call__(inputs, token_types, valid_length, masked_positions)

    def hybrid_forward(self, F, inputs, token_types, valid_length=None, masked_positions=None):
        # pylint: disable=arguments-differ
        """Generate the representation given the inputs.

        This is used in training or fine-tuning a BERT model.
        """
        outputs = []
        seq_out, attention_out = self._encode_sequence(inputs, token_types, valid_length)
        outputs.append(seq_out)

        if self.encoder._output_all_encodings:
            assert isinstance(seq_out, list)
            output = seq_out[-1]
        else:
            output = seq_out

        if attention_out:
            outputs.append(attention_out)

        if self._use_pooler:
            pooled_out = self._apply_pooling(output)
            outputs.append(pooled_out)
            if self._use_classifier:
                next_sentence_classifier_out = self.classifier(pooled_out)
                outputs.append(next_sentence_classifier_out)
        if self._use_decoder:
            assert masked_positions is not None, \
                'masked_positions tensor is required for decoding masked language model'
            decoder_out = self._decode(F, output, masked_positions)
            outputs.append(decoder_out)
        return tuple(outputs) if len(outputs) > 1 else outputs[0]

    def _encode_sequence(self, inputs, token_types, valid_length=None):
        """Generate the representation given the input sequences.

        This is used for pre-training or fine-tuning a BERT model.
        """
        # embedding
        embedding = self.word_embed(inputs)
        if self._use_token_type_embed:
            type_embedding = self.token_type_embed(token_types)
            embedding = embedding + type_embedding
        # encoding
        outputs, additional_outputs = self.encoder(embedding, valid_length=valid_length)
        return outputs, additional_outputs

    def _apply_pooling(self, sequence):
        """Generate the representation given the inputs.

        This is used for pre-training or fine-tuning a BERT model.
        """
        outputs = sequence.slice(begin=(0, 0, 0), end=(None, 1, None))
        outputs = outputs.reshape(shape=(-1, self._units))
        return self.pooler(outputs)

    def _decode(self, F, sequence, masked_positions):
        """Generate unnormalized prediction for the masked language model task.

        This is only used for pre-training the BERT model.

        Inputs:
            - **sequence**: input tensor of sequence encodings.
              Shape (batch_size, seq_length, units).
            - **masked_positions**: input tensor of position of tokens for masked LM decoding.
              Shape (batch_size, num_masked_positions). For each sample in the batch, the values
              in this tensor must not be out of bound considering the length of the sequence.

        Outputs:
            - **masked_lm_outputs**: output tensor of token predictions for target masked_positions.
                Shape (batch_size, num_masked_positions, vocab_size).
        """
        masked_positions = masked_positions.astype('int32')
        mask_shape = masked_positions.shape_array()
        num_masked_positions = mask_shape.slice(begin=(1,), end=(2,)).astype('int32')
        idx_arange = F.contrib.arange_like(masked_positions.reshape((-1, )), axis=0)
        batch_idx = F.broadcast_div(idx_arange, num_masked_positions)
        # batch_idx_1d =        [0,0,0,1,1,1,2,2,2...]
        # masked_positions_1d = [1,2,4,0,3,4,2,3,5...]
        batch_idx_1d = batch_idx.reshape((1, -1))
        masked_positions_1d = masked_positions.reshape((1, -1))
        position_idx = F.concat(batch_idx_1d, masked_positions_1d, dim=0)
        encoded = F.gather_nd(sequence, position_idx)
        encoded = encoded.reshape_like(masked_positions, lhs_begin=-2, lhs_end=-1, rhs_begin=0)
        decoded = self.decoder(encoded)
        return decoded


class RoBERTaModel(BERTModel):
    """Generic Model for BERT (Bidirectional Encoder Representations from Transformers).

    Parameters
    ----------
    encoder : BERTEncoder
        Bidirectional encoder that encodes the input sentence.
    vocab_size : int or None, default None
        The size of the vocabulary.
    units : int or None, default None
        Number of units for the final pooler layer.
    embed_size : int or None, default None
        Size of the embedding vectors. It is used to generate the word and token type
        embeddings if word_embed and token_type_embed are None.
    embed_initializer : Initializer, default None
        Initializer of the embedding weights. It is used to generate the source and target
        embeddings if word_embed and token_type_embed are None.
    word_embed : Block or None, default None
        The word embedding. If set to None, word_embed will be constructed using embed_size.
    use_decoder : bool, default True
        Whether to include the decoder for masked language model prediction.
    prefix : str or None
        See document of `mx.gluon.Block`.
    params : ParameterDict or None
        See document of `mx.gluon.Block`.

    Inputs:
        - **inputs**: input sequence tensor, shape (batch_size, seq_length)
        - **valid_length**: optional tensor of input sequence valid lengths, shape (batch_size,)
        - **masked_positions**: optional tensor of position of tokens for masked LM decoding,
            shape (batch_size, num_masked_positions).

    Outputs:
        - **sequence_outputs**: Encoded sequence, which can be either a tensor of the last
            layer of the Encoder, or a list of all sequence encodings of all layers.
            In both cases shape of the tensor(s) is/are (batch_size, seq_length, units).
        - **attention_outputs**: output list of all intermediate encodings per layer
            Returned only if BERTEncoder.output_attention is True.
            List of num_layers length of tensors of shape
            (num_masks, num_attention_heads, seq_length, seq_length)
        - **masked_lm_outputs**: output tensor of sequence decoding for masked language model
            prediction. Returned only if use_decoder True.
            Shape (batch_size, num_masked_positions, vocab_size)
    """

    def __init__(self, encoder, vocab_size=None, units=None,
                 embed_size=None, embed_initializer=None,
                 word_embed=None, use_decoder=True,
                 prefix=None, params=None):
        super(RoBERTaModel, self).__init__(encoder, vocab_size=vocab_size,
                                           token_type_vocab_size=None, units=units,
                                           embed_size=embed_size,
                                           embed_initializer=embed_initializer,
                                           word_embed=word_embed, token_type_embed=None,
                                           use_pooler=False, use_decoder=use_decoder,
                                           use_classifier=False, use_token_type_embed=False,
                                           prefix=prefix, params=params)

    def __call__(self, inputs, valid_length=None, masked_positions=None):
        # pylint: disable=dangerous-default-value
        """Generate the representation given the inputs.

        This is used in training or fine-tuning a BERT model.
        """
        return super(RoBERTaModel, self).__call__(inputs, [], valid_length=valid_length,
                                                  masked_positions=masked_positions)


class BERTClassifier(HybridBlock):
    """Model for sentence (pair) classification task with BERT.

    The model feeds token ids and token type ids into BERT to get the
    pooled BERT sequence representation, then apply a Dense layer for
    classification.

    Parameters
    ----------
    bert: BERTModel
        Bidirectional encoder with transformer.
    num_classes : int, default is 2
        The number of target classes.
    dropout : float or None, default 0.0.
        Dropout probability for the bert output.
    prefix : str or None
        See document of `mx.gluon.Block`.
    params : ParameterDict or None
        See document of `mx.gluon.Block`.
    """

    def __init__(self, bert, num_classes=2, dropout=0.0,
                 prefix=None, params=None):
        super(BERTClassifier, self).__init__(prefix=prefix, params=params)
        self.bert = bert
        with self.name_scope():
            self.classifier = nn.HybridSequential(prefix=prefix)
            if dropout:
                self.classifier.add(nn.Dropout(rate=dropout))
            self.classifier.add(nn.Dense(units=num_classes))

    def __call__(self, inputs, token_types, valid_length=None):
        # pylint: disable=dangerous-default-value, arguments-differ
        """Generate the unnormalized score for the given the input sequences.

        Parameters
        ----------
        inputs : NDArray or Symbol, shape (batch_size, seq_length)
            Input words for the sequences.
        token_types : NDArray or Symbol, shape (batch_size, seq_length)
            Token types for the sequences, used to indicate whether the word belongs to the
            first sentence or the second one.
        valid_length : NDArray or Symbol, or None, shape (batch_size)
            Valid length of the sequence. This is used to mask the padded tokens.

        Returns
        -------
        outputs : NDArray or Symbol
            Shape (batch_size, num_classes)
        """
        return super(BERTClassifier, self).__call__(inputs, token_types, valid_length)

    def hybrid_forward(self, F, inputs, token_types, valid_length=None):
        # pylint: disable=arguments-differ
        """Generate the unnormalized score for the given the input sequences.

        Parameters
        ----------
        inputs : NDArray or Symbol, shape (batch_size, seq_length)
            Input words for the sequences.
        token_types : NDArray or Symbol, shape (batch_size, seq_length)
            Token types for the sequences, used to indicate whether the word belongs to the
            first sentence or the second one.
        valid_length : NDArray or None, shape (batch_size)
            Valid length of the sequence. This is used to mask the padded tokens.

        Returns
        -------
        outputs : NDArray
            Shape (batch_size, num_classes)
        """
        _, pooler_out = self.bert(inputs, token_types, valid_length)
        return self.classifier(pooler_out)


class RoBERTaClassifier(HybridBlock):
    """Model for sentence (pair) classification task with BERT.

    The model feeds token ids and token type ids into BERT to get the
    pooled BERT sequence representation, then apply a Dense layer for
    classification.

    Parameters
    ----------
    bert: RoBERTaModel
        The RoBERTa model.
    num_classes : int, default is 2
        The number of target classes.
    dropout : float or None, default 0.0.
        Dropout probability for the RoBERTa output.
    prefix : str or None
        See document of `mx.gluon.Block`.
    params : ParameterDict or None
        See document of `mx.gluon.Block`.

    Inputs:
        - **inputs**: input sequence tensor, shape (batch_size, seq_length)
        - **valid_length**: optional tensor of input sequence valid lengths.
            Shape (batch_size, num_classes).

    Outputs:
        - **output**: Regression output, shape (batch_size, num_classes)
    """

    def __init__(self, roberta, num_classes=2, dropout=0.0,
                 prefix=None, params=None):
        super(RoBERTaClassifier, self).__init__(prefix=prefix, params=params)
        self.roberta = roberta
        self._units = roberta._units
        with self.name_scope():
            self.classifier = nn.HybridSequential(prefix=prefix)
            if dropout:
                self.classifier.add(nn.Dropout(rate=dropout))
            self.classifier.add(nn.Dense(units=self._units, activation='tanh'))
            if dropout:
                self.classifier.add(nn.Dropout(rate=dropout))
            self.classifier.add(nn.Dense(units=num_classes))

    def __call__(self, inputs, valid_length=None):
        # pylint: disable=dangerous-default-value, arguments-differ
        """Generate the unnormalized score for the given the input sequences.

        Parameters
        ----------
        inputs : NDArray or Symbol, shape (batch_size, seq_length)
            Input words for the sequences.
        valid_length : NDArray or Symbol, or None, shape (batch_size)
            Valid length of the sequence. This is used to mask the padded tokens.

        Returns
        -------
        outputs : NDArray or Symbol
            Shape (batch_size, num_classes)
        """
        return super(RoBERTaClassifier, self).__call__(inputs, valid_length)

    def hybrid_forward(self, F, inputs, valid_length=None):
        # pylint: disable=arguments-differ
        """Generate the unnormalized score for the given the input sequences.

        Parameters
        ----------
        inputs : NDArray or Symbol, shape (batch_size, seq_length)
            Input words for the sequences.
        valid_length : NDArray or Symbol, or None, shape (batch_size)
            Valid length of the sequence. This is used to mask the padded tokens.

        Returns
        -------
        outputs : NDArray or Symbol
            Shape (batch_size, num_classes)
        """
        seq_out = self.roberta(inputs, valid_length)
        assert not isinstance(seq_out, (tuple, list)), 'Expected one output from RoBERTaModel'
        outputs = seq_out.slice(begin=(0, 0, 0), end=(None, 1, None))
        outputs = outputs.reshape(shape=(-1, self._units))
        return self.classifier(outputs)

###############################################################################
#                               GET MODEL                                     #
###############################################################################


model_store._model_sha1.update(
    {name: checksum for checksum, name in [
        ('5656dac6965b5054147b0375337d5a6a7a2ff832', 'bert_12_768_12_book_corpus_wiki_en_cased'),
        ('75cc780f085e8007b3bf6769c6348bb1ff9a3074', 'bert_12_768_12_book_corpus_wiki_en_uncased'),
        ('a56e24015a777329c795eed4ed21c698af03c9ff',
         'bert_12_768_12_openwebtext_book_corpus_wiki_en_uncased'),
        ('5cf21fcddb5ae1a4c21c61201643460c9d65d3b0',
         'roberta_12_768_12_openwebtext_ccnews_stories_books_cased'),
        ('d1b7163e9628e2fd51c9a9f3a0dc519d4fc24add',
         'roberta_24_1024_16_openwebtext_ccnews_stories_books_cased'),
        ('237f39851b24f0b56d70aa20efd50095e3926e26', 'bert_12_768_12_wiki_multilingual_uncased'),
        ('b0f57a207f85a7d361bb79de80756a8c9a4276f7', 'bert_12_768_12_wiki_multilingual_cased'),
        ('885ebb9adc249a170c5576e90e88cfd1bbd98da6', 'bert_12_768_12_wiki_cn_cased'),
        ('4e685a966f8bf07d533bd6b0e06c04136f23f620', 'bert_24_1024_16_book_corpus_wiki_en_cased'),
        ('24551e1446180e045019a87fc4ffbf714d99c0b5', 'bert_24_1024_16_book_corpus_wiki_en_uncased'),
        ('6c82d963fc8fa79c35dd6cb3e1725d1e5b6aa7d7', 'bert_12_768_12_scibert_scivocab_uncased'),
        ('adf9c81e72ac286a37b9002da8df9e50a753d98b', 'bert_12_768_12_scibert_scivocab_cased'),
        ('75acea8e8386890120533d6c0032b0b3fcb2d536', 'bert_12_768_12_scibert_basevocab_uncased'),
        ('8e86e5de55d6dae99123312cd8cdd8183a75e057', 'bert_12_768_12_scibert_basevocab_cased'),
        ('a07780385add682f609772e81ec64aca77c9fb05', 'bert_12_768_12_biobert_v1.0_pmc_cased'),
        ('280ad1cc487db90489f86189e045e915b35e7489', 'bert_12_768_12_biobert_v1.0_pubmed_cased'),
        ('8a8c75441f028a6b928b11466f3d30f4360dfff5',
         'bert_12_768_12_biobert_v1.0_pubmed_pmc_cased'),
        ('55f15c5d23829f6ee87622b68711b15fef50e55b', 'bert_12_768_12_biobert_v1.1_pubmed_cased'),
        ('60281c98ba3572dfdaac75131fa96e2136d70d5c', 'bert_12_768_12_clinicalbert_uncased'),
        ('f869f3f89e4237a769f1b7edcbdfe8298b480052', 'ernie_12_768_12_baidu_ernie_uncased'),
        ('ccf0593e03b91b73be90c191d885446df935eb64', 'bert_12_768_12_kobert_news_wiki_ko_cased')
    ]})

roberta_12_768_12_hparams = {
    'attention_cell': 'multi_head',
    'num_layers': 12,
    'units': 768,
    'hidden_size': 3072,
    'max_length': 512,
    'num_heads': 12,
    'scaled': True,
    'dropout': 0.1,
    'use_residual': True,
    'embed_size': 768,
    'word_embed': None,
    'layer_norm_eps': 1e-5
}

roberta_24_1024_16_hparams = {
    'attention_cell': 'multi_head',
    'num_layers': 24,
    'units': 1024,
    'hidden_size': 4096,
    'max_length': 512,
    'num_heads': 16,
    'scaled': True,
    'dropout': 0.1,
    'use_residual': True,
    'embed_size': 1024,
    'word_embed': None,
    'layer_norm_eps': 1e-5
}

bert_12_768_12_hparams = {
    'attention_cell': 'multi_head',
    'num_layers': 12,
    'units': 768,
    'hidden_size': 3072,
    'max_length': 512,
    'num_heads': 12,
    'scaled': True,
    'dropout': 0.1,
    'use_residual': True,
    'embed_size': 768,
    'token_type_vocab_size': 2,
    'word_embed': None,
}

bert_24_1024_16_hparams = {
    'attention_cell': 'multi_head',
    'num_layers': 24,
    'units': 1024,
    'hidden_size': 4096,
    'max_length': 512,
    'num_heads': 16,
    'scaled': True,
    'dropout': 0.1,
    'use_residual': True,
    'embed_size': 1024,
    'token_type_vocab_size': 2,
    'word_embed': None,
}

ernie_12_768_12_hparams = {
    'attention_cell': 'multi_head',
    'num_layers': 12,
    'units': 768,
    'hidden_size': 3072,
    'max_length': 513,
    'num_heads': 12,
    'scaled': True,
    'dropout': 0.1,
    'use_residual': True,
    'embed_size': 768,
    'token_type_vocab_size': 2,
    'word_embed': None,
    'activation': 'relu',
    'layer_norm_eps': 1e-5
}

bert_hparams = {
    'bert_12_768_12': bert_12_768_12_hparams,
    'bert_24_1024_16': bert_24_1024_16_hparams,
    'roberta_12_768_12': roberta_12_768_12_hparams,
    'roberta_24_1024_16': roberta_24_1024_16_hparams,
    'ernie_12_768_12': ernie_12_768_12_hparams
}


def bert_12_768_12(dataset_name=None, vocab=None, pretrained=True, ctx=mx.cpu(),
                   root=os.path.join(get_home_dir(), 'models'), use_pooler=True, use_decoder=True,
                   use_classifier=True, pretrained_allow_missing=False, **kwargs):
    """Generic BERT BASE model.

    The number of layers (L) is 12, number of units (H) is 768, and the
    number of self-attention heads (A) is 12.

    Parameters
    ----------
    dataset_name : str or None, default None
        If not None, the dataset name is used to load a vocabulary for the
        dataset. If the `pretrained` argument is set to True, the dataset name
        is further used to select the pretrained parameters to load.
        The supported datasets are 'book_corpus_wiki_en_cased',
        'book_corpus_wiki_en_uncased', 'wiki_cn_cased',
        'openwebtext_book_corpus_wiki_en_uncased',
        'wiki_multilingual_uncased', 'wiki_multilingual_cased',
        'scibert_scivocab_uncased', 'scibert_scivocab_cased',
        'scibert_basevocab_uncased', 'scibert_basevocab_cased',
        'biobert_v1.0_pmc', 'biobert_v1.0_pubmed', 'biobert_v1.0_pubmed_pmc',
        'biobert_v1.1_pubmed',
        'clinicalbert',
        'kobert_news_wiki_ko_cased'
    vocab : gluonnlp.vocab.BERTVocab or None, default None
        Vocabulary for the dataset. Must be provided if dataset_name is not
        specified. Ignored if dataset_name is specified.
    pretrained : bool, default True
        Whether to load the pretrained weights for model.
    ctx : Context, default CPU
        The context in which to load the pretrained weights.
    root : str, default '$MXNET_HOME/models'
        Location for keeping the model parameters.
        MXNET_HOME defaults to '~/.mxnet'.
    use_pooler : bool, default True
        Whether to include the pooler which converts the encoded sequence tensor of shape
        (batch_size, seq_length, units) to a tensor of shape (batch_size, units)
        for for segment level classification task.
    use_decoder : bool, default True
        Whether to include the decoder for masked language model prediction.
        Note that
        'biobert_v1.0_pmc', 'biobert_v1.0_pubmed', 'biobert_v1.0_pubmed_pmc',
        'biobert_v1.1_pubmed',
        'clinicalbert'
        do not include these parameters.
    use_classifier : bool, default True
        Whether to include the classifier for next sentence classification.
        Note that
        'biobert_v1.0_pmc', 'biobert_v1.0_pubmed', 'biobert_v1.0_pubmed_pmc',
        'biobert_v1.1_pubmed'
        do not include these parameters.
    pretrained_allow_missing : bool, default False
        Whether to ignore if any parameters for the BERTModel are missing in
        the pretrained weights for model.
        Some BERTModels for example do not provide decoder or classifier
        weights. In that case it is still possible to construct a BERTModel
        with use_decoder=True and/or use_classifier=True, but the respective
        parameters will be missing from the pretrained file.
        If pretrained_allow_missing=True, this will be ignored and the
        parameters will be left uninitialized. Otherwise AssertionError is
        raised.

    The pretrained parameters for dataset_name
    'openwebtext_book_corpus_wiki_en_uncased' were obtained by running the
    GluonNLP BERT pre-training script on OpenWebText.

    The pretrained parameters for dataset_name 'scibert_scivocab_uncased',
    'scibert_scivocab_cased', 'scibert_basevocab_uncased',
    'scibert_basevocab_cased' were obtained by converting the parameters
    published by "Beltagy, I., Cohan, A., & Lo, K. (2019). Scibert: Pretrained
    contextualized embeddings for scientific text. arXiv preprint
    arXiv:1903.10676."

    The pretrained parameters for dataset_name 'biobert_v1.0_pmc',
    'biobert_v1.0_pubmed', 'biobert_v1.0_pubmed_pmc', 'biobert_v1.1_pubmed'
    were obtained by converting the parameters published by "Lee, J., Yoon, W.,
    Kim, S., Kim, D., Kim, S., So, C. H., & Kang, J. (2019). Biobert:
    pre-trained biomedical language representation model for biomedical text
    mining. arXiv preprint arXiv:1901.08746."

    The pretrained parameters for dataset_name 'clinicalbert' were obtained by
    converting the parameters published by "Huang, K., Altosaar, J., &
    Ranganath, R. (2019). ClinicalBERT: Modeling Clinical Notes and Predicting
    Hospital Readmission. arXiv preprint arXiv:1904.05342."


    Returns
    -------
    BERTModel, gluonnlp.vocab.BERTVocab
    """
    return get_bert_model(model_name='bert_12_768_12', vocab=vocab, dataset_name=dataset_name,
                          pretrained=pretrained, ctx=ctx, use_pooler=use_pooler,
                          use_decoder=use_decoder, use_classifier=use_classifier, root=root,
                          pretrained_allow_missing=pretrained_allow_missing, **kwargs)


def bert_24_1024_16(dataset_name=None, vocab=None, pretrained=True, ctx=mx.cpu(), use_pooler=True,
                    use_decoder=True, use_classifier=True,
                    root=os.path.join(get_home_dir(), 'models'),
                    pretrained_allow_missing=False, **kwargs):
    """Generic BERT LARGE model.

    The number of layers (L) is 24, number of units (H) is 1024, and the
    number of self-attention heads (A) is 16.

    Parameters
    ----------
    dataset_name : str or None, default None
        If not None, the dataset name is used to load a vocabulary for the
        dataset. If the `pretrained` argument is set to True, the dataset name
        is further used to select the pretrained parameters to load.
        Options include 'book_corpus_wiki_en_uncased' and 'book_corpus_wiki_en_cased'.
    vocab : gluonnlp.vocab.BERTVocab or None, default None
        Vocabulary for the dataset. Must be provided if dataset_name is not
        specified. Ignored if dataset_name is specified.
    pretrained : bool, default True
        Whether to load the pretrained weights for model.
    ctx : Context, default CPU
        The context in which to load the pretrained weights.
    root : str, default '$MXNET_HOME/models'
        Location for keeping the model parameters.
        MXNET_HOME defaults to '~/.mxnet'.
    use_pooler : bool, default True
        Whether to include the pooler which converts the encoded sequence tensor of shape
        (batch_size, seq_length, units) to a tensor of shape (batch_size, units)
        for for segment level classification task.
    use_decoder : bool, default True
        Whether to include the decoder for masked language model prediction.
    use_classifier : bool, default True
        Whether to include the classifier for next sentence classification.
    pretrained_allow_missing : bool, default False
        Whether to ignore if any parameters for the BERTModel are missing in
        the pretrained weights for model.
        Some BERTModels for example do not provide decoder or classifier
        weights. In that case it is still possible to construct a BERTModel
        with use_decoder=True and/or use_classifier=True, but the respective
        parameters will be missing from the pretrained file.
        If pretrained_allow_missing=True, this will be ignored and the
        parameters will be left uninitialized. Otherwise AssertionError is
        raised.

    Returns
    -------
    BERTModel, gluonnlp.vocab.BERTVocab
    """
    return get_bert_model(model_name='bert_24_1024_16', vocab=vocab, dataset_name=dataset_name,
                          pretrained=pretrained, ctx=ctx, use_pooler=use_pooler,
                          use_decoder=use_decoder, use_classifier=use_classifier, root=root,
                          pretrained_allow_missing=pretrained_allow_missing, **kwargs)


def roberta_12_768_12(dataset_name=None, vocab=None, pretrained=True, ctx=mx.cpu(),
                      use_decoder=True,
                      root=os.path.join(get_home_dir(), 'models'), **kwargs):
    """Generic RoBERTa BASE model.

    The number of layers (L) is 12, number of units (H) is 768, and the
    number of self-attention heads (A) is 12.

    Parameters
    ----------
    dataset_name : str or None, default None
        If not None, the dataset name is used to load a vocabulary for the
        dataset. If the `pretrained` argument is set to True, the dataset name
        is further used to select the pretrained parameters to load.
        Options include 'book_corpus_wiki_en_uncased' and 'book_corpus_wiki_en_cased'.
    vocab : gluonnlp.vocab.Vocab or None, default None
        Vocabulary for the dataset. Must be provided if dataset_name is not
        specified. Ignored if dataset_name is specified.
    pretrained : bool, default True
        Whether to load the pretrained weights for model.
    ctx : Context, default CPU
        The context in which to load the pretrained weights.
    root : str, default '$MXNET_HOME/models'
        Location for keeping the model parameters.
        MXNET_HOME defaults to '~/.mxnet'.
    use_decoder : bool, default True
        Whether to include the decoder for masked language model prediction.

    Returns
    -------
    RoBERTaModel, gluonnlp.vocab.Vocab
    """
    return get_roberta_model(model_name='roberta_12_768_12', vocab=vocab, dataset_name=dataset_name,
                             pretrained=pretrained, ctx=ctx,
                             use_decoder=use_decoder, root=root, **kwargs)


def roberta_24_1024_16(dataset_name=None, vocab=None, pretrained=True, ctx=mx.cpu(),
                       use_decoder=True,
                       root=os.path.join(get_home_dir(), 'models'), **kwargs):
    """Generic RoBERTa LARGE model.

    The number of layers (L) is 24, number of units (H) is 1024, and the
    number of self-attention heads (A) is 16.

    Parameters
    ----------
    dataset_name : str or None, default None
        If not None, the dataset name is used to load a vocabulary for the
        dataset. If the `pretrained` argument is set to True, the dataset name
        is further used to select the pretrained parameters to load.
        Options include 'book_corpus_wiki_en_uncased' and 'book_corpus_wiki_en_cased'.
    vocab : gluonnlp.vocab.Vocab or None, default None
        Vocabulary for the dataset. Must be provided if dataset_name is not
        specified. Ignored if dataset_name is specified.
    pretrained : bool, default True
        Whether to load the pretrained weights for model.
    ctx : Context, default CPU
        The context in which to load the pretrained weights.
    root : str, default '$MXNET_HOME/models'
        Location for keeping the model parameters.
        MXNET_HOME defaults to '~/.mxnet'.
    use_decoder : bool, default True
        Whether to include the decoder for masked language model prediction.

    Returns
    -------
    RoBERTaModel, gluonnlp.vocab.Vocab
    """
    return get_roberta_model(model_name='roberta_24_1024_16', vocab=vocab,
                             dataset_name=dataset_name, pretrained=pretrained, ctx=ctx,
                             use_decoder=use_decoder,
                             root=root, **kwargs)


def ernie_12_768_12(dataset_name=None, vocab=None, pretrained=True, ctx=mx.cpu(),
                    root=os.path.join(get_home_dir(), 'models'), use_pooler=True, use_decoder=True,
                    use_classifier=True, **kwargs):
    """Baidu ERNIE model.

    Reference:
    https://arxiv.org/pdf/1904.09223.pdf

    The number of layers (L) is 12, number of units (H) is 768, and the
    number of self-attention heads (A) is 12.

    Parameters
    ----------
    dataset_name : str or None, default None
        If not None, the dataset name is used to load a vocabulary for the
        dataset. If the `pretrained` argument is set to True, the dataset name
        is further used to select the pretrained parameters to load.
        The supported datasets are 'baidu_ernie'
    vocab : gluonnlp.vocab.BERTVocab or None, default None
        Vocabulary for the dataset. Must be provided if dataset_name is not
        specified. Ignored if dataset_name is specified.
    pretrained : bool, default True
        Whether to load the pretrained weights for model.
    ctx : Context, default CPU
        The context in which to load the pretrained weights.
    root : str, default '$MXNET_HOME/models'
        Location for keeping the model parameters.
        MXNET_HOME defaults to '~/.mxnet'.
    use_pooler : bool, default True
        Whether to include the pooler which converts the encoded sequence tensor of shape
        (batch_size, seq_length, units) to a tensor of shape (batch_size, units)
        for for segment level classification task.
    use_decoder : bool, default True
        Whether to include the decoder for masked language model prediction.
    use_classifier : bool, default True
        Whether to include the classifier for next sentence classification.

    Returns
    -------
    (BERTModel, gluonnlp.vocab.BERTVocab)
    """
    return get_bert_model(model_name='ernie_12_768_12', vocab=vocab, dataset_name=dataset_name,
                          pretrained=pretrained, ctx=ctx, use_pooler=use_pooler,
                          use_decoder=use_decoder, use_classifier=use_classifier, root=root,
                          pretrained_allow_missing=False, **kwargs)


def get_roberta_model(model_name=None, dataset_name=None, vocab=None, pretrained=True, ctx=mx.cpu(),
                      use_decoder=True, output_attention=False,
                      output_all_encodings=False, root=os.path.join(get_home_dir(), 'models'),
                      **kwargs):
    """Any RoBERTa pretrained model.

    Parameters
    ----------
    model_name : str or None, default None
        Options include 'bert_24_1024_16' and 'bert_12_768_12'.
    dataset_name : str or None, default None
        If not None, the dataset name is used to load a vocabulary for the
        dataset. If the `pretrained` argument is set to True, the dataset name
        is further used to select the pretrained parameters to load.
        The supported datasets for model_name of either roberta_24_1024_16 and
        roberta_12_768_12 include 'openwebtext_ccnews_stories_books'.
    vocab : gluonnlp.vocab.Vocab or None, default None
        Vocabulary for the dataset. Must be provided if dataset_name is not
        specified. Ignored if dataset_name is specified.
    pretrained : bool, default True
        Whether to load the pretrained weights for model.
    ctx : Context, default CPU
        The context in which to load the pretrained weights.
    root : str, default '$MXNET_HOME/models'
        Location for keeping the model parameters.
        MXNET_HOME defaults to '~/.mxnet'.
    use_decoder : bool, default True
        Whether to include the decoder for masked language model prediction.
        Note that
        'biobert_v1.0_pmc', 'biobert_v1.0_pubmed', 'biobert_v1.0_pubmed_pmc',
        'biobert_v1.1_pubmed',
        'clinicalbert'
        do not include these parameters.
    output_attention : bool, default False
        Whether to include attention weights of each encoding cell to the output.
    output_all_encodings : bool, default False
        Whether to output encodings of all encoder cells.

    Returns
    -------
    RoBERTaModel, gluonnlp.vocab.Vocab
    """
    predefined_args = bert_hparams[model_name]
    mutable_args = ['use_residual', 'dropout', 'word_embed']
    mutable_args = frozenset(mutable_args)
    assert all((k not in kwargs or k in mutable_args) for k in predefined_args), \
        'Cannot override predefined model settings.'
    predefined_args.update(kwargs)
    # encoder
    encoder = BERTEncoder(attention_cell=predefined_args['attention_cell'],
                          num_layers=predefined_args['num_layers'],
                          units=predefined_args['units'],
                          hidden_size=predefined_args['hidden_size'],
                          max_length=predefined_args['max_length'],
                          num_heads=predefined_args['num_heads'],
                          scaled=predefined_args['scaled'],
                          dropout=predefined_args['dropout'],
                          output_attention=output_attention,
                          output_all_encodings=output_all_encodings,
                          use_residual=predefined_args['use_residual'],
                          activation=predefined_args.get('activation', 'gelu'),
                          layer_norm_eps=predefined_args.get('layer_norm_eps', 1e-5))

    from ..vocab import Vocab  # pylint: disable=import-outside-toplevel
    bert_vocab = _load_vocab(dataset_name, vocab, root, cls=Vocab)
    # BERT
    net = RoBERTaModel(encoder, len(bert_vocab),
                       units=predefined_args['units'],
                       embed_size=predefined_args['embed_size'],
                       word_embed=predefined_args['word_embed'],
                       use_decoder=use_decoder)
    if pretrained:
        ignore_extra = not use_decoder
        _load_pretrained_params(net, model_name, dataset_name, root, ctx, ignore_extra=ignore_extra,
                                allow_missing=False)
    return net, bert_vocab


def get_bert_model(model_name=None, dataset_name=None, vocab=None, pretrained=True, ctx=mx.cpu(),
                   use_pooler=True, use_decoder=True, use_classifier=True, output_attention=False,
                   output_all_encodings=False, use_token_type_embed=True,
                   root=os.path.join(get_home_dir(), 'models'),
                   pretrained_allow_missing=False, **kwargs):
    """Any BERT pretrained model.

    Parameters
    ----------
    model_name : str or None, default None
        Options include 'bert_24_1024_16' and 'bert_12_768_12'.
    dataset_name : str or None, default None
        If not None, the dataset name is used to load a vocabulary for the
        dataset. If the `pretrained` argument is set to True, the dataset name
        is further used to select the pretrained parameters to load.
        The supported datasets for model_name of either bert_24_1024_16 and
        bert_12_768_12 are 'book_corpus_wiki_en_cased',
        'book_corpus_wiki_en_uncased'.
        For model_name bert_12_768_12 'wiki_cn_cased',
        'wiki_multilingual_uncased', 'wiki_multilingual_cased',
        'scibert_scivocab_uncased', 'scibert_scivocab_cased',
        'scibert_basevocab_uncased','scibert_basevocab_cased',
        'biobert_v1.0_pmc', 'biobert_v1.0_pubmed', 'biobert_v1.0_pubmed_pmc',
        'biobert_v1.1_pubmed',
        'clinicalbert',
        'kobert_news_wiki_ko_cased'
        are additionally supported.
    vocab : gluonnlp.vocab.BERTVocab or None, default None
        Vocabulary for the dataset. Must be provided if dataset_name is not
        specified. Ignored if dataset_name is specified.
    pretrained : bool, default True
        Whether to load the pretrained weights for model.
    ctx : Context, default CPU
        The context in which to load the pretrained weights.
    root : str, default '$MXNET_HOME/models'
        Location for keeping the model parameters.
        MXNET_HOME defaults to '~/.mxnet'.
    use_pooler : bool, default True
        Whether to include the pooler which converts the encoded sequence tensor of shape
        (batch_size, seq_length, units) to a tensor of shape (batch_size, units)
        for for segment level classification task.
    use_decoder : bool, default True
        Whether to include the decoder for masked language model prediction.
        Note that
        'biobert_v1.0_pmc', 'biobert_v1.0_pubmed', 'biobert_v1.0_pubmed_pmc',
        'biobert_v1.1_pubmed',
        'clinicalbert'
        do not include these parameters.
    use_classifier : bool, default True
        Whether to include the classifier for next sentence classification.
        Note that
        'biobert_v1.0_pmc', 'biobert_v1.0_pubmed', 'biobert_v1.0_pubmed_pmc',
        'biobert_v1.1_pubmed'
        do not include these parameters.
    output_attention : bool, default False
        Whether to include attention weights of each encoding cell to the output.
    output_all_encodings : bool, default False
        Whether to output encodings of all encoder cells.
    pretrained_allow_missing : bool, default False
        Whether to ignore if any parameters for the BERTModel are missing in
        the pretrained weights for model.
        Some BERTModels for example do not provide decoder or classifier
        weights. In that case it is still possible to construct a BERTModel
        with use_decoder=True and/or use_classifier=True, but the respective
        parameters will be missing from the pretrained file.
        If pretrained_allow_missing=True, this will be ignored and the
        parameters will be left uninitialized. Otherwise AssertionError is
        raised.

    Returns
    -------
    (BERTModel, gluonnlp.vocab.BERTVocab)
    """
    predefined_args = bert_hparams[model_name]
    mutable_args = ['use_residual', 'dropout', 'word_embed']
    mutable_args = frozenset(mutable_args)
    assert all((k not in kwargs or k in mutable_args) for k in predefined_args), \
        'Cannot override predefined model settings.'
    predefined_args.update(kwargs)
    # encoder
    encoder = BERTEncoder(attention_cell=predefined_args['attention_cell'],
                          num_layers=predefined_args['num_layers'],
                          units=predefined_args['units'],
                          hidden_size=predefined_args['hidden_size'],
                          max_length=predefined_args['max_length'],
                          num_heads=predefined_args['num_heads'],
                          scaled=predefined_args['scaled'],
                          dropout=predefined_args['dropout'],
                          output_attention=output_attention,
                          output_all_encodings=output_all_encodings,
                          use_residual=predefined_args['use_residual'],
                          activation=predefined_args.get('activation', 'gelu'),
                          layer_norm_eps=predefined_args.get('layer_norm_eps', 1e-12))

    from ..vocab import BERTVocab  # pylint: disable=import-outside-toplevel
    bert_vocab = _load_vocab(dataset_name, vocab, root, cls=BERTVocab)
    # BERT
    net = BERTModel(encoder, len(bert_vocab),
                    token_type_vocab_size=predefined_args['token_type_vocab_size'],
                    units=predefined_args['units'],
                    embed_size=predefined_args['embed_size'],
                    word_embed=predefined_args['word_embed'],
                    use_pooler=use_pooler, use_decoder=use_decoder,
                    use_classifier=use_classifier,
                    use_token_type_embed=use_token_type_embed)
    if pretrained:
        ignore_extra = not (use_pooler and use_decoder and use_classifier)
        _load_pretrained_params(net, model_name, dataset_name, root, ctx, ignore_extra=ignore_extra,
                                allow_missing=pretrained_allow_missing)
    return net, bert_vocab<|MERGE_RESOLUTION|>--- conflicted
+++ resolved
@@ -37,10 +37,6 @@
 #                              COMPONENTS                                     #
 ###############################################################################
 
-<<<<<<< HEAD
-
-=======
->>>>>>> ab9e353c
 class BERTEncoder(HybridBlock, Seq2SeqEncoder):
     """Structure of the BERT Encoder.
 
