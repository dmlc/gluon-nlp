--- conflicted
+++ resolved
@@ -450,10 +450,7 @@
         ('237f39851b24f0b56d70aa20efd50095e3926e26', 'bert_12_768_12_wiki_multilingual'),
         ('b0f57a207f85a7d361bb79de80756a8c9a4276f7', 'bert_12_768_12_wiki_multilingual_cased'),
         ('885ebb9adc249a170c5576e90e88cfd1bbd98da6', 'bert_12_768_12_wiki_cn'),
-<<<<<<< HEAD
-=======
         ('4e685a966f8bf07d533bd6b0e06c04136f23f620', 'bert_24_1024_16_book_corpus_wiki_en_cased'),
->>>>>>> db85da44
         ('24551e1446180e045019a87fc4ffbf714d99c0b5', 'bert_24_1024_16_book_corpus_wiki_en_uncased')
     ]})
 
