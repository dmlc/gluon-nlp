# coding: utf-8

# Licensed to the Apache Software Foundation (ASF) under one
# or more contributor license agreements.  See the NOTICE file
# distributed with this work for additional information
# regarding copyright ownership.  The ASF licenses this file
# to you under the Apache License, Version 2.0 (the
# "License"); you may not use this file except in compliance
# with the License.  You may obtain a copy of the License at
#
#   http://www.apache.org/licenses/LICENSE-2.0
#
# Unless required by applicable law or agreed to in writing,
# software distributed under the License is distributed on an
# "AS IS" BASIS, WITHOUT WARRANTIES OR CONDITIONS OF ANY
# KIND, either express or implied.  See the License for the
# specific language governing permissions and limitations
# under the License.
"""BERT models."""

__all__ = ['BERTModel', 'BERTEncoder', 'BERTEncoderCell', 'BERTPositionwiseFFN',
           'BERTLayerNorm', 'bert_12_768_12', 'bert_24_1024_16', 'get_bert_model']

import os
from mxnet.gluon import Block
from mxnet.gluon import nn
from mxnet.gluon.model_zoo import model_store
import mxnet as mx
from .transformer import BasePositionwiseFFN, BaseTransformerEncoderCell, BaseTransformerEncoder
from .block import GELU
from .utils import _load_vocab, _load_pretrained_params


###############################################################################
#                              COMPONENTS                                     #
###############################################################################


class BERTLayerNorm(nn.LayerNorm):
    """BERT style Layer Normalization, where epsilon is added inside the square
    root and set to 1e-12 by default.

    Inputs:
        - **data**: input tensor with arbitrary shape.
        - **out**: output tensor with the same shape as `data`.
    """

    def __init__(self, epsilon=1e-12, in_channels=0, prefix=None, params=None):
        super(BERTLayerNorm, self).__init__(epsilon=epsilon, in_channels=in_channels,
                                            prefix=prefix, params=params)
        self._dtype = None

    def cast(self, dtype):
        self._dtype = dtype
        super(BERTLayerNorm, self).cast('float32')

    def hybrid_forward(self, F, data, gamma, beta):
        if self._dtype:
            data = data.astype('float32')
            gamma = gamma.astype('float32')
            beta = beta.astype('float32')
        norm_data = F.LayerNorm(data, gamma=gamma, beta=beta, axis=self._axis, eps=self._epsilon)
        if self._dtype:
            norm_data = norm_data.astype(self._dtype)
        return norm_data


class BERTPositionwiseFFN(BasePositionwiseFFN):
    """Structure of the Positionwise Feed-Forward Neural Network for
    BERT.

    Different from the original positionwise feed forward network
    for transformer, `BERTPositionwiseFFN` uses `GELU` for activation
    and `BERTLayerNorm` for layer normalization.

    Parameters
    ----------
    units : int
        Number of units for the output
    hidden_size : int
        Number of units in the hidden layer of position-wise feed-forward networks
    dropout : float
        Dropout probability for the output
    use_residual : bool
        Add residual connection between the input and the output
    weight_initializer : str or Initializer
        Initializer for the input weights matrix, used for the linear
        transformation of the inputs.
    bias_initializer : str or Initializer
        Initializer for the bias vector.
    prefix : str, default None
        Prefix for name of `Block`s (and name of weight if params is `None`).
    params : Parameter or None
        Container for weight sharing between cells. Created if `None`.

    Inputs:
        - **inputs** : input sequence of shape (batch_size, length, C_in).

    Outputs:
        - **outputs** : output encoding of shape (batch_size, length, C_out).
    """

    def __init__(self, units=512, hidden_size=2048, dropout=0.0, use_residual=True,
                 weight_initializer=None, bias_initializer='zeros',
                 prefix=None, params=None):
        super(BERTPositionwiseFFN, self).__init__(units=units, hidden_size=hidden_size,
                                                  dropout=dropout, use_residual=use_residual,
                                                  weight_initializer=weight_initializer,
                                                  bias_initializer=bias_initializer,
                                                  prefix=prefix, params=params,
                                                  # extra configurations for BERT
                                                  activation='gelu',
                                                  use_bert_layer_norm=True)


class BERTEncoder(BaseTransformerEncoder):
    """Structure of the BERT Encoder.

    Different from the original encoder for transformer,
    `BERTEncoder` uses learnable positional embedding, `BERTPositionwiseFFN`
    and `BERTLayerNorm`.

    Parameters
    ----------
    attention_cell : AttentionCell or str, default 'multi_head'
        Arguments of the attention cell.
        Can be 'multi_head', 'scaled_luong', 'scaled_dot', 'dot', 'cosine', 'normed_mlp', 'mlp'
    num_layers : int
        Number of attention layers.
    units : int
        Number of units for the output.
    hidden_size : int
        number of units in the hidden layer of position-wise feed-forward networks
    max_length : int
        Maximum length of the input sequence
    num_heads : int
        Number of heads in multi-head attention
    scaled : bool
        Whether to scale the softmax input by the sqrt of the input dimension
        in multi-head attention
    dropout : float
        Dropout probability of the attention probabilities.
    use_residual : bool
    output_attention: bool
        Whether to output the attention weights
    weight_initializer : str or Initializer
        Initializer for the input weights matrix, used for the linear
        transformation of the inputs.
    bias_initializer : str or Initializer
        Initializer for the bias vector.
    prefix : str, default None.
        Prefix for name of `Block`s. (and name of weight if params is `None`).
    params : Parameter or None
        Container for weight sharing between cells. Created if `None`.

    Inputs:
        - **inputs** : input sequence of shape (batch_size, length, C_in)
        - **states** : list of tensors for initial states and masks.
        - **valid_length** : valid lengths of each sequence. Usually used when part of sequence
            has been padded. Shape is (batch_size, )

    Outputs:
        - **outputs** : the output of the encoder. Shape is (batch_size, length, C_out)
        - **additional_outputs** : list of tensors.
            Either be an empty list or contains the attention weights in this step.
            The attention weights will have shape (batch_size, num_heads, length, mem_length)
    """

    def __init__(self, attention_cell='multi_head', num_layers=2,
                 units=512, hidden_size=2048, max_length=50,
                 num_heads=4, scaled=True, dropout=0.0,
                 use_residual=True, output_attention=False,
                 weight_initializer=None, bias_initializer='zeros',
                 prefix=None, params=None):
        super(BERTEncoder, self).__init__(attention_cell=attention_cell,
                                          num_layers=num_layers, units=units,
                                          hidden_size=hidden_size, max_length=max_length,
                                          num_heads=num_heads, scaled=scaled, dropout=dropout,
                                          use_residual=use_residual,
                                          output_attention=output_attention,
                                          weight_initializer=weight_initializer,
                                          bias_initializer=bias_initializer,
                                          prefix=prefix, params=params,
                                          # extra configurations for BERT
                                          positional_weight='learned',
                                          use_bert_encoder=True,
                                          use_layer_norm_before_dropout=False,
                                          scale_embed=False)


class BERTEncoderCell(BaseTransformerEncoderCell):
    """Structure of the Transformer Encoder Cell for BERT.

    Different from the original encoder cell for transformer,
    `BERTEncoderCell` adds bias terms for attention and the projection
    on attention output. It also uses `BERTPositionwiseFFN` and
    `BERTLayerNorm`.

    Parameters
    ----------
    attention_cell : AttentionCell or str, default 'multi_head'
        Arguments of the attention cell.
        Can be 'multi_head', 'scaled_luong', 'scaled_dot', 'dot', 'cosine', 'normed_mlp', 'mlp'
    units : int
        Number of units for the output
    hidden_size : int
        number of units in the hidden layer of position-wise feed-forward networks
    num_heads : int
        Number of heads in multi-head attention
    scaled : bool
        Whether to scale the softmax input by the sqrt of the input dimension
        in multi-head attention
    dropout : float
    use_residual : bool
    output_attention: bool
        Whether to output the attention weights
    weight_initializer : str or Initializer
        Initializer for the input weights matrix, used for the linear
        transformation of the inputs.
    bias_initializer : str or Initializer
        Initializer for the bias vector.
    prefix : str, default None
        Prefix for name of `Block`s. (and name of weight if params is `None`).
    params : Parameter or None
        Container for weight sharing between cells. Created if `None`.

    Inputs:
        - **inputs** : input sequence. Shape (batch_size, length, C_in)
        - **mask** : mask for inputs. Shape (batch_size, length, length)

    Outputs:
        - **outputs**: output tensor of the transformer encoder cell.
            Shape (batch_size, length, C_out)
        - **additional_outputs**: the additional output of all the transformer encoder cell.
    """

    def __init__(self, attention_cell='multi_head', units=128,
                 hidden_size=512, num_heads=4, scaled=True,
                 dropout=0.0, use_residual=True, output_attention=False,
                 weight_initializer=None, bias_initializer='zeros',
                 prefix=None, params=None):
        super(BERTEncoderCell, self).__init__(attention_cell=attention_cell,
                                              units=units, hidden_size=hidden_size,
                                              num_heads=num_heads, scaled=scaled,
                                              dropout=dropout, use_residual=use_residual,
                                              output_attention=output_attention,
                                              weight_initializer=weight_initializer,
                                              bias_initializer=bias_initializer,
                                              prefix=prefix, params=params,
                                              # extra configurations for BERT
                                              attention_use_bias=True,
                                              attention_proj_use_bias=True,
                                              use_bert_layer_norm=True,
                                              use_bert_ffn=True)

###############################################################################
#                                FULL MODEL                                   #
###############################################################################

<<<<<<< HEAD
def _get_decoder(units, vocab_size, embed, prefix):
    """ Construct a decoder for the masked language model task """
    decoder = nn.HybridSequential(prefix=prefix)
    decoder.add(nn.Dense(units))
    decoder.add(GELU())
    decoder.add(BERTLayerNorm(in_channels=units))
    decoder.add(nn.Dense(vocab_size, params=embed.collect_params()))
    return decoder

=======
>>>>>>> 1210f4c5

class BERTModel(Block):
    """Generic Model for BERT (Bidirectional Encoder Representations from Transformers).

    Parameters
    ----------
    encoder : BERTEncoder
        Bidirectional encoder that encodes the input sentence.
    vocab_size : int or None, default None
        The size of the vocabulary.
    token_type_vocab_size : int or None, default None
        The vocabulary size of token types.
    units : int or None, default None
        Number of units for the final pooler layer.
    embed_size : int or None, default None
        Size of the embedding vectors. It is used to generate the word and token type
        embeddings if word_embed and token_type_embed are None.
    embed_dropout : float, default 0.0
        Dropout rate of the embedding weights. It is used to generate the source and target
        embeddings if word_embed and token_type_embed are None.
    embed_initializer : Initializer, default None
        Initializer of the embedding weights. It is used to generate the source and target
        embeddings if word_embed and token_type_embed are None.
    word_embed : Block or None, default None
        The word embedding. If set to None, word_embed will be constructed using embed_size and
        embed_dropout.
    token_type_embed : Block or None, default None
        The token type embedding. If set to None and the token_type_embed will be constructed using
        embed_size and embed_dropout.
    use_pooler : bool, default True
        Whether to include the pooler which converts the encoded sequence tensor of shape
        (batch_size, seq_length, units) to a tensor of shape (batch_size, units)
        for segment level classification task.
    use_decoder : bool, default True
        Whether to include the decoder for masked language model prediction.
    use_classifier : bool, default True
        Whether to include the classifier for next sentence classification.
    prefix : str or None
        See document of `mx.gluon.Block`.
    params : ParameterDict or None
        See document of `mx.gluon.Block`.

    Inputs:
        - **inputs**: input sequence tensor, shape (batch_size, seq_length)
        - **token_types**: input token type tensor, shape (batch_size, seq_length).
            If the inputs contain two sequences, then the token type of the first
            sequence differs from that of the second one.
        - **valid_length**: optional tensor of input sequence valid lengths, shape (batch_size,)
        - **masked_positions**: optional tensor of position of tokens for masked LM decoding,
            shape (batch_size, num_masked_positions).

    Outputs:
        - **sequence_outputs**: output tensor of sequence encodings.
            Shape (batch_size, seq_length, units).
        - **pooled_output**: output tensor of pooled representation of the first tokens.
            Returned only if use_pooler is True. Shape (batch_size, units)
        - **next_sentence_classifier_output**: output tensor of next sentence classification.
            Returned only if use_classifier is True. Shape (batch_size, 2)
        - **masked_lm_outputs**: output tensor of sequence decoding for masked language model
            prediction. Returned only if use_decoder True.
            Shape (batch_size, num_masked_positions, vocab_size)
    """

    def __init__(self, encoder, vocab_size=None, token_type_vocab_size=None, units=None,
                 embed_size=None, embed_dropout=0.0, embed_initializer=None,
                 word_embed=None, token_type_embed=None, use_pooler=True, use_decoder=True,
                 use_classifier=True, prefix=None, params=None):
        super(BERTModel, self).__init__(prefix=prefix, params=params)
        self._use_decoder = use_decoder
        self._use_classifier = use_classifier
        self._use_pooler = use_pooler
        self._vocab_size = vocab_size
        self.encoder = encoder
        # Construct word embedding
        self.word_embed = self._get_embed(word_embed, vocab_size, embed_size,
                                          embed_initializer, embed_dropout, 'word_embed_')
        # Construct token type embedding
        self.token_type_embed = self._get_embed(token_type_embed, token_type_vocab_size,
                                                embed_size, embed_initializer, embed_dropout,
                                                'token_type_embed_')
        if self._use_pooler:
            # Construct pooler
            self.pooler = self._get_pooler(units, 'pooler_')
            if self._use_classifier:
                # Construct classifier for next sentence predicition
                self.classifier = self._get_classifier('cls_')
        else:
            assert not use_classifier, 'Cannot use classifier if use_pooler is False'
        if self._use_decoder:
            # Construct decoder for masked language model
            self.decoder = self._get_decoder(units, vocab_size, self.word_embed[0], 'decoder_')

    def _get_classifier(self, prefix):
        """ Construct a decoder for the masked language model task """
        with self.name_scope():
            classifier = nn.Dense(2, prefix=prefix)
        return classifier

    def _get_decoder(self, units, vocab_size, embed, prefix):
        """ Construct a decoder for the masked language model task """
        with self.name_scope():
            decoder = nn.HybridSequential(prefix=prefix)
            decoder.add(nn.Dense(units, flatten=False))
            decoder.add(GELU())
            decoder.add(BERTLayerNorm(in_channels=units))
            decoder.add(nn.Dense(vocab_size, flatten=False, params=embed.collect_params()))
        assert decoder[3].weight == list(embed.collect_params().values())[0], \
            'The weights of word embedding are not tied with those of decoder'
        return decoder

    def _get_embed(self, embed, vocab_size, embed_size, initializer, dropout, prefix):
        """ Construct an embedding block. """
        if embed is None:
            assert embed_size is not None, '"embed_size" cannot be None if "word_embed" or ' \
                                           'token_type_embed is not given.'
            with self.name_scope():
                embed = nn.HybridSequential(prefix=prefix)
                with embed.name_scope():
                    embed.add(nn.Embedding(input_dim=vocab_size, output_dim=embed_size,
                                           weight_initializer=initializer))
                    if dropout:
                        embed.add(nn.Dropout(rate=dropout))
        assert isinstance(embed, Block)
        return embed

    def _get_pooler(self, units, prefix):
        """ Construct pooler.

        The pooler slices and projects the hidden output of first token
        in the sequence for segment level classification.

        """
        with self.name_scope():
            pooler = nn.Dense(units=units, flatten=False, activation='tanh',
                              prefix=prefix)
        return pooler

    def forward(self, inputs, token_types, valid_length=None, masked_positions=None):  # pylint: disable=arguments-differ
        """Generate the representation given the inputs.

        This is used in training or fine-tuning a BERT model.
        """
        outputs = []
        seq_out, _ = self._encode_sequence(inputs, token_types, valid_length)
        outputs.append(seq_out)
        if self._use_pooler:
            pooled_out = self._apply_pooling(seq_out)
            outputs.append(pooled_out)
            if self._use_classifier:
                next_sentence_classifier_out = self.classifier(pooled_out)
                outputs.append(next_sentence_classifier_out)
        if self._use_decoder:
            assert masked_positions is not None, \
                'masked_positions tensor is required for decoding masked language model'
            decoder_out = self._decode(seq_out, masked_positions)
            outputs.append(decoder_out)
        return tuple(outputs) if len(outputs) > 1 else outputs[0]

    def _encode_sequence(self, inputs, token_types, valid_length=None):
        """Generate the representation given the input sequences.

        This is used for pre-training or fine-tuning a BERT model.
        """
        # embedding
        word_embedding = self.word_embed(inputs)
        type_embedding = self.token_type_embed(token_types)
        embedding = word_embedding + type_embedding
        # encoding
        outputs, additional_outputs = self.encoder(embedding, None, valid_length)
        return outputs, additional_outputs

    def _apply_pooling(self, sequence):
        """Generate the representation given the inputs.

        This is used for pre-training or fine-tuning a BERT model.
        """
        outputs = sequence[:, 0, :]
        return self.pooler(outputs)

    def _decode(self, sequence, masked_positions):
        """Generate unnormalized prediction for the masked language model task.

        This is only used for pre-training the BERT model.

        Inputs:
            - **sequence**: input tensor of sequence encodings.
              Shape (batch_size, seq_length, units).
            - **masked_positions**: input tensor of position of tokens for masked LM decoding.
              Shape (batch_size, num_masked_positions). For each sample in the batch, the values
              in this tensor must not be out of bound considering the length of the sequence.

        Outputs:
            - **masked_lm_outputs**: output tensor of token predictions for target masked_positions.
                Shape (batch_size, num_masked_positions, vocab_size).
        """
        batch_size = sequence.shape[0]
        num_masked_positions = masked_positions.shape[1]
        ctx = masked_positions.context
        dtype = masked_positions.dtype
        # batch_idx = [0,0,0,1,1,1,2,2,2...]
        # masked_positions = [1,2,4,0,3,4,2,3,5...]
        batch_idx = mx.nd.arange(0, batch_size, repeat=num_masked_positions, dtype=dtype, ctx=ctx)
        batch_idx = batch_idx.reshape((1, -1))
        masked_positions = masked_positions.reshape((1, -1))
        position_idx = mx.nd.Concat(batch_idx, masked_positions, dim=0)
        encoded = mx.nd.gather_nd(sequence, position_idx)
        encoded = encoded.reshape((batch_size, num_masked_positions, sequence.shape[-1]))
        decoded = self.decoder(encoded)
        return decoded

###############################################################################
#                               GET MODEL                                     #
###############################################################################


model_store._model_sha1.update(
    {name: checksum for checksum, name in [
        ('5656dac6965b5054147b0375337d5a6a7a2ff832', 'bert_12_768_12_book_corpus_wiki_en_cased'),
        ('75cc780f085e8007b3bf6769c6348bb1ff9a3074', 'bert_12_768_12_book_corpus_wiki_en_uncased'),
        ('237f39851b24f0b56d70aa20efd50095e3926e26', 'bert_12_768_12_wiki_multilingual'),
        ('b0f57a207f85a7d361bb79de80756a8c9a4276f7', 'bert_12_768_12_wiki_multilingual_cased'),
        ('885ebb9adc249a170c5576e90e88cfd1bbd98da6', 'bert_12_768_12_wiki_cn'),
        ('4e685a966f8bf07d533bd6b0e06c04136f23f620', 'bert_24_1024_16_book_corpus_wiki_en_cased'),
        ('24551e1446180e045019a87fc4ffbf714d99c0b5', 'bert_24_1024_16_book_corpus_wiki_en_uncased')
    ]})

bert_12_768_12_hparams = {
    'attention_cell': 'multi_head',
    'num_layers': 12,
    'units': 768,
    'hidden_size': 3072,
    'max_length': 512,
    'num_heads': 12,
    'scaled': True,
    'dropout': 0.1,
    'use_residual': True,
    'embed_size': 768,
    'embed_dropout': 0.1,
    'token_type_vocab_size': 2,
    'word_embed': None,
}

bert_24_1024_16_hparams = {
    'attention_cell': 'multi_head',
    'num_layers': 24,
    'units': 1024,
    'hidden_size': 4096,
    'max_length': 512,
    'num_heads': 16,
    'scaled': True,
    'dropout': 0.1,
    'use_residual': True,
    'embed_size': 1024,
    'embed_dropout': 0.1,
    'token_type_vocab_size': 2,
    'word_embed': None,
}

bert_hparams = {
    'bert_12_768_12': bert_12_768_12_hparams,
    'bert_24_1024_16': bert_24_1024_16_hparams,
}


def bert_12_768_12(dataset_name=None, vocab=None, pretrained=True, ctx=mx.cpu(),
                   root=os.path.join('~', '.mxnet', 'models'), use_pooler=True,
                   use_decoder=True, use_classifier=True, **kwargs):
    """Generic BERT BASE model.

    The number of layers (L) is 12, number of units (H) is 768, and the
    number of self-attention heads (A) is 12.

    Parameters
    ----------
    dataset_name : str or None, default None
        Options include 'book_corpus_wiki_en_cased', 'book_corpus_wiki_en_uncased',
        'wiki_cn', 'wiki_multilingual' and 'wiki_multilingual_cased'.
    vocab : gluonnlp.vocab.BERTVocab or None, default None
        Vocabulary for the dataset. Must be provided if dataset is not specified.
    pretrained : bool, default True
        Whether to load the pretrained weights for model.
    ctx : Context, default CPU
        The context in which to load the pretrained weights.
    root : str, default '~/.mxnet/models'
        Location for keeping the model parameters.
    use_pooler : bool, default True
        Whether to include the pooler which converts the encoded sequence tensor of shape
        (batch_size, seq_length, units) to a tensor of shape (batch_size, units)
        for for segment level classification task.
    use_decoder : bool, default True
        Whether to include the decoder for masked language model prediction.
    use_classifier : bool, default True
        Whether to include the classifier for next sentence classification.

    Returns
    -------
    BERTModel, gluonnlp.vocab.BERTVocab
    """
    return get_bert_model(model_name='bert_12_768_12', vocab=vocab,
                          dataset_name=dataset_name, pretrained=pretrained, ctx=ctx,
                          use_pooler=use_pooler, use_decoder=use_decoder,
                          use_classifier=use_classifier, root=root, **kwargs)


def bert_24_1024_16(dataset_name=None, vocab=None, pretrained=True, ctx=mx.cpu(),
                    use_pooler=True, use_decoder=True, use_classifier=True,
                    root=os.path.join('~', '.mxnet', 'models'), **kwargs):
    """Generic BERT LARGE model.

    The number of layers (L) is 24, number of units (H) is 1024, and the
    number of self-attention heads (A) is 16.

    Parameters
    ----------
    dataset_name : str or None, default None
        Options include 'book_corpus_wiki_en_uncased' and 'book_corpus_wiki_en_cased'.
    vocab : gluonnlp.vocab.BERTVocab or None, default None
        Vocabulary for the dataset. Must be provided if dataset is not specified.
    pretrained : bool, default True
        Whether to load the pretrained weights for model.
    ctx : Context, default CPU
        The context in which to load the pretrained weights.
    root : str, default '~/.mxnet/models'
        Location for keeping the model parameters.
    use_pooler : bool, default True
        Whether to include the pooler which converts the encoded sequence tensor of shape
        (batch_size, seq_length, units) to a tensor of shape (batch_size, units)
        for for segment level classification task.
    use_decoder : bool, default True
        Whether to include the decoder for masked language model prediction.
    use_classifier : bool, default True
        Whether to include the classifier for next sentence classification.

    Returns
    -------
    BERTModel, gluonnlp.vocab.BERTVocab
    """
    return get_bert_model(model_name='bert_24_1024_16', vocab=vocab,
                          dataset_name=dataset_name, pretrained=pretrained,
                          ctx=ctx, use_pooler=use_pooler,
                          use_decoder=use_decoder, use_classifier=use_classifier,
                          root=root, **kwargs)


def get_bert_model(model_name=None, dataset_name=None, vocab=None,
                   pretrained=True, ctx=mx.cpu(),
                   use_pooler=True, use_decoder=True, use_classifier=True,
                   root=os.path.join('~', '.mxnet', 'models'), **kwargs):
    """Any BERT pretrained model.

    Parameters
    ----------
    model_name : str or None, default None
        Options include 'bert_24_1024_16' and 'bert_12_768_12'.
    dataset_name : str or None, default None
        Options include 'book_corpus_wiki_en_cased', 'book_corpus_wiki_en_uncased'
        for both bert_24_1024_16 and bert_12_768_12.
        'wiki_cn', 'wiki_multilingual' and 'wiki_multilingual_cased' for bert_12_768_12 only.
    vocab : gluonnlp.vocab.BERTVocab or None, default None
        Vocabulary for the dataset. Must be provided if dataset is not specified.
    pretrained : bool, default True
        Whether to load the pretrained weights for model.
    ctx : Context, default CPU
        The context in which to load the pretrained weights.
    root : str, default '~/.mxnet/models'
        Location for keeping the model parameters.
    use_pooler : bool, default True
        Whether to include the pooler which converts the encoded sequence tensor of shape
        (batch_size, seq_length, units) to a tensor of shape (batch_size, units)
        for for segment level classification task.
    use_decoder : bool, default True
        Whether to include the decoder for masked language model prediction.
    use_classifier : bool, default True
        Whether to include the classifier for next sentence classification.

    Returns
    -------
    BERTModel, gluonnlp.vocab.BERTVocab
    """
    predefined_args = bert_hparams[model_name]
    mutable_args = ['use_residual', 'dropout', 'embed_dropout', 'word_embed']
    mutable_args = frozenset(mutable_args)
    assert all((k not in kwargs or k in mutable_args) for k in predefined_args), \
        'Cannot override predefined model settings.'
    predefined_args.update(kwargs)
    # encoder
    encoder = BERTEncoder(attention_cell=predefined_args['attention_cell'],
                          num_layers=predefined_args['num_layers'],
                          units=predefined_args['units'],
                          hidden_size=predefined_args['hidden_size'],
                          max_length=predefined_args['max_length'],
                          num_heads=predefined_args['num_heads'],
                          scaled=predefined_args['scaled'],
                          dropout=predefined_args['dropout'],
                          use_residual=predefined_args['use_residual'])
    # bert_vocab
    from ..vocab import BERTVocab
    bert_vocab = _load_vocab(dataset_name, vocab, root, cls=BERTVocab)
    # BERT
    net = BERTModel(encoder, len(bert_vocab),
                    token_type_vocab_size=predefined_args['token_type_vocab_size'],
                    units=predefined_args['units'],
                    embed_size=predefined_args['embed_size'],
                    embed_dropout=predefined_args['embed_dropout'],
                    word_embed=predefined_args['word_embed'],
                    use_pooler=use_pooler, use_decoder=use_decoder,
                    use_classifier=use_classifier)
    if pretrained:
        ignore_extra = not (use_pooler and use_decoder and use_classifier)
        _load_pretrained_params(net, model_name, dataset_name, root, ctx,
                                ignore_extra=ignore_extra)
    return net, bert_vocab<|MERGE_RESOLUTION|>--- conflicted
+++ resolved
@@ -256,19 +256,6 @@
 ###############################################################################
 #                                FULL MODEL                                   #
 ###############################################################################
-
-<<<<<<< HEAD
-def _get_decoder(units, vocab_size, embed, prefix):
-    """ Construct a decoder for the masked language model task """
-    decoder = nn.HybridSequential(prefix=prefix)
-    decoder.add(nn.Dense(units))
-    decoder.add(GELU())
-    decoder.add(BERTLayerNorm(in_channels=units))
-    decoder.add(nn.Dense(vocab_size, params=embed.collect_params()))
-    return decoder
-
-=======
->>>>>>> 1210f4c5
 
 class BERTModel(Block):
     """Generic Model for BERT (Bidirectional Encoder Representations from Transformers).
