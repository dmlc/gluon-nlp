--- conflicted
+++ resolved
@@ -17,15 +17,10 @@
 """BERT models."""
 # pylint: disable=too-many-lines
 
-<<<<<<< HEAD
-__all__ = ['BERTModel', 'RoBERTaModel', 'DistilBERTModel',
-           'BERTEncoder', 'BERTEncoderCell', 'BERTPositionwiseFFN',
-           'BERTLayerNorm', 'distilbert_6_768_12', 'bert_12_768_12', 'bert_24_1024_16',
-=======
 __all__ = ['BERTModel', 'RoBERTaModel', 'BERTEncoder', 'BERTClassifier',
            'RoBERTaClassifier', 'bert_12_768_12', 'bert_24_1024_16',
->>>>>>> aa663284
-           'ernie_12_768_12', 'roberta_12_768_12', 'roberta_24_1024_16']
+           'ernie_12_768_12', 'roberta_12_768_12', 'roberta_24_1024_16',
+           'DistilBERTModel', 'distilbert_6_768_12']
 
 import os
 
@@ -811,9 +806,6 @@
 
         This is used in fine-tuning a DistilBERT model.
         """
-        # XXX Temporary hack for hybridization as hybridblock does not support None inputs
-        valid_length = [] if valid_length is None else valid_length
-        masked_positions = [] if masked_positions is None else masked_positions
         return super(DistilBERTaModel, self).__call__(inputs, [], valid_length=valid_length,
                                                       masked_positions=masked_positions)
 
