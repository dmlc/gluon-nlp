# coding: utf-8

# Licensed to the Apache Software Foundation (ASF) under one
# or more contributor license agreements.  See the NOTICE file
# distributed with this work for additional information
# regarding copyright ownership.  The ASF licenses this file
# to you under the Apache License, Version 2.0 (the
# "License"); you may not use this file except in compliance
# with the License.  You may obtain a copy of the License at
#
#   http://www.apache.org/licenses/LICENSE-2.0
#
# Unless required by applicable law or agreed to in writing,
# software distributed under the License is distributed on an
# "AS IS" BASIS, WITHOUT WARRANTIES OR CONDITIONS OF ANY
# KIND, either express or implied.  See the License for the
# specific language governing permissions and limitations
# under the License.
"""BERT models."""

__all__ = ['BERTModel', 'BERTEncoder', 'BERTEncoderCell', 'BERTPositionwiseFFN',
           'BERTLayerNorm', 'bert_12_768_12', 'bert_24_1024_16']

import os
from mxnet.gluon import Block
from mxnet.gluon import nn
from mxnet.gluon.model_zoo import model_store
import mxnet as mx
from .transformer import BasePositionwiseFFN, BaseTransformerEncoderCell, BaseTransformerEncoder
from .block import GELU
from .utils import _load_vocab, _load_pretrained_params

###############################################################################
#                              COMPONENTS                                     #
###############################################################################

class BERTLayerNorm(nn.LayerNorm):
    """BERT style Layer Normalization, where epsilon is added inside the square
    root and set to 1e-12 by default.

    Inputs:
        - **data**: input tensor with arbitrary shape.
        - **out**: output tensor with the same shape as `data`.
    """
    def __init__(self, epsilon=1e-12, in_channels=0, prefix=None, params=None):
        super(BERTLayerNorm, self).__init__(epsilon=epsilon, in_channels=in_channels,
                                            prefix=prefix, params=params)


class BERTPositionwiseFFN(BasePositionwiseFFN):
    """Structure of the Positionwise Feed-Forward Neural Network for
    BERT.

    Different from the original positionwise feed forward network
    for transformer, `BERTPositionwiseFFN` uses `GELU` for activation
    and `BERTLayerNorm` for layer normalization.

    Parameters
    ----------
    units : int
        Number of units for the output
    hidden_size : int
        Number of units in the hidden layer of position-wise feed-forward networks
    dropout : float
        Dropout probability for the output
    use_residual : bool
        Add residual connection between the input and the output
    weight_initializer : str or Initializer
        Initializer for the input weights matrix, used for the linear
        transformation of the inputs.
    bias_initializer : str or Initializer
        Initializer for the bias vector.
    prefix : str, default None
        Prefix for name of `Block`s (and name of weight if params is `None`).
    params : Parameter or None
        Container for weight sharing between cells. Created if `None`.

    Inputs:
        - **inputs** : input sequence of shape (batch_size, length, C_in).

    Outputs:
        - **outputs** : output encoding of shape (batch_size, length, C_out).
    """
    def __init__(self, units=512, hidden_size=2048, dropout=0.0, use_residual=True,
                 weight_initializer=None, bias_initializer='zeros',
                 prefix=None, params=None):
        super(BERTPositionwiseFFN, self).__init__(units=units, hidden_size=hidden_size,
                                                  dropout=dropout, use_residual=use_residual,
                                                  weight_initializer=weight_initializer,
                                                  bias_initializer=bias_initializer,
                                                  prefix=prefix, params=params,
                                                  # extra configurations for BERT
                                                  activation='gelu',
                                                  use_bert_layer_norm=True)

class BERTEncoder(BaseTransformerEncoder):
    """Structure of the BERT Encoder.

    Different from the original encoder for transformer,
    `BERTEncoder` uses learnable positional embedding, `BERTPositionwiseFFN`
    and `BERTLayerNorm`.

    Parameters
    ----------
    attention_cell : AttentionCell or str, default 'multi_head'
        Arguments of the attention cell.
        Can be 'multi_head', 'scaled_luong', 'scaled_dot', 'dot', 'cosine', 'normed_mlp', 'mlp'
    num_layers : int
        Number of attention layers.
    units : int
        Number of units for the output.
    hidden_size : int
        number of units in the hidden layer of position-wise feed-forward networks
    max_length : int
        Maximum length of the input sequence
    num_heads : int
        Number of heads in multi-head attention
    scaled : bool
        Whether to scale the softmax input by the sqrt of the input dimension
        in multi-head attention
    dropout : float
        Dropout probability of the attention probabilities.
    use_residual : bool
    output_attention: bool
        Whether to output the attention weights
    weight_initializer : str or Initializer
        Initializer for the input weights matrix, used for the linear
        transformation of the inputs.
    bias_initializer : str or Initializer
        Initializer for the bias vector.
    prefix : str, default None.
        Prefix for name of `Block`s. (and name of weight if params is `None`).
    params : Parameter or None
        Container for weight sharing between cells. Created if `None`.

    Inputs:
        - **inputs** : input sequence of shape (batch_size, length, C_in)
        - **states** : list of tensors for initial states and masks.
        - **valid_length** : valid lengths of each sequence. Usually used when part of sequence
            has been padded. Shape is (batch_size, )

    Outputs:
        - **outputs** : the output of the encoder. Shape is (batch_size, length, C_out)
        - **additional_outputs** : list of tensors.
            Either be an empty list or contains the attention weights in this step.
            The attention weights will have shape (batch_size, num_heads, length, mem_length)
    """
    def __init__(self, attention_cell='multi_head', num_layers=2,
                 units=512, hidden_size=2048, max_length=50,
                 num_heads=4, scaled=True, dropout=0.0,
                 use_residual=True, output_attention=False,
                 weight_initializer=None, bias_initializer='zeros',
                 prefix=None, params=None):
        super(BERTEncoder, self).__init__(attention_cell=attention_cell,
                                          num_layers=num_layers, units=units,
                                          hidden_size=hidden_size, max_length=max_length,
                                          num_heads=num_heads, scaled=scaled, dropout=dropout,
                                          use_residual=use_residual,
                                          output_attention=output_attention,
                                          weight_initializer=weight_initializer,
                                          bias_initializer=bias_initializer,
                                          prefix=prefix, params=params,
                                          # extra configurations for BERT
                                          positional_weight='learned',
                                          use_bert_encoder=True,
                                          use_layer_norm_before_dropout=False,
                                          scale_embed=False)

class BERTEncoderCell(BaseTransformerEncoderCell):
    """Structure of the Transformer Encoder Cell for BERT.

    Different from the original encoder cell for transformer,
    `BERTEncoderCell` adds bias terms for attention and the projection
    on attention output. It also uses `BERTPositionwiseFFN` and
    `BERTLayerNorm`.

    Parameters
    ----------
    attention_cell : AttentionCell or str, default 'multi_head'
        Arguments of the attention cell.
        Can be 'multi_head', 'scaled_luong', 'scaled_dot', 'dot', 'cosine', 'normed_mlp', 'mlp'
    units : int
        Number of units for the output
    hidden_size : int
        number of units in the hidden layer of position-wise feed-forward networks
    num_heads : int
        Number of heads in multi-head attention
    scaled : bool
        Whether to scale the softmax input by the sqrt of the input dimension
        in multi-head attention
    dropout : float
    use_residual : bool
    output_attention: bool
        Whether to output the attention weights
    weight_initializer : str or Initializer
        Initializer for the input weights matrix, used for the linear
        transformation of the inputs.
    bias_initializer : str or Initializer
        Initializer for the bias vector.
    prefix : str, default None
        Prefix for name of `Block`s. (and name of weight if params is `None`).
    params : Parameter or None
        Container for weight sharing between cells. Created if `None`.

    Inputs:
        - **inputs** : input sequence. Shape (batch_size, length, C_in)
        - **mask** : mask for inputs. Shape (batch_size, length, length)

    Outputs:
        - **outputs**: output tensor of the transformer encoder cell.
            Shape (batch_size, length, C_out)
        - **additional_outputs**: the additional output of all the transformer encoder cell.
    """
    def __init__(self, attention_cell='multi_head', units=128,
                 hidden_size=512, num_heads=4, scaled=True,
                 dropout=0.0, use_residual=True, output_attention=False,
                 weight_initializer=None, bias_initializer='zeros',
                 prefix=None, params=None):
        super(BERTEncoderCell, self).__init__(attention_cell=attention_cell,
                                              units=units, hidden_size=hidden_size,
                                              num_heads=num_heads, scaled=scaled,
                                              dropout=dropout, use_residual=use_residual,
                                              output_attention=output_attention,
                                              weight_initializer=weight_initializer,
                                              bias_initializer=bias_initializer,
                                              prefix=prefix, params=params,
                                              # extra configurations for BERT
                                              attention_use_bias=True,
                                              attention_proj_use_bias=True,
                                              use_bert_layer_norm=True,
                                              use_bert_ffn=True)

###############################################################################
#                                FULL MODEL                                   #
###############################################################################

class BERTModel(Block):
    """Model for BERT (Bidirectional Encoder Representations from Transformers).

    Parameters
    ----------
    encoder : BERTEncoder
        Bidirectional encoder that encodes the input sentence.
    vocab_size : int or None, default None
        The size of the vocabulary.
    token_type_vocab_size : int or None, default None
        The vocabulary size of token types.
    units : int or None, default None
        Number of units for the final pooler layer.
    embed_size : int or None, default None
        Size of the embedding vectors. It is used to generate the word and token type
        embeddings if word_embed and token_type_embed are None.
    embed_dropout : float, default 0.0
        Dropout rate of the embedding weights. It is used to generate the source and target
        embeddings if word_embed and token_type_embed are None.
    embed_initializer : Initializer, default None
        Initializer of the embedding weights. It is used to generate the source and target
        embeddings if word_embed and token_type_embed are None.
    word_embed : Block or None, default None
        The word embedding. If set to None, word_embed will be constructed using embed_size and
        embed_dropout.
    token_type_embed : Block or None, default None
        The token type embedding. If set to None and the token_type_embed will be constructed using
        embed_size and embed_dropout.
    use_pooler : bool, default True
        Whether to include the pooler which converts the encoded sequence tensor of shape
        (batch_size, seq_length, units) to a tensor of shape (batch_size, units)
        for segment level classification task.
    use_decoder : bool, default True
        Whether to include the decoder for masked language model prediction.
    use_classifier : bool, default True
        Whether to include the classifier for next sentence classification.
    prefix : str or None
        See document of `mx.gluon.Block`.
    params : ParameterDict or None
        See document of `mx.gluon.Block`.

    Inputs:
        - **inputs**: input sequence tensor, shape (batch_size, seq_length)
        - **token_types**: input token type tensor, shape (batch_size, seq_length).
            If the inputs contain two sequences, then the token type of the first
            sequence differs from that of the second one.
        - **valid_length**: optional tensor of input sequence valid lengths, shape (batch_size)
        - **positions**: optional tensor of position of tokens for decoding,
            shape (batch_size, num_positions)

    Outputs:
        - **sequence_outputs**: output tensor of sequence encodings.
            Shape (batch_size, seq_length, units).
        - **pooled_output**: output tensor of pooled representation of the first tokens.
            Returned only if use_pooler is True. Shape (batch_size, units)
        - **classifier_output**: output tensor of next sentence classification prediction.
            Returned only if use_classifier is True. Shape (batch_size, 2)
        - **decode_output**: output tensor of sequence decoding for masked language model
            prediction. Returned only if use_decoder True.
            Shape (batch_size, num_positions, vocab_size)
    """
    def __init__(self, encoder, vocab_size=None, token_type_vocab_size=None, units=None,
                 embed_size=None, embed_dropout=0.0, embed_initializer=None,
                 word_embed=None, token_type_embed=None, use_pooler=True, use_decoder=True,
                 use_classifier=True, prefix=None, params=None):
        super(BERTModel, self).__init__(prefix=prefix, params=params)
        self._use_decoder = use_decoder
        self._use_classifier = use_classifier
        self._use_pooler = use_pooler
        self._vocab_size = vocab_size
        self.encoder = encoder
        # Construct word embedding
        self.word_embed = self._get_embed(word_embed, vocab_size, embed_size,
                                          embed_initializer, embed_dropout, 'word_embed_')
        # Construct token type embedding
        self.token_type_embed = self._get_embed(token_type_embed, token_type_vocab_size,
                                                embed_size, embed_initializer, embed_dropout,
                                                'token_type_embed_')
        if self._use_pooler:
            # Construct pooler
            self.pooler = self._get_pooler(units, 'pooler_')
            if self._use_classifier:
                # Construct classifier for next sentence predicition
                self.classifier = self._get_classifier('cls_')
        else:
            assert not use_classifier, 'Cannot use classifier if use_pooler is False'
        if self._use_decoder:
            # Construct decoder for masked language model
            self.decoder = self._get_decoder(units, vocab_size, self.word_embed[0], 'decoder_')

    def _get_classifier(self, prefix):
        """ Construct a decoder for the masked language model task """
        with self.name_scope():
            classifier = nn.Dense(2, prefix=prefix)
        return classifier

    def _get_decoder(self, units, vocab_size, embed, prefix):
        """ Construct a decoder for the masked language model task """
        with self.name_scope():
            decoder = nn.HybridSequential(prefix=prefix)
            decoder.add(nn.Dense(units, flatten=False))
            decoder.add(GELU())
            decoder.add(BERTLayerNorm(in_channels=units))
            decoder.add(nn.Dense(vocab_size, flatten=False, params=embed.collect_params()))
        assert decoder[3].weight == list(embed.collect_params().values())[0], \
          'The weights of word embedding are not tied with those of decoder'
        return decoder

    def _get_embed(self, embed, vocab_size, embed_size, initializer, dropout, prefix):
        """ Construct an embedding block. """
        if embed is None:
            assert embed_size is not None, '"embed_size" cannot be None if "word_embed" or ' \
                                           'token_type_embed is not given.'
            with self.name_scope():
                embed = nn.HybridSequential(prefix=prefix)
                with embed.name_scope():
                    embed.add(nn.Embedding(input_dim=vocab_size, output_dim=embed_size,
                                           weight_initializer=initializer))
                    if dropout:
                        embed.add(nn.Dropout(rate=dropout))
        assert isinstance(embed, Block)
        return embed

    def _get_pooler(self, units, prefix):
        """ Construct pooler.

        The pooler slices and projects the hidden output of first token
        in the sequence for segment level classification.

        """
        with self.name_scope():
            pooler = nn.Dense(units=units, flatten=False, activation='tanh',
                              prefix=prefix)
        return pooler

    def forward(self, inputs, token_types, valid_length=None, positions=None): #pylint: disable=arguments-differ
        """Generate the representation given the inputs.

        This is used in training or fine-tuning a BERT model.
        """
        outputs = []
        seq_out, _ = self._encode_sequence(inputs, token_types, valid_length)
        outputs.append(seq_out)
        if self._use_pooler:
            pooled_out = self._apply_pooling(seq_out)
            outputs.append(pooled_out)
            if self._use_classifier:
                classifier_out = self.classifier(pooled_out)
                outputs.append(classifier_out)
        if self._use_decoder:
            assert positions is not None, \
              'positions tensor is required for decoding masked language model'
            decoder_out = self._decode(seq_out, positions)
            outputs.append(decoder_out)
        return tuple(outputs) if len(outputs) > 1 else outputs[0]


    def _encode_sequence(self, inputs, token_types, valid_length=None):
        """Generate the representation given the input sequences.

        This is used for pre-training or fine-tuning a BERT model.
        """
        # embedding
        word_embedding = self.word_embed(inputs)
        type_embedding = self.token_type_embed(token_types)
        embedding = word_embedding + type_embedding
        # encoding
        outputs, additional_outputs = self.encoder(embedding, None, valid_length)
        return outputs, additional_outputs

    def _apply_pooling(self, sequence):
        """Generate the representation given the inputs.

        This is used for pre-training or fine-tuning a BERT model.
        """
        outputs = sequence[:, 0, :]
        return self.pooler(outputs)

<<<<<<< HEAD
    def _decode(self, sequence, positions):
        """Generate unormalized prediction for the masked language model task.
=======
    def _decode(self, sequence, valid_length=None):
        """Generate unnormalized prediction for the masked language model task.

>>>>>>> 5db80c44
        This is only used for pre-training the BERT model.

        Inputs:
            - **sequence**: input tensor of sequence encodings.
              Shape (batch_size, seq_length, units).
            - **position**: input tensor of position of tokens for decoding.
              Shape (batch_size, max_num_positions)

        Outputs:
            - **decode_outputs**: output tensor of token predictions for target positions.
                Shape (batch_size, max_num_positions, vocab_size).
        """
        batch_size = sequence.shape[0]
        max_num_positions = positions.shape[1]
        ctx = positions.context
        dtype = positions.dtype
        # batch_idx = [0,0,0,1,1,1,2,2,2...]
        # positions = [1,2,4,0,3,4,2,3,5...]
        batch_idx = mx.nd.arange(0, batch_size, repeat=max_num_positions, dtype=dtype, ctx=ctx)
        batch_idx = batch_idx.reshape((1, -1))
        positions = positions.reshape((1, -1))
        position_idx = mx.nd.Concat(batch_idx, positions, dim=0)
        encoded = mx.nd.gather_nd(sequence, position_idx)
        encoded = encoded.reshape((batch_size, max_num_positions, sequence.shape[-1]))
        decoded = self.decoder(encoded)
        return decoded

###############################################################################
#                               GET MODEL                                     #
###############################################################################

model_store._model_sha1.update(
    {name: checksum for checksum, name in [
        ('5656dac6965b5054147b0375337d5a6a7a2ff832', 'bert_12_768_12_book_corpus_wiki_en_cased'),
        ('75cc780f085e8007b3bf6769c6348bb1ff9a3074', 'bert_12_768_12_book_corpus_wiki_en_uncased'),
        ('237f39851b24f0b56d70aa20efd50095e3926e26', 'bert_12_768_12_wiki_multilingual'),
        ('b0f57a207f85a7d361bb79de80756a8c9a4276f7', 'bert_12_768_12_wiki_multilingual_cased'),
        ('885ebb9adc249a170c5576e90e88cfd1bbd98da6', 'bert_12_768_12_wiki_cn'),
        ('4e685a966f8bf07d533bd6b0e06c04136f23f620', 'bert_24_1024_16_book_corpus_wiki_en_cased'),
        ('24551e1446180e045019a87fc4ffbf714d99c0b5', 'bert_24_1024_16_book_corpus_wiki_en_uncased')
    ]})

bert_12_768_12_hparams = {
    'attention_cell': 'multi_head',
    'num_layers': 12,
    'units': 768,
    'hidden_size': 3072,
    'max_length': 512,
    'num_heads': 12,
    'scaled': True,
    'dropout': 0.1,
    'use_residual': True,
    'embed_size': 768,
    'embed_dropout': 0.1,
    'token_type_vocab_size': 2,
    'word_embed': None,
}

bert_24_1024_16_hparams = {
    'attention_cell': 'multi_head',
    'num_layers': 24,
    'units': 1024,
    'hidden_size': 4096,
    'max_length': 512,
    'num_heads': 16,
    'scaled': True,
    'dropout': 0.1,
    'use_residual': True,
    'embed_size': 1024,
    'embed_dropout': 0.1,
    'token_type_vocab_size': 2,
    'word_embed': None,
}

bert_hparams = {
    'bert_12_768_12': bert_12_768_12_hparams,
    'bert_24_1024_16': bert_24_1024_16_hparams,
}


def bert_12_768_12(dataset_name=None, vocab=None, pretrained=True, ctx=mx.cpu(),
                   root=os.path.join('~', '.mxnet', 'models'), use_pooler=True,
                   use_decoder=True, use_classifier=True, **kwargs):
    """BERT BASE pretrained model.

    The number of layers (L) is 12, number of units (H) is 768, and the
    number of self-attention heads (A) is 12.

    Parameters
    ----------
    dataset_name : str or None, default None
        Options include 'book_corpus_wiki_en_cased', 'book_corpus_wiki_en_uncased',
        'wiki_cn', 'wiki_multilingual' and 'wiki_multilingual_cased'.
    vocab : gluonnlp.Vocab or None, default None
        Vocabulary for the dataset. Must be provided if dataset is not specified.
    pretrained : bool, default True
        Whether to load the pretrained weights for model.
    ctx : Context, default CPU
        The context in which to load the pretrained weights.
    root : str, default '~/.mxnet/models'
        Location for keeping the model parameters.
    use_pooler : bool, default True
        Whether to include the pooler which converts the encoded sequence tensor of shape
        (batch_size, seq_length, units) to a tensor of shape (batch_size, units)
        for for segment level classification task.
    use_decoder : bool, default True
        Whether to include the decoder for masked language model prediction.
    use_classifier : bool, default True
        Whether to include the classifier for next sentence classification.

    Returns
    -------
    BERTModel, gluonnlp.Vocab
    """
    return _bert_model(model_name='bert_12_768_12', vocab=vocab, dataset_name=dataset_name,
                       pretrained=pretrained, ctx=ctx, use_pooler=use_pooler,
                       use_decoder=use_decoder, use_classifier=use_classifier, root=root,
                       **kwargs)

def bert_24_1024_16(dataset_name=None, vocab=None, pretrained=True, ctx=mx.cpu(),
                    use_pooler=True, use_decoder=True, use_classifier=True,
                    root=os.path.join('~', '.mxnet', 'models'), **kwargs):
    """BERT LARGE pretrained model.

    The number of layers (L) is 24, number of units (H) is 1024, and the
    number of self-attention heads (A) is 16.

    Parameters
    ----------
    dataset_name : str or None, default None
        Options include 'book_corpus_wiki_en_uncased' and 'book_corpus_wiki_en_cased'.
    vocab : gluonnlp.Vocab or None, default None
        Vocabulary for the dataset. Must be provided if dataset is not specified.
    pretrained : bool, default True
        Whether to load the pretrained weights for model.
    ctx : Context, default CPU
        The context in which to load the pretrained weights.
    root : str, default '~/.mxnet/models'
        Location for keeping the model parameters.
    use_pooler : bool, default True
        Whether to include the pooler which converts the encoded sequence tensor of shape
        (batch_size, seq_length, units) to a tensor of shape (batch_size, units)
        for for segment level classification task.
    use_decoder : bool, default True
        Whether to include the decoder for masked language model prediction.
    use_classifier : bool, default True
        Whether to include the classifier for next sentence classification.

    Returns
    -------
    BERTModel, gluonnlp.Vocab
    """
    return _bert_model(model_name='bert_24_1024_16', vocab=vocab, dataset_name=dataset_name,
                       pretrained=pretrained, ctx=ctx, use_pooler=use_pooler,
                       use_decoder=use_decoder, use_classifier=use_classifier, root=root,
                       **kwargs)

def _bert_model(model_name=None, dataset_name=None, vocab=None, pretrained=True, ctx=mx.cpu(),
                use_pooler=True, use_decoder=True, use_classifier=True,
                root=os.path.join('~', '.mxnet', 'models'), **kwargs):
    """BERT pretrained model.

    Returns
    -------
    BERTModel, gluonnlp.Vocab
    """
    predefined_args = bert_hparams[model_name]
    mutable_args = ['use_residual', 'dropout', 'embed_dropout', 'word_embed']
    mutable_args = frozenset(mutable_args)
    assert all((k not in kwargs or k in mutable_args) for k in predefined_args), \
           'Cannot override predefined model settings.'
    predefined_args.update(kwargs)
    # encoder
    encoder = BERTEncoder(attention_cell=predefined_args['attention_cell'],
                          num_layers=predefined_args['num_layers'],
                          units=predefined_args['units'],
                          hidden_size=predefined_args['hidden_size'],
                          max_length=predefined_args['max_length'],
                          num_heads=predefined_args['num_heads'],
                          scaled=predefined_args['scaled'],
                          dropout=predefined_args['dropout'],
                          use_residual=predefined_args['use_residual'])
    # vocab
    vocab = _load_vocab(dataset_name, vocab, root)
    # BERT
    net = BERTModel(encoder, len(vocab),
                    token_type_vocab_size=predefined_args['token_type_vocab_size'],
                    units=predefined_args['units'],
                    embed_size=predefined_args['embed_size'],
                    embed_dropout=predefined_args['embed_dropout'],
                    word_embed=predefined_args['word_embed'],
                    use_pooler=use_pooler, use_decoder=use_decoder,
                    use_classifier=use_classifier)
    if pretrained:
        ignore_extra = not (use_pooler and use_decoder and use_classifier)
        _load_pretrained_params(net, model_name, dataset_name, root, ctx,
                                ignore_extra=ignore_extra)
    return net, vocab<|MERGE_RESOLUTION|>--- conflicted
+++ resolved
@@ -412,14 +412,9 @@
         outputs = sequence[:, 0, :]
         return self.pooler(outputs)
 
-<<<<<<< HEAD
     def _decode(self, sequence, positions):
-        """Generate unormalized prediction for the masked language model task.
-=======
-    def _decode(self, sequence, valid_length=None):
         """Generate unnormalized prediction for the masked language model task.
 
->>>>>>> 5db80c44
         This is only used for pre-training the BERT model.
 
         Inputs:
