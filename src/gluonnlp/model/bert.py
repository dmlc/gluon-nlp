--- conflicted
+++ resolved
@@ -588,13 +588,8 @@
 
 def bert_24_1024_16(dataset_name=None, vocab=None, pretrained=True, ctx=mx.cpu(),
                     use_pooler=True, use_decoder=True, use_classifier=True,
-<<<<<<< HEAD
-                    root=os.path.join('~', '.mxnet', 'models'), **kwargs):
+                    root=os.path.join(get_home_dir(), 'models'), **kwargs):
     """Generic BERT LARGE model.
-=======
-                    root=os.path.join(get_home_dir(), 'models'), **kwargs):
-    """BERT LARGE pretrained model.
->>>>>>> ad0097e5
 
     The number of layers (L) is 24, number of units (H) is 1024, and the
     number of self-attention heads (A) is 16.
