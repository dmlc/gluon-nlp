--- conflicted
+++ resolved
@@ -216,15 +216,9 @@
                  layer_norm_eps: float = 1E-12,
                  weight_initializer: InitializerType = TruncNorm(stdev=0.02),
                  bias_initializer: InitializerType = 'zeros',
-<<<<<<< HEAD
                  activation='gelu',
-                 layout='NT',
-                 prefix=None, params=None):
-        super().__init__(prefix=prefix, params=params)
-=======
-                 activation='gelu'):
+                 layout='NT'):
         super().__init__()
->>>>>>> 74bd2cec
         assert units % num_heads == 0,\
             'In BertTransformer, The units should be divided exactly ' \
             'by the number of heads. Received units={}, num_heads={}' \
@@ -236,37 +230,20 @@
         self._output_all_encodings = output_all_encodings
         self._layout = layout
 
-<<<<<<< HEAD
-        with self.name_scope():
-            self.all_layers = nn.HybridSequential(prefix='layers_')
-            with self.all_layers.name_scope():
-                for layer_idx in range(num_layers):
-                    self.all_layers.add(
-                      TransformerEncoderLayer(units=units,
-                                              hidden_size=hidden_size,
-                                              num_heads=num_heads,
-                                              attention_dropout_prob=attention_dropout_prob,
-                                              hidden_dropout_prob=hidden_dropout_prob,
-                                              layer_norm_eps=layer_norm_eps,
-                                              weight_initializer=weight_initializer,
-                                              bias_initializer=bias_initializer,
-                                              activation=activation,
-                                              layout=layout,
-                                              prefix='{}_'.format(layer_idx)))
-=======
-        self.all_layers = nn.HybridSequential()
-        for layer_idx in range(num_layers):
-            self.all_layers.add(
-              TransformerEncoderLayer(units=units,
-                                      hidden_size=hidden_size,
-                                      num_heads=num_heads,
-                                      attention_dropout_prob=attention_dropout_prob,
-                                      hidden_dropout_prob=hidden_dropout_prob,
-                                      layer_norm_eps=layer_norm_eps,
-                                      weight_initializer=weight_initializer,
-                                      bias_initializer=bias_initializer,
-                                      activation=activation))
->>>>>>> 74bd2cec
+        self.all_layers = nn.HybridSequential(prefix='layers_')
+        with self.all_layers.name_scope():
+            for layer_idx in range(num_layers):
+                self.all_layers.add(
+                  TransformerEncoderLayer(units=units,
+                                          hidden_size=hidden_size,
+                                          num_heads=num_heads,
+                                          attention_dropout_prob=attention_dropout_prob,
+                                          hidden_dropout_prob=hidden_dropout_prob,
+                                          layer_norm_eps=layer_norm_eps,
+                                          weight_initializer=weight_initializer,
+                                          bias_initializer=bias_initializer,
+                                          activation=activation,
+                                          layout=layout))
 
     @property
     def layout(self):
@@ -349,17 +326,10 @@
                  weight_initializer=TruncNorm(stdev=0.02),
                  bias_initializer='zeros',
                  dtype='float32',
-<<<<<<< HEAD
                  use_pooler=True,
                  layout='NT',
-                 compute_layout='auto',
-                 prefix=None,
-                 params=None):
-        super().__init__(prefix=prefix, params=params)
-=======
-                 use_pooler=True):
+                 compute_layout='auto'):
         super().__init__()
->>>>>>> 74bd2cec
         self._dtype = dtype
         self.use_pooler = use_pooler
         self.pos_embed_type = pos_embed_type
@@ -372,61 +342,11 @@
         self.weight_initializer = weight_initializer
         self.bias_initializer = bias_initializer
         self.layer_norm_eps = layer_norm_eps
-<<<<<<< HEAD
         self._layout = layout
         if compute_layout is None or compute_layout == 'auto':
             self._compute_layout = layout
         else:
             self._compute_layout = compute_layout
-        with self.name_scope():
-            # Construct BertTransformer
-            self.encoder = BertTransformer(
-                units=units,
-                hidden_size=hidden_size,
-                num_layers=num_layers,
-                num_heads=num_heads,
-                attention_dropout_prob=attention_dropout_prob,
-                hidden_dropout_prob=hidden_dropout_prob,
-                output_attention=False,
-                output_all_encodings=False,
-                activation=activation,
-                layer_norm_eps=layer_norm_eps,
-                weight_initializer=weight_initializer,
-                bias_initializer=bias_initializer,
-                dtype=dtype,
-                layout=self._compute_layout,
-                prefix='enc_',
-            )
-            self.encoder.hybridize()
-            # Construct word embedding
-            self.word_embed = nn.Embedding(input_dim=vocab_size,
-                                           output_dim=units,
-                                           weight_initializer=embed_initializer,
-                                           dtype=dtype,
-                                           prefix='word_embed_')
-            self.embed_layer_norm = nn.LayerNorm(epsilon=self.layer_norm_eps,
-                                                 prefix='embed_ln_')
-            self.embed_dropout = nn.Dropout(hidden_dropout_prob)
-            # Construct token type embedding
-            self.token_type_embed = nn.Embedding(input_dim=num_token_types,
-                                                 output_dim=units,
-                                                 weight_initializer=weight_initializer,
-                                                 prefix='token_type_embed_')
-            self.token_pos_embed = PositionalEmbedding(units=units,
-                                                       max_length=max_length,
-                                                       dtype=self._dtype,
-                                                       method=pos_embed_type,
-                                                       prefix='token_pos_embed_')
-            if self.use_pooler:
-                # Construct pooler
-                self.pooler = nn.Dense(units=units,
-                                       in_units=units,
-                                       flatten=False,
-                                       activation='tanh',
-                                       weight_initializer=weight_initializer,
-                                       bias_initializer=bias_initializer,
-                                       prefix='pooler_')
-=======
         # Construct BertTransformer
         self.encoder = BertTransformer(
             units=units,
@@ -442,6 +362,7 @@
             weight_initializer=weight_initializer,
             bias_initializer=bias_initializer,
             dtype=dtype,
+            layout=self._compute_layout
         )
         self.encoder.hybridize()
         # Construct word embedding
@@ -467,7 +388,6 @@
                                    activation='tanh',
                                    weight_initializer=weight_initializer,
                                    bias_initializer=bias_initializer)
->>>>>>> 74bd2cec
 
     @property
     def layout(self):
@@ -616,15 +536,9 @@
                    embed_initializer=embed_initializer,
                    weight_initializer=weight_initializer,
                    bias_initializer=bias_initializer,
-<<<<<<< HEAD
                    use_pooler=use_pooler,
                    layout=cfg.MODEL.layout,
-                   compute_layout=cfg.MODEL.compute_layout,
-                   prefix=prefix,
-                   params=params)
-=======
-                   use_pooler=use_pooler)
->>>>>>> 74bd2cec
+                   compute_layout=cfg.MODEL.compute_layout)
 
 
 @use_np
