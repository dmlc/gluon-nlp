__all__ = ['list_backbone_names', 'get_backbone']

from typing import Tuple, List
from . import albert
from . import bert
from . import electra
from . import mobilebert
from . import roberta
from . import transformer
from . import transformer_xl
from . import xlmr
from . import bart
from ..base import get_model_zoo_home_dir
from ..registry import BACKBONE_REGISTRY
from ..data.tokenizers import BaseTokenizer
<<<<<<< HEAD
from mxnet.gluon import Block
__all__ = ['list_backbone_names', 'get_backbone']
=======
>>>>>>> e0b293e9


def list_backbone_names():
    all_keys = []
    for backbone_type in BACKBONE_REGISTRY.list_keys():
        all_keys.extend(BACKBONE_REGISTRY.get(backbone_type)[-1]())
    return all_keys


def get_backbone(model_name: str,
                 root: str = get_model_zoo_home_dir(),
                 **kwargs) -> Tuple['Block', str, BaseTokenizer, str, List]:
    """Get the backbone network

    Parameters
    ----------
    model_name
        The name of the pretrained model
    root
        Downloaded directory of the model zoo

    Returns
    -------
    model_cls
        The class to construct the backbone network
    cfg
        Path to the config file of the backbone
    tokenizer
        The tokenizer that is bound to the backbone model
    backbone_param_path
        The path to the pretrained backbone weights
    others
        The other items returned by the create function.
         Will be wrapped into a list

    Examples
    --------

    >>> from gluonnlp.models import get_backbone
    >>> model_cls, tokenizer, cfg, backbone_param_path, _ = get_backbone('google_en_cased_bert_base')
    >>> model = model_cls.from_cfg(cfg)
    >>> model.load_parameters(backbone_param_path)
    """
    model_cls, local_create_fn = None, None

    for backbone_type in BACKBONE_REGISTRY.list_keys():
        ele_model_cls, ele_local_create_fn, list_key_fn = BACKBONE_REGISTRY.get(backbone_type)
        if model_name in list_key_fn():
            model_cls = ele_model_cls
            local_create_fn = ele_local_create_fn
    if model_cls is None or local_create_fn is None:
        raise KeyError('The backbone model "{}" is not found! '
                       'Here are all available backbone models = {}'
                       .format(model_name,
                               list_backbone_names()))
    cfg, tokenizer, local_params_path, *others = local_create_fn(model_name=model_name, root=root,
                                                                 **kwargs)
    return model_cls, cfg, tokenizer, local_params_path, others<|MERGE_RESOLUTION|>--- conflicted
+++ resolved
@@ -13,11 +13,7 @@
 from ..base import get_model_zoo_home_dir
 from ..registry import BACKBONE_REGISTRY
 from ..data.tokenizers import BaseTokenizer
-<<<<<<< HEAD
 from mxnet.gluon import Block
-__all__ = ['list_backbone_names', 'get_backbone']
-=======
->>>>>>> e0b293e9
 
 
 def list_backbone_names():
