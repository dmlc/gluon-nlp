--- conflicted
+++ resolved
@@ -377,11 +377,7 @@
         return cfg
 
     @classmethod
-<<<<<<< HEAD
     def from_cfg(cls, cfg, use_pooler=True, dtype='float32') -> 'AlbertModel':
-=======
-    def from_cfg(cls, cfg, use_pooler=True) -> 'AlbertModel':
->>>>>>> 647b4efe
         """
 
         Parameters
@@ -630,10 +626,6 @@
                                          sha1_hash=FILE_STATS[mlm_params_path])
     else:
         local_mlm_params_path = None
-<<<<<<< HEAD
-=======
-
->>>>>>> 647b4efe
     do_lower = True if 'lowercase' in PRETRAINED_URL[model_name]\
                        and PRETRAINED_URL[model_name]['lowercase'] else False
     tokenizer = SentencepieceTokenizer(local_paths['spm_model'],
