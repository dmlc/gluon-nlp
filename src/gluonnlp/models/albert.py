--- conflicted
+++ resolved
@@ -170,15 +170,9 @@
                  layer_norm_eps=1E-12,
                  weight_initializer=TruncNorm(stdev=0.02),
                  bias_initializer='zeros',
-<<<<<<< HEAD
                  activation='gelu',
-                 layout='NT',
-                 prefix=None, params=None):
-        super().__init__(prefix=prefix, params=params)
-=======
-                 activation='gelu'):
+                 layout='NT'):
         super().__init__()
->>>>>>> 74bd2cec
         assert units % num_heads == 0,\
             'In AlbertEncoder, The units should be divided exactly ' \
             'by the number of heads. Received units={}, num_heads={}' \
@@ -194,26 +188,7 @@
         self._output_all_encodings = output_all_encodings
         self._layout = layout
 
-<<<<<<< HEAD
-        with self.name_scope():
-            self.all_encoder_groups = nn.HybridSequential(prefix='groups_')
-
-            with self.all_encoder_groups.name_scope():
-                for group_idx in range(num_groups):
-                    self.all_encoder_groups.add(
-                        TransformerEncoderLayer(units=units,
-                                                hidden_size=hidden_size,
-                                                num_heads=num_heads,
-                                                attention_dropout_prob=attention_dropout_prob,
-                                                hidden_dropout_prob=hidden_dropout_prob,
-                                                layer_norm_eps=layer_norm_eps,
-                                                weight_initializer=weight_initializer,
-                                                bias_initializer=bias_initializer,
-                                                activation=activation,
-                                                dtype=dtype,
-                                                layout=layout,
-                                                prefix='{}_'.format(group_idx)))
-=======
+
         self.all_encoder_groups = nn.HybridSequential()
         for group_idx in range(num_groups):
             self.all_encoder_groups.add(
@@ -225,8 +200,9 @@
                                         layer_norm_eps=layer_norm_eps,
                                         weight_initializer=weight_initializer,
                                         bias_initializer=bias_initializer,
-                                        activation=activation))
->>>>>>> 74bd2cec
+                                        activation=activation,
+                                        dtype=dtype,
+                                        layout=layout))
 
     @property
     def layout(self):
@@ -311,16 +287,9 @@
                  weight_initializer=TruncNorm(stdev=0.02),
                  bias_initializer='zeros',
                  dtype='float32',
-<<<<<<< HEAD
                  use_pooler=True,
-                 layout='NT',
-                 prefix=None,
-                 params=None):
-        super().__init__(prefix=prefix, params=params)
-=======
-                 use_pooler=True):
+                 layout='NT'):
         super().__init__()
->>>>>>> 74bd2cec
         self._dtype = dtype
         self.use_pooler = use_pooler
         self.pos_embed_type = pos_embed_type
@@ -334,64 +303,7 @@
         self.weight_initializer = weight_initializer
         self.bias_initializer = bias_initializer
         self.layer_norm_eps = layer_norm_eps
-<<<<<<< HEAD
         self._layout = layout
-        with self.name_scope():
-            # Construct AlbertEncoder
-            self.encoder = AlbertEncoder(
-                units=units,
-                hidden_size=hidden_size,
-                num_layers=num_layers,
-                num_heads=num_heads,
-                num_groups=num_groups,
-                attention_dropout_prob=attention_dropout_prob,
-                hidden_dropout_prob=hidden_dropout_prob,
-                output_attention=False,
-                output_all_encodings=False,
-                activation=activation,
-                layer_norm_eps=layer_norm_eps,
-                weight_initializer=weight_initializer,
-                bias_initializer=bias_initializer,
-                dtype=dtype,
-                layout=layout,
-                prefix='enc_'
-            )
-            self.encoder.hybridize()
-            # Construct word embedding
-            self.word_embed = nn.Embedding(input_dim=vocab_size,
-                                           output_dim=embed_size,
-                                           weight_initializer=embed_initializer,
-                                           dtype=dtype,
-                                           prefix='word_embed_')
-            if embed_size != units:
-                self.embed_factorized_proj = nn.Dense(units=units,
-                                                      flatten=False,
-                                                      weight_initializer=weight_initializer,
-                                                      bias_initializer=bias_initializer,
-                                                      prefix='embed_factorized_proj_')
-            self.embed_layer_norm = nn.LayerNorm(epsilon=self.layer_norm_eps,
-                                                 prefix='embed_ln_')
-            self.embed_dropout = nn.Dropout(hidden_dropout_prob)
-            # Construct token type embedding
-            self.token_type_embed = nn.Embedding(input_dim=num_token_types,
-                                                 output_dim=embed_size,
-                                                 weight_initializer=weight_initializer,
-                                                 prefix='token_type_embed_')
-            self.token_pos_embed = PositionalEmbedding(units=embed_size,
-                                                       max_length=max_length,
-                                                       dtype=self._dtype,
-                                                       method=pos_embed_type,
-                                                       prefix='token_pos_embed_')
-            if self.use_pooler:
-                # Construct pooler
-                self.pooler = nn.Dense(units=units,
-                                       in_units=units,
-                                       flatten=False,
-                                       activation='tanh',
-                                       weight_initializer=weight_initializer,
-                                       bias_initializer=bias_initializer,
-                                       prefix='pooler_')
-=======
         # Construct AlbertEncoder
         self.encoder = AlbertEncoder(
             units=units,
@@ -408,6 +320,7 @@
             weight_initializer=weight_initializer,
             bias_initializer=bias_initializer,
             dtype=dtype,
+            layout=layout
         )
         self.encoder.hybridize()
         # Construct word embedding
@@ -438,7 +351,6 @@
                                    activation='tanh',
                                    weight_initializer=weight_initializer,
                                    bias_initializer=bias_initializer)
->>>>>>> 74bd2cec
 
     @property
     def layout(self):
@@ -603,12 +515,8 @@
                    pos_embed_type=cfg.MODEL.pos_embed_type,
                    activation=cfg.MODEL.activation,
                    layer_norm_eps=cfg.MODEL.layer_norm_eps,
-<<<<<<< HEAD
                    dtype=cfg.MODEL.dtype,
                    layout=cfg.MODEL.layout,
-=======
-                   dtype=dtype,
->>>>>>> 74bd2cec
                    embed_initializer=embed_initializer,
                    weight_initializer=weight_initializer,
                    bias_initializer=bias_initializer,
@@ -868,14 +776,9 @@
                        and PRETRAINED_URL[model_name]['lowercase'] else False
     tokenizer = SentencepieceTokenizer(local_paths['spm_model'],
                                        vocab=local_paths['vocab'],
-<<<<<<< HEAD
-                                       do_lower=True)
+                                       lowercase=do_lower)
     if cfg is None:
         cfg = AlbertModel.get_cfg().clone_merge(local_paths['cfg'])
-=======
-                                       lowercase=do_lower)
-    cfg = AlbertModel.get_cfg().clone_merge(local_paths['cfg'])
->>>>>>> 74bd2cec
     return cfg, tokenizer, local_params_path, local_mlm_params_path
 
 
