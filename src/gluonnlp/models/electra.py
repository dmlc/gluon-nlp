--- conflicted
+++ resolved
@@ -975,11 +975,7 @@
         Returns
         -------
         corrupted_tokens
-<<<<<<< HEAD
             Shape (batch_size, )
-=======
-            The corrupted tokens
->>>>>>> 2294421b
         fake_data
             - layout = 'NT'
                 Shape (batch_size, seq_length)
@@ -1005,15 +1001,9 @@
             use_np_gumbel=False)
         corrupted_tokens = F.np.argmax(prob, axis=-1).astype(np.int32)
 
-<<<<<<< HEAD
-        original_data = updated_vectors_by_position(F,
-=======
         if self.disc_backbone.layout == 'TN':
             inputs = inputs.T
-        # Following the Official electra to deal with duplicate positions as
-        # https://github.com/google-research/electra/issues/41
-        original_data, updates_mask = updated_vectors_by_position(F,
->>>>>>> 2294421b
+        original_data = updated_vectors_by_position(F,
             inputs, unmasked_tokens, masked_positions)
         fake_data = updated_vectors_by_position(F,
             inputs, corrupted_tokens, masked_positions)
