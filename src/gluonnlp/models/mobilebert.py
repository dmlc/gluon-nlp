# Licensed to the Apache Software Foundation (ASF) under one
# or more contributor license agreements.  See the NOTICE file
# distributed with this work for additional information
# regarding copyright ownership.  The ASF licenses this file
# to you under the Apache License, Version 2.0 (the
# "License"); you may not use this file except in compliance
# with the License.  You may obtain a copy of the License at
#
#   http://www.apache.org/licenses/LICENSE-2.0
#
# Unless required by applicable law or agreed to in writing,
# software distributed under the License is distributed on an
# "AS IS" BASIS, WITHOUT WARRANTIES OR CONDITIONS OF ANY
# KIND, either express or implied.  See the License for the
# specific language governing permissions and limitations
# under the License.

"""
Mobile BERT Model

@article{sun2020mobilebert,
  title={Mobilebert: a compact task-agnostic mobile bert for resource-limited devices},
  author={Sun, Zhiqing and Yu, Hongkun and Song, Xiaodan and Liu, Renjie and Yang, Yiming and Zhou, Denny},
  journal={arXiv preprint arXiv:2004.02984},
  year={2020}
}
"""


import os
from typing import Tuple, Optional

import mxnet as mx
import numpy as np
from mxnet import use_np
from mxnet.gluon import HybridBlock, nn

from ..op import select_vectors_by_position
from ..base import get_model_zoo_home_dir, get_repo_model_zoo_url, get_model_zoo_checksum_dir
from ..layers import InitializerType, PositionwiseFFN, PositionalEmbedding, get_layer_norm, get_activation
from ..initializer import TruncNorm
from ..utils.config import CfgNode as CN
from ..utils.misc import load_checksum_stats, download
from ..registry import BACKBONE_REGISTRY
from ..attention_cell import MultiHeadAttentionCell, gen_self_attn_mask
from ..data.tokenizers import HuggingFaceWordPieceTokenizer

__all__ = ['MobileBertModel', 'MobileBertForMLM', 'MobileBertForPretrain',
           'list_pretrained_mobilebert', 'get_pretrained_mobilebert']

PRETRAINED_URL = {
    'google_uncased_mobilebert': {
        'cfg': 'google_uncased_mobilebert/model-1c33216b.yml',
        'vocab': 'google_uncased_mobilebert/vocab-e6d2b21d.json',
        'params': 'google_uncased_mobilebert/model-c8346cf2.params',
        'mlm_params': 'google_uncased_mobilebert/model_mlm-53948e82.params',
        'lowercase': True,
    }
}


FILE_STATS = load_checksum_stats(os.path.join(get_model_zoo_checksum_dir(), 'mobilebert.txt'))


@use_np
class MobileBertEncoderLayer(HybridBlock):
    """The Transformer Encoder Layer in Mobile Bert"""
    # TODO(zheyuye), use stacked groups for single ffn layer in TransformerEncoderLayer
    # and revise the other models and scripts, masking sure their are compatible.

    def __init__(self,
                 use_bottleneck: bool = True,
                 units: int = 512,
                 real_units: int = 128,
                 hidden_size: int = 2048,
                 num_heads: int = 8,
                 num_stacked_ffn: int = 1,
                 bottleneck_strategy: str = 'qk_sharing',
                 attention_dropout_prob: float = 0.1,
                 hidden_dropout_prob: float = 0.1,
                 activation_dropout_prob: float = 0.0,
                 activation: str = 'gelu',
                 normalization: str = 'layer_norm',
                 layer_norm_eps: float = 1e-12,
                 use_qkv_bias: bool = True,
                 weight_initializer: Optional[InitializerType] = None,
                 bias_initializer: Optional[InitializerType] = 'zeros',
                 dtype='float32'):
        """

        Parameters
        ----------
        use_bottleneck
        units
            size of inter-bottleneck
        real_units
            size of intra-bottleneck
        hidden_size
            size of feed-forward network
        num_heads
        num_stacked_ffn
        attention_dropout_prob
        hidden_dropout_prob
        activation_dropout_prob
        activation
        normalization
        layer_norm_eps
            onlyv valid when normalization is 'layer_norm'
        use_qkv_bias
        weight_initializer
        bias_initializer
        dtype
        """
        super().__init__()
        self._use_bottleneck = use_bottleneck
        self._units = units
        self._real_units = real_units
        self._num_heads = num_heads
        self._num_stacked_ffn = num_stacked_ffn
        self._bottleneck_strategy = bottleneck_strategy
        self._dtype = dtype
        assert real_units % num_heads == 0, 'units must be divisive by the number of heads'
        self.dropout_layer = nn.Dropout(hidden_dropout_prob)
        if use_bottleneck:
            self.in_bottleneck_proj = nn.Dense(units=real_units,
                                               in_units=units,
                                               flatten=False,
                                               weight_initializer=weight_initializer,
                                               bias_initializer=bias_initializer,
                                               dtype=self._dtype)
            self.in_bottleneck_ln = get_layer_norm(normalization=normalization,
                                                   in_channels=real_units,
                                                   epsilon=layer_norm_eps)
            self.out_bottleneck_proj = nn.Dense(units=units,
                                                in_units=real_units,
                                                flatten=False,
                                                weight_initializer=weight_initializer,
                                                bias_initializer=bias_initializer,
                                                dtype=self._dtype)
            self.out_bottleneck_ln = get_layer_norm(normalization=normalization,
                                                    in_channels=units,
                                                    epsilon=layer_norm_eps)

            if bottleneck_strategy == 'qk_sharing':
                self.shared_qk = nn.Dense(units=real_units,
                                          in_units=units,
                                          flatten=False,
                                          weight_initializer=weight_initializer,
                                          bias_initializer=bias_initializer,
                                          dtype=self._dtype)
                self.shared_qk_ln = get_layer_norm(normalization=normalization,
                                                   in_channels=real_units,
                                                   epsilon=layer_norm_eps)
        self.attention_proj = nn.Dense(units=real_units,
                                       flatten=False,
                                       in_units=real_units,
                                       use_bias=True,
                                       weight_initializer=weight_initializer,
                                       bias_initializer=bias_initializer,
                                       dtype=self._dtype)
        # The in_units of qkv varies according to the sharing strategy
        self.attn_query = nn.Dense(units=real_units,
                                   flatten=False,
                                   use_bias=use_qkv_bias,
                                   weight_initializer=weight_initializer,
                                   bias_initializer=bias_initializer,
                                   dtype=self._dtype)
        self.attn_key = nn.Dense(units=real_units,
                                 flatten=False,
                                 use_bias=use_qkv_bias,
                                 weight_initializer=weight_initializer,
                                 bias_initializer=bias_initializer,
                                 dtype=self._dtype)
        self.attn_value = nn.Dense(units=real_units,
                                   flatten=False,
                                   use_bias=use_qkv_bias,
                                   weight_initializer=weight_initializer,
                                   bias_initializer=bias_initializer,
                                   dtype=self._dtype)
        self.attention_cell = \
            MultiHeadAttentionCell(
                query_units=real_units,
                num_heads=num_heads,
                attention_dropout=attention_dropout_prob,
                scaled=True,
                dtype=self._dtype,
                layout='NTK'
            )
        self.layer_norm = get_layer_norm(normalization=normalization,
                                         in_channels=real_units,
                                         epsilon=layer_norm_eps)

        self.stacked_ffn = nn.HybridSequential()
        for ffn_idx in range(num_stacked_ffn):
            is_last_ffn = (ffn_idx == (num_stacked_ffn - 1))
            # only apply dropout on last ffn layer if use bottleneck
            dropout = float(hidden_dropout_prob * (not use_bottleneck) * is_last_ffn)
<<<<<<< HEAD
            activation_dropout = float(activation_dropout_prob * (not use_bottleneck)
                                       * is_last_ffn)
=======
>>>>>>> 647b4efe
            self.stacked_ffn.add(
                PositionwiseFFN(units=real_units,
                                hidden_size=hidden_size,
                                dropout=dropout,
<<<<<<< HEAD
                                activation_dropout=activation_dropout,
=======
                                activation_dropout=activation_dropout_prob,
>>>>>>> 647b4efe
                                weight_initializer=weight_initializer,
                                bias_initializer=bias_initializer,
                                activation=activation,
                                normalization=normalization,
                                layer_norm_eps=layer_norm_eps,
                                dtype=self._dtype))

    def hybrid_forward(self, F, data, attn_mask):
        """

        Parameters
        ----------
        F
        data :
            Shape (batch_size, seq_length, C_in)
        attn_mask :
            Shape (batch_size, seq_length, seq_length)

        Returns
        -------
        out :
            Shape (batch_size, seq_length, C_out)
        attn_weight :
            Shape (batch_size, seq_length, seq_length)
        """
        # TODO(sxjscience) Cannot use negative axis due to
        #  https://github.com/apache/incubator-mxnet/issues/18132
        if self._use_bottleneck:
            bn_proj = self.in_bottleneck_proj(data)
            bn_proj = self.in_bottleneck_ln(bn_proj)
            input = bn_proj
            if self._bottleneck_strategy == 'qk_sharing':
                # for Mobile Bert
                qk_shared = self.shared_qk(data)
                qk_shared = self.shared_qk_ln(qk_shared)
                query = qk_shared
                key = qk_shared
                value = data
            elif self._bottleneck_strategy == 'from_bottleneck':
                # for Mobile mobile bert Tiny
                query = bn_proj
                key = bn_proj
                value = bn_proj
            elif self._bottleneck_strategy == 'from_input':
                query = data
                key = data
                value = data
            else:
                raise NotImplementedError
        else:
            input = data
            query = data
            key = data
            value = data

        query = F.npx.reshape(self.attn_query(query), (-2, -2, self._num_heads, -1))
        key = F.npx.reshape(self.attn_key(key), (-2, -2, self._num_heads, -1))
        value = F.npx.reshape(self.attn_value(value), (-2, -2, self._num_heads, -1))
        out, [_, attn_weight] = self.attention_cell(query, key, value, attn_mask)
        out = self.attention_proj(out)
        if not self._use_bottleneck:
            out = self.dropout_layer(out)
        out = out + input
        out = self.layer_norm(out)
        for ffn_idx in range(self._num_stacked_ffn):
            ffn = self.stacked_ffn[ffn_idx]
            out = ffn(out)

        if self._use_bottleneck:
            out = self.out_bottleneck_proj(out)
            out = self.dropout_layer(out)
            out = out + data
            out = self.out_bottleneck_ln(out)
        return out, attn_weight


@use_np
class MobileBertTransformer(HybridBlock):
    def __init__(self,
                 use_bottleneck: bool = True,
                 units: int = 512,
                 hidden_size: int = 512,
                 inner_size: int = 128,
                 num_layers: int = 24,
                 num_heads: int = 4,
                 num_stacked_ffn: int = 1,
                 bottleneck_strategy: str = 'qk_sharing',
                 activation: str = 'gelu',
                 normalization: str = 'layer_norm',
                 attention_dropout_prob: float = 0.,
                 hidden_dropout_prob: float = 0.1,
                 output_attention: bool = False,
                 output_all_encodings: bool = False,
                 layer_norm_eps: float = 1E-12,
                 weight_initializer: InitializerType = TruncNorm(stdev=0.02),
                 bias_initializer: InitializerType = 'zeros',
                 dtype='float32'):
        super().__init__()
        self._dtype = dtype
        self._num_layers = num_layers
        self._output_attention = output_attention
        self._output_all_encodings = output_all_encodings

        assert bottleneck_strategy in ['qk_sharing', 'from_bottleneck', 'from_input'], \
            'The bottleneck strategy={} is not supported.'.format(bottleneck_strategy)
        real_units = inner_size if use_bottleneck else units
        assert real_units % num_heads == 0,\
            'In MobileBertTransformer, The real_units should be divided exactly ' \
            'by the number of heads. Received real_units={}, num_heads={}' \
            .format(real_units, num_heads)

        self.all_layers = nn.HybridSequential()
<<<<<<< HEAD
=======

>>>>>>> 647b4efe
        for layer_idx in range(num_layers):
            self.all_layers.add(
                MobileBertEncoderLayer(use_bottleneck=use_bottleneck,
                                       units=units,
                                       real_units=real_units,
                                       hidden_size=hidden_size,
                                       num_heads=num_heads,
                                       attention_dropout_prob=attention_dropout_prob,
                                       hidden_dropout_prob=hidden_dropout_prob,
                                       num_stacked_ffn=num_stacked_ffn,
                                       bottleneck_strategy=bottleneck_strategy,
                                       layer_norm_eps=layer_norm_eps,
                                       weight_initializer=weight_initializer,
                                       bias_initializer=bias_initializer,
                                       normalization=normalization,
                                       activation=activation))

    def hybrid_forward(self, F, data, valid_length):
        """
        Generate the representation given the inputs.

        This is used in training or fine-tuning a mobile bert model.

        Parameters
        ----------
        F
        data :
            Shape (batch_size, seq_length, C)
        valid_length :
            Shape (batch_size,)

        Returns
        -------
        out :
            Shape (batch_size, seq_length, C_out)
        """
        # 1. Embed the data
        attn_mask = gen_self_attn_mask(F, data, valid_length, dtype=self._dtype, attn_type='full')
        out = data
        all_encodings_outputs = []
        additional_outputs = []
        all_encodings_outputs.append(out)
        for layer_idx in range(self._num_layers):
            layer = self.all_layers[layer_idx]
            out, attention_weights = layer(out, attn_mask)
            # out : [batch_size, seq_len, units]
            # attention_weights : [batch_size, num_heads, seq_len, seq_len]
            if self._output_all_encodings:
                out = F.npx.sequence_mask(out,
                                          sequence_length=valid_length,
                                          use_sequence_length=True, axis=1)
                all_encodings_outputs.append(out)

            if self._output_attention:
                additional_outputs.append(attention_weights)

        if not self._output_all_encodings:
            # if self._output_all_encodings, SequenceMask is already applied above
            out = F.npx.sequence_mask(out, sequence_length=valid_length,
                                      use_sequence_length=True, axis=1)
            return out, additional_outputs
        else:
            return all_encodings_outputs, additional_outputs


@use_np
class MobileBertModel(HybridBlock):
    def __init__(self,
                 vocab_size: int = 30000,
                 embed_size: int = 128,
                 units: int = 512,
                 hidden_size: int = 512,
                 inner_size: int = 128,
                 max_length: int = 512,
                 num_heads: int = 4,
                 num_layers: int = 24,
                 num_stacked_ffn: int = 4,
                 bottleneck_strategy: str = 'qk_sharing',
                 activation: str = 'relu',
                 normalization: str = 'no_norm',
                 hidden_dropout_prob: int = 0.,
                 attention_dropout_prob: int = 0.1,
                 num_token_types: int = 2,
                 pos_embed_type: str = 'learned',
                 layer_norm_eps: float = 1E-12,
                 embed_initializer: InitializerType = TruncNorm(stdev=0.02),
                 weight_initializer: InitializerType = TruncNorm(stdev=0.02),
                 bias_initializer: InitializerType = 'zeros',
                 use_bottleneck=True,
                 trigram_embed=True,
                 use_pooler=True,
                 classifier_activation=False,
                 dtype='float32'):
        super().__init__()
        self._dtype = dtype
        self.use_bottleneck = use_bottleneck
        self.bottleneck_strategy = bottleneck_strategy
        self.trigram_embed = trigram_embed
        self.normalization = normalization
        self.use_pooler = use_pooler
        self.classifier_activation = classifier_activation
        self.pos_embed_type = pos_embed_type
        self.num_token_types = num_token_types
        self.vocab_size = vocab_size
        self.embed_size = embed_size
        self.units = units
        self.hidden_size = hidden_size
        self.max_length = max_length
        self.activation = activation
        self.num_stacked_ffn = num_stacked_ffn
        self.embed_initializer = embed_initializer
        self.weight_initializer = weight_initializer
        self.bias_initializer = bias_initializer
        self.layer_norm_eps = layer_norm_eps
        # Construct MobileBertTransformer
        self.encoder = MobileBertTransformer(
            units=units,
            hidden_size=hidden_size,
            num_layers=num_layers,
            num_heads=num_heads,
            inner_size=inner_size,
            num_stacked_ffn=num_stacked_ffn,
            bottleneck_strategy=bottleneck_strategy,
            attention_dropout_prob=attention_dropout_prob,
            hidden_dropout_prob=hidden_dropout_prob,
            output_attention=False,
            output_all_encodings=False,
            activation=activation,
            normalization=normalization,
            layer_norm_eps=layer_norm_eps,
            weight_initializer=weight_initializer,
            bias_initializer=bias_initializer,
            dtype=dtype,
        )
        self.encoder.hybridize()
        # Construct word embedding
        self.word_embed = nn.Embedding(input_dim=vocab_size,
                                       output_dim=embed_size,
                                       weight_initializer=embed_initializer,
                                       dtype=dtype)
        if trigram_embed or embed_size != units:
            self.embed_factorized_proj = nn.Dense(units=units,
                                                  flatten=False,
                                                  weight_initializer=weight_initializer,
                                                  bias_initializer=bias_initializer)
        self.embed_layer_norm = get_layer_norm(normalization=normalization,
                                               in_channels=units,
                                               epsilon=self.layer_norm_eps)

        self.embed_dropout = nn.Dropout(hidden_dropout_prob)
        # Construct token type embedding
        self.token_type_embed = nn.Embedding(input_dim=num_token_types,
                                             output_dim=units,
                                             weight_initializer=weight_initializer)
        self.token_pos_embed = PositionalEmbedding(units=units,
                                                   max_length=max_length,
                                                   dtype=self._dtype,
                                                   method=pos_embed_type)
        if self.use_pooler and self.classifier_activation:
            # Construct pooler
            self.pooler = nn.Dense(units=units,
                                   in_units=units,
                                   flatten=False,
                                   activation='tanh',
                                   weight_initializer=weight_initializer,
                                   bias_initializer=bias_initializer)

    def hybrid_forward(self, F, inputs, token_types, valid_length):
        # pylint: disable=arguments-differ
        """Generate the representation given the inputs.

        This is used in training or fine-tuning a mobile bert model.

        Parameters
        ----------
        F
        inputs :
            Shape (batch_size, seq_length)
        token_types :
            Shape (batch_size, seq_length)

            If the inputs contain two sequences, we will set different token types for the first
             sentence and the second sentence.
        valid_length :
            The valid length of each sequence
            Shape (batch_size,)

        Returns
        -------
        contextual_embedding :
            Shape (batch_size, seq_length, units).
        pooled_output :
            This is optional. Shape (batch_size, units)
        """
        embedding = self.get_initial_embedding(F, inputs, token_types, self.trigram_embed)

        contextual_embeddings, additional_outputs = self.encoder(embedding, valid_length)
        outputs = []
        outputs.append(contextual_embeddings)
        if self.use_pooler:
            pooled_out = self.apply_pooling(contextual_embeddings)
            outputs.append(pooled_out)
        return tuple(outputs) if len(outputs) > 1 else outputs[0]

    def get_initial_embedding(self, F, inputs, token_types=None, trigram_embed=True):
        """Get the initial token embeddings that considers the token type and positional embeddings

        Parameters
        ----------
        F
        inputs
            Shape (batch_size, seq_length)
        token_types
            Shape (batch_size, seq_length)
            If None, it will be initialized as all zero

        Returns
        -------
        embedding
            The initial embedding that will be fed into the encoder
        """
        word_embedding = self.word_embed(inputs)

        if trigram_embed:
            word_embedding = F.np.concatenate(
                [F.np.pad(word_embedding[:, 1:], ((0, 0), (0, 1), (0, 0))),
                 word_embedding,
                 F.np.pad(word_embedding[:, :-1], ((0, 0), (1, 0), (0, 0)))], axis=-1)
        # Projecting the embedding into units only for word embedding
        if trigram_embed or self.embed_size != self.units:
            embedding = self.embed_factorized_proj(word_embedding)

        if token_types is None:
            token_types = F.np.zeros_like(embedding)
        type_embedding = self.token_type_embed(token_types)
        embedding = embedding + type_embedding
        if self.pos_embed_type is not None:
            positional_embedding = self.token_pos_embed(F.npx.arange_like(embedding, axis=1))
            positional_embedding = F.np.expand_dims(positional_embedding, axis=0)
            embedding = embedding + positional_embedding
        # Extra layer normalization plus dropout
        embedding = self.embed_layer_norm(embedding)
        embedding = self.embed_dropout(embedding)
        return embedding

    def apply_pooling(self, sequence):
        """Generate the representation given the inputs.

        This is used for pre-training or fine-tuning a mobile bert model.
        Get the first token of the whole sequence which is [CLS]

        sequence:
            Shape (batch_size, sequence_length, units)
        return:
            Shape (batch_size, units)
        """
        outputs = sequence[:, 0, :]
        if self.classifier_activation:
            return self.pooler(outputs)
        else:
            return outputs

    @staticmethod
    def get_cfg(key=None):
        if key is None:
            cfg = CN()
            cfg.MODEL = CN()
            cfg.MODEL.vocab_size = 30522
            cfg.MODEL.embed_size = 128
            cfg.MODEL.units = 512
            cfg.MODEL.hidden_size = 512
            cfg.MODEL.inner_size = 128
            cfg.MODEL.max_length = 512
            cfg.MODEL.num_heads = 4
            cfg.MODEL.num_layers = 12
            cfg.MODEL.num_stacked_ffn = 4
            cfg.MODEL.pos_embed_type = 'learned'
            cfg.MODEL.activation = 'relu'
            cfg.MODEL.normalization = 'no_norm'
            cfg.MODEL.layer_norm_eps = 1E-12
            cfg.MODEL.bottleneck_strategy = 'qk_sharing'
            cfg.MODEL.num_token_types = 2
            cfg.MODEL.hidden_dropout_prob = 0.0
            cfg.MODEL.attention_dropout_prob = 0.1
            cfg.MODEL.dtype = 'float32'
            # Hyper-parameters of the Initializers
            cfg.INITIALIZER = CN()
            cfg.INITIALIZER.embed = ['truncnorm', 0, 0.02]
            cfg.INITIALIZER.weight = ['truncnorm', 0, 0.02]  # TruncNorm(0, 0.02)
            cfg.INITIALIZER.bias = ['zeros']
            # Version of the model. This helps ensure backward compatibility.
            # Also, we can not use string here due to https://github.com/rbgirshick/yacs/issues/26
            cfg.VERSION = 1
        else:
            raise NotImplementedError
        cfg.freeze()
        return cfg

    @classmethod
    def from_cfg(cls,
                 cfg,
                 use_pooler=True,
                 dtype='float32',
                 use_bottleneck=True,
                 trigram_embed=True,
<<<<<<< HEAD
                 classifier_activation=False) -> 'MobileBertModel':
=======
                 use_pooler=True,
                 classifier_activation=False):
>>>>>>> 647b4efe
        cfg = MobileBertModel.get_cfg().clone_merge(cfg)
        assert cfg.VERSION == 1, 'Wrong version!'
        embed_initializer = mx.init.create(*cfg.INITIALIZER.embed)
        weight_initializer = mx.init.create(*cfg.INITIALIZER.weight)
        bias_initializer = mx.init.create(*cfg.INITIALIZER.bias)
        return cls(vocab_size=cfg.MODEL.vocab_size,
                   units=cfg.MODEL.units,
                   hidden_size=cfg.MODEL.hidden_size,
                   embed_size=cfg.MODEL.embed_size,
                   num_layers=cfg.MODEL.num_layers,
                   num_heads=cfg.MODEL.num_heads,
                   bottleneck_strategy=cfg.MODEL.bottleneck_strategy,
                   inner_size=cfg.MODEL.inner_size,
                   num_stacked_ffn=cfg.MODEL.num_stacked_ffn,
                   max_length=cfg.MODEL.max_length,
                   hidden_dropout_prob=cfg.MODEL.hidden_dropout_prob,
                   attention_dropout_prob=cfg.MODEL.attention_dropout_prob,
                   num_token_types=cfg.MODEL.num_token_types,
                   pos_embed_type=cfg.MODEL.pos_embed_type,
                   activation=cfg.MODEL.activation,
                   normalization=cfg.MODEL.normalization,
                   layer_norm_eps=cfg.MODEL.layer_norm_eps,
                   dtype=dtype,
                   embed_initializer=embed_initializer,
                   weight_initializer=weight_initializer,
                   bias_initializer=bias_initializer,
                   use_bottleneck=use_bottleneck,
                   trigram_embed=trigram_embed,
                   use_pooler=use_pooler,
                   classifier_activation=classifier_activation)


@use_np
class MobileBertForMLM(HybridBlock):
    def __init__(self, backbone_cfg,
                 use_bottleneck=True,
                 trigram_embed=True,
                 weight_initializer=None,
                 bias_initializer=None):
        """

        Parameters
        ----------
        backbone_cfg
        weight_initializer
        bias_initializer
        """
        super().__init__()
        self.backbone_model = MobileBertModel.from_cfg(backbone_cfg,
                                                       use_bottleneck=use_bottleneck,
                                                       trigram_embed=trigram_embed)
        if weight_initializer is None:
            weight_initializer = self.backbone_model.weight_initializer
        if bias_initializer is None:
            bias_initializer = self.backbone_model.bias_initializer
        self.mlm_decoder = nn.HybridSequential()
        # Extra non-linear layer
        self.mlm_decoder.add(nn.Dense(units=self.backbone_model.units,
                                      flatten=False,
                                      weight_initializer=weight_initializer,
                                      bias_initializer=bias_initializer))
        self.mlm_decoder.add(get_activation(self.backbone_model.activation))
        # use basic layer normalization for pretaining
        self.mlm_decoder.add(nn.LayerNorm(epsilon=self.backbone_model.layer_norm_eps))
        self.mlm_decoder.hybridize()
        # only load the dense weights with a re-initialized bias
        # parameters are stored in 'word_embed_bias' which is
        # not used in original embedding
        self.embedding_table = nn.Dense(
            units=self.backbone_model.vocab_size,
            in_units=self.backbone_model.embed_size,
            flatten=False,
            bias_initializer=bias_initializer)
        self.embedding_table.weight = self.backbone_model.word_embed.weight
        if self.backbone_model.embed_size != self.backbone_model.units:
            self.extra_table = nn.Dense(
                units=self.backbone_model.vocab_size,
                use_bias=False,
                in_units=self.backbone_model.units -
                self.backbone_model.embed_size,
                flatten=False)

    def hybrid_forward(self, F, inputs, token_types, valid_length,
                       masked_positions):
        """Getting the scores of the masked positions.

        Parameters
        ----------
        F
        inputs :
            Shape (batch_size, seq_length)
        token_types :
            Shape (batch_size, seq_length)
            The type of the token. For example, if the inputs contain two sequences,
            we will set different token types for the first sentence and the second sentence.
        valid_length :
            The valid length of each sequence
            Shape (batch_size,)
        masked_positions :
            The masked position of the sequence
            Shape (batch_size, num_masked_positions).

        Returns
        -------
        contextual_embedding
            Shape (batch_size, seq_length, units).
        pooled_out
            Shape (batch_size, units)
        mlm_scores :
            Shape (batch_size, num_masked_positions, vocab_size)
        """
        contextual_embeddings, pooled_out = self.backbone_model(inputs, token_types, valid_length)
        mlm_features = select_vectors_by_position(F, contextual_embeddings, masked_positions)
        intermediate_output = self.mlm_decoder(mlm_features)
        if self.backbone_model.embed_size != self.backbone_model.units:
            scores = self.embedding_table(
                intermediate_output[:, :, :self.backbone_model.embed_size])
            extra_scores = self.extra_table(
                intermediate_output[:, :, self.backbone_model.embed_size:])
            mlm_scores = scores + extra_scores
        else:
            mlm_scores = self.embedding_table(intermediate_output)
        return contextual_embeddings, pooled_out, mlm_scores


@use_np
class MobileBertForPretrain(HybridBlock):
    def __init__(self, backbone_cfg,
                 use_bottleneck=True,
                 trigram_embed=True,
                 weight_initializer=None,
                 bias_initializer=None):
        """

        Parameters
        ----------
        backbone_cfg
            The cfg of the backbone model
        weight_initializer
        bias_initializer
        """
        super().__init__()
        self.backbone_model = MobileBertModel.from_cfg(backbone_cfg,
                                                       use_bottleneck=use_bottleneck,
<<<<<<< HEAD
                                                       trigram_embed=trigram_embed)
=======
                                                       trigram_embed=trigram_embed,
                                                       )
>>>>>>> 647b4efe
        if weight_initializer is None:
            weight_initializer = self.backbone_model.weight_initializer
        if bias_initializer is None:
            bias_initializer = self.backbone_model.bias_initializer
        # Construct nsp_classifier for next sentence prediction
        self.nsp_classifier = nn.Dense(units=2,
                                       weight_initializer=weight_initializer)
        self.mlm_decoder = nn.HybridSequential()
        # Extra non-linear layer
        self.mlm_decoder.add(nn.Dense(units=self.backbone_model.units,
                                      flatten=False,
                                      weight_initializer=weight_initializer,
                                      bias_initializer=bias_initializer))
        self.mlm_decoder.add(get_activation(self.backbone_model.activation))
        # use basic layer normalization for pretaining
        self.mlm_decoder.add(nn.LayerNorm(epsilon=self.backbone_model.layer_norm_eps))
        self.mlm_decoder.hybridize()
        # only load the dense weights with a re-initialized bias
        # parameters are stored in 'word_embed_bias' which is
        # not used in original embedding
        self.embedding_table = nn.Dense(
            units=self.backbone_model.vocab_size,
            in_units=self.backbone_model.embed_size,
            flatten=False,
            bias_initializer=bias_initializer)
<<<<<<< HEAD
        self.embedding_table.weight = self.backbone_model.word_embed.weight
=======
        self.embedding_table self.backbone_model.word_embed
>>>>>>> 647b4efe
        if self.backbone_model.embed_size != self.backbone_model.units:
            self.extra_table = nn.Dense(
                units=self.backbone_model.vocab_size,
                in_units=self.backbone_model.units -
                self.backbone_model.embed_size,
                flatten=False,
                use_bias=False,
                bias_initializer=bias_initializer)

    def hybrid_forward(self, F, inputs, token_types, valid_length,
                       masked_positions):
        """Generate the representation given the inputs.

        This is used in training or fine-tuning a mobile mobile bert model.

        Parameters
        ----------
        F
        inputs :
            Shape (batch_size, seq_length)
        token_types :
            Shape (batch_size, seq_length)

            If the inputs contain two sequences, we will set different token types for the first
             sentence and the second sentence.
        valid_length :
            The valid length of each sequence
            Shape (batch_size,)
        masked_positions :
            The masked position of the sequence
            Shape (batch_size, num_masked_positions).

        Returns
        -------
        contextual_embedding
            Shape (batch_size, seq_length, units).
        pooled_out
            Shape (batch_size, units)
        nsp_score :
            Shape (batch_size, 2)
        mlm_scores :
            Shape (batch_size, num_masked_positions, vocab_size)
        """
        contextual_embeddings, pooled_out = self.backbone_model(inputs, token_types, valid_length)
        nsp_score = self.nsp_classifier(pooled_out)
        mlm_features = select_vectors_by_position(F, contextual_embeddings, masked_positions)
        intermediate_output = self.mlm_decoder(mlm_features)
        if self.backbone_model.embed_size != self.backbone_model.units:
            scores = self.embedding_table(
                intermediate_output[:, :, :self.backbone_model.embed_size])
            extra_scores = self.extra_table(
                intermediate_output[:, :, self.backbone_model.embed_size:])
            mlm_scores = scores + extra_scores
        else:
            mlm_scores = self.embedding_table(intermediate_output)
        return contextual_embeddings, pooled_out, nsp_score, mlm_scores


def list_pretrained_mobilebert():
    return sorted(list(PRETRAINED_URL.keys()))


def get_pretrained_mobilebert(model_name: str = 'google_uncased_mobilebert',
                              root: str = get_model_zoo_home_dir(),
                             load_backbone: str = True,
                             load_mlm: str = False)\
        -> Tuple[CN, HuggingFaceWordPieceTokenizer, str, str]:
    """Get the pretrained mobile bert weights

    Parameters
    ----------
    model_name
        The name of the mobile bert model.
    root
        The downloading root
    load_backbone
        Whether to load the weights of the backbone network
    load_mlm
        Whether to load the weights of MLM

    Returns
    -------
    cfg
        Network configuration
    tokenizer
        The HuggingFaceWordPieceTokenizer
    backbone_params_path
        Path to the parameter of the backbone network
    mlm_params_path
        Path to the parameter that includes both the backbone and the MLM
    """
    assert model_name in PRETRAINED_URL, '{} is not found. All available are {}'.format(
        model_name, list_pretrained_mobilebert())
    cfg_path = PRETRAINED_URL[model_name]['cfg']
    vocab_path = PRETRAINED_URL[model_name]['vocab']
    params_path = PRETRAINED_URL[model_name]['params']
    mlm_params_path = PRETRAINED_URL[model_name]['mlm_params']
    local_paths = dict()
    for k, path in [('cfg', cfg_path), ('vocab', vocab_path)]:
        local_paths[k] = download(url=get_repo_model_zoo_url() + path,
                                  path=os.path.join(root, path),
                                  sha1_hash=FILE_STATS[path])
    if load_backbone:
        local_params_path = download(url=get_repo_model_zoo_url() + params_path,
                                     path=os.path.join(root, params_path),
                                     sha1_hash=FILE_STATS[params_path])
    else:
        local_params_path = None
    if load_mlm and mlm_params_path is not None:
        local_mlm_params_path = download(url=get_repo_model_zoo_url() + mlm_params_path,
                                         path=os.path.join(root, mlm_params_path),
                                         sha1_hash=FILE_STATS[mlm_params_path])
    else:
        local_mlm_params_path = None

    do_lower = True if 'lowercase' in PRETRAINED_URL[model_name]\
                       and PRETRAINED_URL[model_name]['lowercase'] else False
    tokenizer = HuggingFaceWordPieceTokenizer(
                    vocab_file=local_paths['vocab'],
                    unk_token='[UNK]',
                    pad_token='[PAD]',
                    cls_token='[CLS]',
                    sep_token='[SEP]',
                    mask_token='[MASK]',
                    lowercase=do_lower)
    cfg = MobileBertModel.get_cfg().clone_merge(local_paths['cfg'])
    return cfg, tokenizer, local_params_path, local_mlm_params_path


BACKBONE_REGISTRY.register('mobilebert', [MobileBertModel,
                                          get_pretrained_mobilebert,
                                          list_pretrained_mobilebert])<|MERGE_RESOLUTION|>--- conflicted
+++ resolved
@@ -195,20 +195,11 @@
             is_last_ffn = (ffn_idx == (num_stacked_ffn - 1))
             # only apply dropout on last ffn layer if use bottleneck
             dropout = float(hidden_dropout_prob * (not use_bottleneck) * is_last_ffn)
-<<<<<<< HEAD
-            activation_dropout = float(activation_dropout_prob * (not use_bottleneck)
-                                       * is_last_ffn)
-=======
->>>>>>> 647b4efe
             self.stacked_ffn.add(
                 PositionwiseFFN(units=real_units,
                                 hidden_size=hidden_size,
                                 dropout=dropout,
-<<<<<<< HEAD
-                                activation_dropout=activation_dropout,
-=======
                                 activation_dropout=activation_dropout_prob,
->>>>>>> 647b4efe
                                 weight_initializer=weight_initializer,
                                 bias_initializer=bias_initializer,
                                 activation=activation,
@@ -321,10 +312,6 @@
             .format(real_units, num_heads)
 
         self.all_layers = nn.HybridSequential()
-<<<<<<< HEAD
-=======
-
->>>>>>> 647b4efe
         for layer_idx in range(num_layers):
             self.all_layers.add(
                 MobileBertEncoderLayer(use_bottleneck=use_bottleneck,
@@ -630,12 +617,7 @@
                  dtype='float32',
                  use_bottleneck=True,
                  trigram_embed=True,
-<<<<<<< HEAD
                  classifier_activation=False) -> 'MobileBertModel':
-=======
-                 use_pooler=True,
-                 classifier_activation=False):
->>>>>>> 647b4efe
         cfg = MobileBertModel.get_cfg().clone_merge(cfg)
         assert cfg.VERSION == 1, 'Wrong version!'
         embed_initializer = mx.init.create(*cfg.INITIALIZER.embed)
@@ -780,12 +762,7 @@
         super().__init__()
         self.backbone_model = MobileBertModel.from_cfg(backbone_cfg,
                                                        use_bottleneck=use_bottleneck,
-<<<<<<< HEAD
                                                        trigram_embed=trigram_embed)
-=======
-                                                       trigram_embed=trigram_embed,
-                                                       )
->>>>>>> 647b4efe
         if weight_initializer is None:
             weight_initializer = self.backbone_model.weight_initializer
         if bias_initializer is None:
@@ -811,11 +788,7 @@
             in_units=self.backbone_model.embed_size,
             flatten=False,
             bias_initializer=bias_initializer)
-<<<<<<< HEAD
         self.embedding_table.weight = self.backbone_model.word_embed.weight
-=======
-        self.embedding_table self.backbone_model.word_embed
->>>>>>> 647b4efe
         if self.backbone_model.embed_size != self.backbone_model.units:
             self.extra_table = nn.Dense(
                 units=self.backbone_model.vocab_size,
