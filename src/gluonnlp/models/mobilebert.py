--- conflicted
+++ resolved
@@ -108,13 +108,8 @@
 @use_np
 class MobileBertEncoderLayer(HybridBlock):
     """The Transformer Encoder Layer in Mobile Bert"""
-<<<<<<< HEAD
     # TODO(zheyuye), use stacked groups for single ffn layer in TransformerEncoderLayer
     # and revise the other models and scripts, masking sure their are compatible.
-=======
-    # TODO(zheyuye), use stacked groups for single ffn layer in transformer.TransformerEncoderLayer
-    # and revise the other models and scripts, making sure they are compatible.
->>>>>>> 2294421b
 
     def __init__(self,
                  use_bottleneck: bool = True,
