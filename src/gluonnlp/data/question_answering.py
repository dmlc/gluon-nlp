--- conflicted
+++ resolved
@@ -70,14 +70,17 @@
     root : str, default '~/.mxnet/datasets/squad'
         Path to temp folder for storing data.
     """
-<<<<<<< HEAD
 
     def __init__(self, segment='train', version='1.1',
                  root=os.path.join('~', '.mxnet', 'datasets', 'squad')):
-        self._data_file = {'1.1': {'train': ('train-v1.1.zip', 'train-v1.1.json',
-                                             '052a75bf8fdb3e843b8649971658eae8133f9b0e'),
-                                   'dev': ('dev-v1.1.zip', 'dev-v1.1.json',
-                                           'e31ad736582b72a8eabd5c0b0a38cb779ed913d7')},
+        self._data_file = {'1.1': {'train': (('train-v1.1.zip',
+                                              '052a75bf8fdb3e843b8649971658eae8133f9b0e'),
+                                             ('train-v1.1.json',
+                                              '1faea1252438a64f9718412a55036b786cfcc636')),
+                                   'dev': (('dev-v1.1.zip',
+                                            'e31ad736582b72a8eabd5c0b0a38cb779ed913d7'),
+                                           ('dev-v1.1.json',
+                                            'e1621aae0683b346ee9743bd5609266ba0cc34fc'))},
                            '2.0': {'train': (('train-v2.0.zip',
                                               'fe497797fc090ee61a046b74eadfee51320b54fb'),
                                              ('train-v2.0.json',
@@ -86,17 +89,7 @@
                                             'de4dad80b3de9194484ca013e95a96a3e2d5603f'),
                                            ('dev-v2.0.json',
                                             '846082d15ed71cb5220645b9d473441e00070778'))}}
-=======
-    def __init__(self, segment='train', root=os.path.join('~', '.mxnet', 'datasets', 'squad')):
-        self._data_file = {'train': (('train-v1.1.zip',
-                                      '052a75bf8fdb3e843b8649971658eae8133f9b0e'),
-                                     ('train-v1.1.json',
-                                      '1faea1252438a64f9718412a55036b786cfcc636')),
-                           'dev': (('dev-v1.1.zip',
-                                    'e31ad736582b72a8eabd5c0b0a38cb779ed913d7'),
-                                   ('dev-v1.1.json',
-                                    'e1621aae0683b346ee9743bd5609266ba0cc34fc'))}
->>>>>>> 8c9c064b
+
         root = os.path.expanduser(root)
 
         if not os.path.isdir(root):
@@ -112,13 +105,10 @@
     def _get_data(self):
         """Load data from the file. Does nothing if data was loaded before.
         """
-<<<<<<< HEAD
-        data_archive_name, _, data_hash = self._data_file[self._version][self._segment]
         path = os.path.join(self._root, data_archive_name)
-=======
-        (data_archive_name, archive_hash), (data_name, data_hash) = self._data_file[self._segment]
+        (data_archive_name, archive_hash), (data_name,
+                                            data_hash) = self._data_file[self._version][self._segment]
         data_path = os.path.join(self._root, data_name)
->>>>>>> 8c9c064b
 
         if not os.path.exists(data_path) or not check_sha1(data_path, data_hash):
             file_path = download(_get_repo_file_url('gluon/dataset/squad', data_archive_name),
@@ -145,11 +135,8 @@
         List[Tuple]
             Flatten list of questions
         """
-<<<<<<< HEAD
-        _, data_file_name, _ = self._data_file[self._version][self._segment]
-=======
-        (_, _), (data_file_name, _) = self._data_file[self._segment]
->>>>>>> 8c9c064b
+        (_, _), (data_file_name,
+                 _) = self._data_file[self._version][self._segment]
 
         with open(os.path.join(self._root, data_file_name)) as f:
             samples = json.load(f)
