--- conflicted
+++ resolved
@@ -23,18 +23,9 @@
 
 import os
 import abc
-<<<<<<< HEAD
-import sys
 import json
 import warnings
 import itertools
-import unicodedata
-=======
-import warnings
-import itertools
-from typing import NewType
-import sacremoses
->>>>>>> 2294421b
 from uuid import uuid4
 from typing import List, Tuple, Union, NewType, Optional
 from collections import OrderedDict
