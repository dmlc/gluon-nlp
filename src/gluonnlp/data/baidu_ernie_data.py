--- conflicted
+++ resolved
@@ -35,11 +35,7 @@
         assert (filename or (root and dataset_name and segment))
         if not filename:
             root = os.path.expanduser(root)
-<<<<<<< HEAD
-            mkdir(root)
-=======
             os.makedirs(root, exist_ok=True)
->>>>>>> d9641482
             self._root = root
             download_data_path = os.path.join(self._root, 'task_data.tgz')
             if not os.path.exists(download_data_path):
