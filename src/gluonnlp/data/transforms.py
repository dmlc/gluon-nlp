--- conflicted
+++ resolved
@@ -627,14 +627,8 @@
 
     """
 
-<<<<<<< HEAD
-    def __init__(self, lower=True, split_on_punc=True):
-        self.lower = lower
-        self.split_on_punc = split_on_punc
-=======
     def __init__(self, lower=True):
         self.tokenizer = BasicTokenizer(lower=lower)
->>>>>>> aff29217
 
     def __call__(self, sample):
         """
@@ -649,50 +643,7 @@
         ret : list of strs
             List of tokens
         """
-<<<<<<< HEAD
-        return self._tokenize(sample)
-
-    def _tokenize(self, text):
-        """Tokenizes a piece of text."""
-        text = self._clean_text(text)
-
-        # This was added on November 1st, 2018 for the multilingual and Chinese
-        # models. This is also applied to the English models now, but it doesn't
-        # matter since the English models were not trained on any Chinese data
-        # and generally don't have any Chinese data in them (there are Chinese
-        # characters in the vocabulary because Wikipedia does have some Chinese
-        # words in the English Wikipedia.).
-        text = self._tokenize_chinese_chars(text)
-        orig_tokens = self._whitespace_tokenize(text)
-        split_tokens = []
-        for token in orig_tokens:
-            if self.lower:
-                token = token.lower()
-                token = self._run_strip_accents(token)
-            if self.split_on_punc:
-                split_tokens.extend(self._run_split_on_punc(token))
-            else:
-                split_tokens.extend([token])
-
-
-        output_tokens = self._whitespace_tokenize(' '.join(split_tokens))
-        return output_tokens
-
-    def _clean_text(self, text):
-        """Performs invalid character removal and whitespace cleanup on text."""
-        output = []
-        for char in text:
-            cp = ord(char)
-            if cp in (0, 0xfffd) or self._is_control(char):
-                continue
-            if self._is_whitespace(char):
-                output.append(' ')
-            else:
-                output.append(char)
-        return ''.join(output)
-=======
         return self.tokenizer.tokenize(sample)
->>>>>>> aff29217
 
     def _is_control(self, char):
         """Checks whether `chars` is a control character."""
@@ -714,10 +665,6 @@
     ----------
     vocab
         Vocabulary for the corpus.
-    vocab_from
-        Where vocabulary was created. 'BERT' or 'SentencePiece'.
-        'SentencePiece' can be set,
-        if you have vocabulary from https://github.com/google/sentencepiece.
     lower
         whether the text strips accents and convert to lower case.
         If you use the BERT pre-training model,
@@ -739,25 +686,18 @@
 
     """
 
+    _special_prefix = '##'
+
     def __init__(self, vocab: Vocab, lower: bool = True, max_input_chars_per_word: int = 200,
-                 vocab_from: str = 'BERT', lru_cache_size: Optional[int] = None):
+                 lru_cache_size: Optional[int] = None):
         self.vocab = vocab
         self.max_input_chars_per_word = max_input_chars_per_word
-<<<<<<< HEAD
-        self.vocab_from = vocab_from.lower()
-        self.basic_tokenizer = BERTBasicTokenizer(lower=lower, split_on_punc=True if self.vocab_from == 'bert' else False)
-        if self.vocab_from == 'sentencepiece':
-            self._special_prefix = '▁'
-        else:
-            self._special_prefix = '##'
-=======
         self.basic_tokenizer = BasicTokenizer(lower=lower)
         self.wordpiece_tokenizer = WordpieceTokenizer(vocab=vocab,
                                                       unk_token=vocab.unknown_token,
                                                       max_input_chars_per_word=\
                                                               max_input_chars_per_word)
 
->>>>>>> aff29217
         if lru_cache_size:
             self._word_to_wordpiece_optimized = functools.lru_cache(maxsize=lru_cache_size)(
                 self._word_to_wordpiece_optimized)
@@ -787,48 +727,14 @@
         return split_tokens
 
     def _word_to_wordpiece_optimized(self, text):  # pylint: disable=method-hidden
-<<<<<<< HEAD
-        return wordpiece_tokenize(text, self.vocab, self.vocab.unknown_token,
-                                  self.max_input_chars_per_word, vocab_from=self.vocab_from)
-
-    def _tokenize_wordpiece(self, text):
-        """Tokenizes a piece of text into its word pieces.
-
-        This uses a greedy longest-match-first algorithm to perform tokenization
-        using the given vocabulary.
-
-        For example:
-          input = "unaffable"
-          output = ["un", "##aff", "##able"]
-
-        Parameters
-        ----------
-        text : A single token or whitespace separated tokens. This should have
-               already been passed through `BERTBasicTokenizer.
-
-        Returns
-        -------
-        ret : A list of wordpiece tokens.
-        """
-
-        # case where text is a single token
-        whitespace_tokenized_tokens = self.basic_tokenizer._whitespace_tokenize(text)
-        if len(whitespace_tokenized_tokens) == 1:
-            return self._word_to_wordpiece_optimized(whitespace_tokenized_tokens[0])
-
-        output_tokens = []
-        for token in whitespace_tokenized_tokens:
-            output_tokens.extend(self._word_to_wordpiece_optimized(token))
-        return output_tokens
-=======
         return self.wordpiece_tokenizer.tokenize(text)
->>>>>>> aff29217
 
     def convert_tokens_to_ids(self, tokens):
         """Converts a sequence of tokens into ids using the vocab."""
         return self.vocab.to_indices(tokens)
 
-    def is_first_subword(self, token):
+    @staticmethod
+    def is_first_subword(token):
         """Check if a token is the beginning of subwords.
 
         Parameters
@@ -853,10 +759,7 @@
         >>> tokenizer.is_first_subword('##uo')
         False
         """
-        if self.vocab_from == 'sentencepiece':
-            return token.startswith(self._special_prefix)
-        else:
-            return not token.startswith(self._special_prefix)
+        return not token.startswith(BERTTokenizer._special_prefix)
 
 
 class BERTSPTokenizer:
