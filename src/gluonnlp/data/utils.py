--- conflicted
+++ resolved
@@ -338,46 +338,7 @@
                                              short_hash=short_hash(name))
     root = os.path.expanduser(root)
     file_path = os.path.join(root, file_name + '.vocab')
-    lock_path = os.path.join(root, file_name + '.lock')
     sha1_hash = _vocab_sha1[name]
-<<<<<<< HEAD
-    if not os.path.exists(root):
-        try:
-            os.makedirs(root)
-        except OSError as e:
-            if e.errno == errno.EEXIST and os.path.isdir(root):
-                pass
-            else:
-                raise e
-    import portalocker
-    with portalocker.Lock(lock_path, timeout=int(os.environ.get('GLUON_MODEL_LOCK_TIMEOUT', 300))):
-        if os.path.exists(file_path):
-            if check_sha1(file_path, sha1_hash):
-                return _load_vocab_file(file_path, cls)
-            else:
-                print('Detected mismatch in the content of model vocab file. Downloading again.')
-        else:
-            print('Vocab file is not found. Downloading.')
-
-        zip_file_path = os.path.join(root, file_name + '.zip')
-        repo_url = _get_repo_url()
-        if repo_url[-1] != '/':
-            repo_url = repo_url + '/'
-        download(_url_format.format(repo_url=repo_url, file_name=file_name),
-                 path=zip_file_path,
-                 overwrite=True)
-        with zipfile.ZipFile(zip_file_path) as zf:
-            if not os.path.exists(file_path):
-                zf.extractall(root)
-        try:
-            os.remove(zip_file_path)
-        except OSError as e:
-            # file has already been removed.
-            if e.errno == 2:
-                pass
-            else:
-                raise e
-=======
 
     temp_num = str(random.Random().randint(1, sys.maxsize))
     temp_root = os.path.join(root, temp_num)
@@ -404,12 +365,11 @@
             zf.extractall(temp_root)
             os.replace(temp_file_path, file_path)
             shutil.rmtree(temp_root)
->>>>>>> 5fe8d7b7
-
-        if check_sha1(file_path, sha1_hash):
-            return _load_vocab_file(file_path, cls)
-        else:
-            raise ValueError('Downloaded file has different hash. Please try again.')
+
+    if check_sha1(file_path, sha1_hash):
+        return _load_vocab_file(file_path, cls)
+    else:
+        raise ValueError('Downloaded file has different hash. Please try again.')
 
 
 def _load_vocab_file(file_path, cls):
