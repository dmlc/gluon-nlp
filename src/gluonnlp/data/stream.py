--- conflicted
+++ resolved
@@ -36,12 +36,8 @@
 import numpy as np
 
 import mxnet as mx
-<<<<<<< HEAD
 from gluonnlp.base import _str_types
 from mxnet.gluon.data import RandomSampler, SequentialSampler, Sampler, SimpleDataset, ArrayDataset
-=======
-from mxnet.gluon.data import RandomSampler, SequentialSampler, Sampler
->>>>>>> a2be73a9
 
 try:
     import Queue as queue
