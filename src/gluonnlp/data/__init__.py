# Licensed to the Apache Software Foundation (ASF) under one
# or more contributor license agreements.  See the NOTICE file
# distributed with this work for additional information
# regarding copyright ownership.  The ASF licenses this file
# to you under the Apache License, Version 2.0 (the
# "License"); you may not use this file except in compliance
# with the License.  You may obtain a copy of the License at
#
#   http://www.apache.org/licenses/LICENSE-2.0
#
# Unless required by applicable law or agreed to in writing,
# software distributed under the License is distributed on an
# "AS IS" BASIS, WITHOUT WARRANTIES OR CONDITIONS OF ANY
# KIND, either express or implied.  See the License for the
# specific language governing permissions and limitations
# under the License.

# pylint: disable=wildcard-import
"""This module includes common utilities such as data readers and counter."""

from . import (batchify, candidate_sampler, conll, corpora, dataloader,
               dataset, question_answering, registry, sampler, sentiment,
               stream, super_glue, transforms, translation, utils,
               word_embedding_evaluation, intent_slot, glue)
from .candidate_sampler import *
from .conll import *
from .glue import *
from .super_glue import *
from .corpora import *
from .dataloader import *
from .dataset import *
from .question_answering import *
from .registry import *
from .sampler import *
from .sentiment import *
from .stream import *
from .transforms import *
from .translation import *
from .utils import *
from .word_embedding_evaluation import *
from .intent_slot import *

__all__ = (['batchify'] + utils.__all__ + transforms.__all__ + sampler.__all__
           + dataset.__all__ + corpora.__all__ + sentiment.__all__
           + word_embedding_evaluation.__all__ + stream.__all__ + conll.__all__
           + translation.__all__ + registry.__all__ + question_answering.__all__
           + dataloader.__all__ + candidate_sampler.__all__ + intent_slot.__all__
<<<<<<< HEAD
           + glue.__all__ + super_glue.__all__)  # pytype: disable=attribute-error
=======
           + glue.__all__) # pytype: disable=attribute-error
>>>>>>> aa663284
<|MERGE_RESOLUTION|>--- conflicted
+++ resolved
@@ -45,8 +45,4 @@
            + word_embedding_evaluation.__all__ + stream.__all__ + conll.__all__
            + translation.__all__ + registry.__all__ + question_answering.__all__
            + dataloader.__all__ + candidate_sampler.__all__ + intent_slot.__all__
-<<<<<<< HEAD
-           + glue.__all__ + super_glue.__all__)  # pytype: disable=attribute-error
-=======
-           + glue.__all__) # pytype: disable=attribute-error
->>>>>>> aa663284
+           + glue.__all__ + super_glue.__all__)  # pytype: disable=attribute-error