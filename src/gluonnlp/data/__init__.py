# Licensed to the Apache Software Foundation (ASF) under one
# or more contributor license agreements.  See the NOTICE file
# distributed with this work for additional information
# regarding copyright ownership.  The ASF licenses this file
# to you under the Apache License, Version 2.0 (the
# "License"); you may not use this file except in compliance
# with the License.  You may obtain a copy of the License at
#
#   http://www.apache.org/licenses/LICENSE-2.0
#
# Unless required by applicable law or agreed to in writing,
# software distributed under the License is distributed on an
# "AS IS" BASIS, WITHOUT WARRANTIES OR CONDITIONS OF ANY
# KIND, either express or implied.  See the License for the
# specific language governing permissions and limitations
# under the License.

# pylint: disable=wildcard-import
"""This module includes common utilities such as data readers and counter."""

import os

from . import (batchify, candidate_sampler, conll, corpora, dataloader,
               dataset, question_answering, registry, sampler, sentiment,
<<<<<<< HEAD
               stream, super_glue, transforms, translation, utils,
               word_embedding_evaluation, intent_slot, glue)
=======
               stream, transforms, translation, utils, word_embedding_evaluation,
               intent_slot, glue, datasetloader)
>>>>>>> 8d43da9a
from .candidate_sampler import *
from .conll import *
from .glue import *
from .super_glue import *
from .corpora import *
from .dataloader import *
from .dataset import *
from .question_answering import *
from .registry import *
from .sampler import *
from .sentiment import *
from .stream import *
from .transforms import *
from .translation import *
from .utils import *
from .utils import _load_pretrained_sentencepiece_tokenizer
from .word_embedding_evaluation import *
from .intent_slot import *
from .datasetloader import *

from ..base import get_home_dir

__all__ = (['batchify', 'get_tokenizer'] + utils.__all__ + transforms.__all__
           + sampler.__all__ + dataset.__all__ + corpora.__all__ + sentiment.__all__
           + word_embedding_evaluation.__all__ + stream.__all__ + conll.__all__
           + translation.__all__ + registry.__all__ + question_answering.__all__
           + dataloader.__all__ + candidate_sampler.__all__ + intent_slot.__all__
<<<<<<< HEAD
           + glue.__all__ + super_glue.__all__)  # pytype: disable=attribute-error
=======
           + glue.__all__ + datasetloader.__all__)  # pytype: disable=attribute-error


def get_tokenizer(model_name, dataset_name,
                  vocab=None, root=os.path.join(get_home_dir(), 'data'),
                  **kwargs):
    """Returns a pre-defined tokenizer by name.

    Parameters
    ----------
    model_name : str
        Options include 'bert_24_1024_16', 'bert_12_768_12', 'roberta_12_768_12',
        'roberta_24_1024_16' and 'ernie_12_768_12'
    dataset_name : str
        The supported datasets for model_name of either bert_24_1024_16 and
        bert_12_768_12 are 'book_corpus_wiki_en_cased',
        'book_corpus_wiki_en_uncased'.
        For model_name bert_12_768_12 'wiki_cn_cased',
        'wiki_multilingual_uncased', 'wiki_multilingual_cased',
        'scibert_scivocab_uncased', 'scibert_scivocab_cased',
        'scibert_basevocab_uncased','scibert_basevocab_cased',
        'biobert_v1.0_pmc', 'biobert_v1.0_pubmed', 'biobert_v1.0_pubmed_pmc',
        'biobert_v1.1_pubmed',
        'clinicalbert',
        'kobert_news_wiki_ko_cased' are supported.
        For model_name roberta_12_768_12 and roberta_24_1024_16
        'openwebtext_ccnews_stories_books_cased' is supported.
        For model_name ernie_12_768_12
        'baidu_ernie_uncased'.
        is additionally supported.
    vocab : gluonnlp.vocab.BERTVocab or None, default None
        Vocabulary for the dataset. Must be provided if tokenizer is based on
        vocab.
    root : str, default '$MXNET_HOME/models' with MXNET_HOME defaults to '~/.mxnet'
        Location for keeping the model parameters.

    Returns
    -------
    gluonnlp.data.BERTTokenizer or gluonnlp.data.GPT2BPETokenizer or
    gluonnlp.data.SentencepieceTokenizer

    Examples
    --------
    >>> model_name = 'bert_12_768_12'
    >>> dataset_name = 'book_corpus_wiki_en_uncased'
    >>> _, vocab = gluonnlp.model.get_model(model_name,
    ...                                     dataset_name=dataset_name,
    ...                                     pretrained=False, root='./model')
    -etc-
    >>> tokenizer = gluonnlp.data.get_tokenizer(model_name, dataset_name, vocab)
    >>> tokenizer('Habit is second nature.')
    ['habit', 'is', 'second', 'nature', '.']
    """
    model_name, dataset_name = model_name.lower(), dataset_name.lower()
    model_dataset_name = '_'.join([model_name, dataset_name])
    model_dataset_names = {'roberta_12_768_12_openwebtext_ccnews_stories_books_cased':
                           [GPT2BPETokenizer, {'lower': False}],
                           'roberta_24_1024_16_openwebtext_ccnews_stories_books_cased':
                           [GPT2BPETokenizer, {'lower': False}],
                           'bert_12_768_12_book_corpus_wiki_en_cased':
                           [BERTTokenizer, {'lower': False}],
                           'bert_12_768_12_book_corpus_wiki_en_uncased':
                           [BERTTokenizer, {'lower': True}],
                           'bert_12_768_12_openwebtext_book_corpus_wiki_en_uncased':
                           [BERTTokenizer, {'lower': True}],
                           'bert_12_768_12_wiki_multilingual_uncased':
                           [BERTTokenizer, {'lower': False}],
                           'bert_12_768_12_wiki_multilingual_cased':
                           [BERTTokenizer, {'lower': True}],
                           'bert_12_768_12_wiki_cn_cased':
                           [BERTTokenizer, {'lower': False}],
                           'bert_24_1024_16_book_corpus_wiki_en_cased':
                           [BERTTokenizer, {'lower': False}],
                           'bert_24_1024_16_book_corpus_wiki_en_uncased':
                           [BERTTokenizer, {'lower': True}],
                           'bert_12_768_12_scibert_scivocab_uncased':
                           [BERTTokenizer, {'lower': True}],
                           'bert_12_768_12_scibert_scivocab_cased':
                           [BERTTokenizer, {'lower': False}],
                           'bert_12_768_12_scibert_basevocab_uncased':
                           [BERTTokenizer, {'lower': True}],
                           'bert_12_768_12_scibert_basevocab_cased':
                           [BERTTokenizer, {'lower': False}],
                           'bert_12_768_12_biobert_v1.0_pmc_cased':
                           [BERTTokenizer, {'lower': False}],
                           'bert_12_768_12_biobert_v1.0_pubmed_cased':
                           [BERTTokenizer, {'lower': False}],
                           'bert_12_768_12_biobert_v1.0_pubmed_pmc_cased':
                           [BERTTokenizer, {'lower': False}],
                           'bert_12_768_12_biobert_v1.1_pubmed_cased':
                           [BERTTokenizer, {'lower': False}],
                           'bert_12_768_12_clinicalbert_uncased':
                           [BERTTokenizer, {'lower': True}],
                           'bert_12_768_12_kobert_news_wiki_ko_cased':
                           [_load_pretrained_sentencepiece_tokenizer, {'num_best': 0, 'alpha':1.0}],
                           'ernie_12_768_12_baidu_ernie_uncased':
                           [BERTTokenizer, {'lower': True}]}
    if model_dataset_name not in model_dataset_names:
        raise ValueError(
            'Model name %s is not supported. Available options are\n\t%s'%(
                model_dataset_name, '\n\t'.join(sorted(model_dataset_names.keys()))))
    tokenizer_cls, extra_args = model_dataset_names[model_dataset_name]
    kwargs = {**extra_args, **kwargs}
    if tokenizer_cls is BERTTokenizer:
        assert vocab is not None, 'Must specify vocab if loading BERTTokenizer'
        return tokenizer_cls(vocab, **kwargs)
    elif tokenizer_cls is GPT2BPETokenizer:
        return tokenizer_cls(root=root)
    elif tokenizer_cls is _load_pretrained_sentencepiece_tokenizer:
        return tokenizer_cls(dataset_name, root, **kwargs)
    else:
        raise ValueError('Could not get any matched tokenizer interface.')
>>>>>>> 8d43da9a
<|MERGE_RESOLUTION|>--- conflicted
+++ resolved
@@ -22,13 +22,8 @@
 
 from . import (batchify, candidate_sampler, conll, corpora, dataloader,
                dataset, question_answering, registry, sampler, sentiment,
-<<<<<<< HEAD
                stream, super_glue, transforms, translation, utils,
-               word_embedding_evaluation, intent_slot, glue)
-=======
-               stream, transforms, translation, utils, word_embedding_evaluation,
-               intent_slot, glue, datasetloader)
->>>>>>> 8d43da9a
+               word_embedding_evaluation, intent_slot, glue, datasetloader)
 from .candidate_sampler import *
 from .conll import *
 from .glue import *
@@ -56,10 +51,8 @@
            + word_embedding_evaluation.__all__ + stream.__all__ + conll.__all__
            + translation.__all__ + registry.__all__ + question_answering.__all__
            + dataloader.__all__ + candidate_sampler.__all__ + intent_slot.__all__
-<<<<<<< HEAD
-           + glue.__all__ + super_glue.__all__)  # pytype: disable=attribute-error
-=======
-           + glue.__all__ + datasetloader.__all__)  # pytype: disable=attribute-error
+           + glue.__all__ + super_glue.__all__
+           + datasetloader.__all__)  # pytype: disable=attribute-error
 
 
 def get_tokenizer(model_name, dataset_name,
@@ -170,5 +163,4 @@
     elif tokenizer_cls is _load_pretrained_sentencepiece_tokenizer:
         return tokenizer_cls(dataset_name, root, **kwargs)
     else:
-        raise ValueError('Could not get any matched tokenizer interface.')
->>>>>>> 8d43da9a
+        raise ValueError('Could not get any matched tokenizer interface.')