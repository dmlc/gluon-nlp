#!/usr/bin/env python
from datetime import datetime
import io
import os
import re
import shutil
import sys
import warnings
from setuptools import setup, find_packages


def read(*names, **kwargs):
    with io.open(os.path.join(os.path.dirname(__file__), *names),
                 encoding=kwargs.get("encoding", "utf8")) as fp:
        return fp.read()


def find_version(*file_paths):
    version_file = read(*file_paths)
    version_match = re.search(r"^__version__ = ['\"]([^'\"]*)['\"]", version_file, re.M)
    if version_match:
        return version_match.group(1)
    raise RuntimeError("Unable to find version string.")


VERSION = find_version('src', 'gluonnlp', '__init__.py')

if VERSION.endswith('dev'):
    VERSION = VERSION + datetime.today().strftime('%Y%m%d')

requirements = [
    'boto3',
    'numpy<1.20.0',
    'sacremoses>=0.0.38',
    'yacs>=0.1.6',
    'sacrebleu',
    'flake8',
    'packaging',
    'regex',
    'contextvars',
    'pyarrow',
    'sentencepiece==0.1.95',
    'protobuf',
    'pandas',
    'tokenizers==0.9.4',
    'dataclasses;python_version<"3.7"',  # Dataclass for python <= 3.6
    'pickle5;python_version<"3.8"',  # pickle protocol 5 for python <= 3.8
    'click>=7.0',  # Dependency of youtokentome
    'youtokentome>=1.0.6',
    'fasttext>=0.9.1,!=0.9.2'  # Fix to 0.9.1 due to https://github.com/facebookresearch/fastText/issues/1052
]

extensions = []
cmdclass = {}
try:
    import torch
    from torch.utils.cpp_extension import CUDA_HOME, BuildExtension, CUDAExtension
    force_cuda = os.getenv("FORCE_TORCH_CUDA", "0") == "1"
    if (torch.cuda.is_available() and CUDA_HOME is not None) or force_cuda:
        extensions.extend([
            CUDAExtension(
                name="gluonnlp.torch.fused_optimizers",
                include_dirs=[
                    os.path.join(os.path.dirname(os.path.abspath(__file__)),
                                 "src/gluonnlp/torch/clib")
                ],
                sources=[
                    "src/gluonnlp/torch/clib/amp_C_frontend.cpp",
                    "src/gluonnlp/torch/clib/multi_tensor_lans.cu",
                    "src/gluonnlp/torch/clib/multi_tensor_l2norm_kernel.cu"
                ],
                extra_compile_args={
                    "cxx": ["-O3"],
                    "nvcc": ["-O3", "--use_fast_math"]
                },
            )
        ])
        cmdclass["build_ext"] = BuildExtension
    else:
        warnings.warn("Cannot install fused cuda optimizers.")
except ImportError:
    pass

setup(
    # Metadata
    name='gluonnlp',
    version=VERSION,
    python_requires='>=3.6',
    author='GluonNLP Toolkit Contributors',
    author_email='gluonnlp-dev@amazon.com',
    description='GluonNLP Toolkit',
    long_description_content_type='text/markdown',
    license='Apache-2.0',

    # Package info
    packages=find_packages(where="src", exclude=(
        'tests',
        'scripts',
    )),
    package_dir={"": "src"},
    package_data={
        '': [
            os.path.join('models', 'model_zoo_checksums', '*.txt'),
            os.path.join('cli', 'data', 'url_checksums', '*.txt'),
            os.path.join('cli', 'data', 'url_checksums', 'mirror', '*.json')
        ]
    },
    zip_safe=True,
    include_package_data=True,
    ext_modules=extensions,
    cmdclass=cmdclass,
    install_requires=requirements,
    extras_require={
        'extras': [
<<<<<<< HEAD
            'tqdm',
            'jieba',
            'subword_nmt',
            'spacy>=2.3.0,<3',
            'langid==1.1.6',
            'nltk',
            'h5py>=2.10',
            'scipy',
            'wikiextractor>=3.0.4',
            'tqdm',
            'py3nvml',
=======
            'tqdm', 'jieba', 'subword_nmt', 'spacy>=2.3.0,<3', 'langid==1.1.6', 'nltk',
            'h5py>=2.10', 'scipy', 'wikiextractor<3.0.0', 'tqdm', 'py3nvml', 'smart_open'
>>>>>>> 58374ec8
        ],
        'dev': [
            'pytest',
            'pytest-env',
            'pytest-mock',
            'pylint',
            'pylint_quotes',
            'flake8',
            'recommonmark',
            'sphinx-gallery',
            'sphinx_rtd_theme',
            'mxtheme',
            'sphinx-autodoc-typehints',
            'nbsphinx',
            'flaky',
        ],
        'web': [
            'ipython',
            'sphinx>=1.5.5',
            'sphinx-gallery',
            'nbsphinx',
            'sphinx_rtd_theme',
            'mxtheme',
            'sphinx-autodoc-typehints',
            'matplotlib',
            'Image',
            'recommonmark',
            'nbformat',
            'notedown',
            'jupyter_client',
            'ipykernel',
            'matplotlib',
            'termcolor',
        ],
    },
    entry_points={
        'console_scripts': [
            'nlp_data = gluonnlp.cli.data.__main__:cli_main',
            'nlp_process = gluonnlp.cli.process.__main__:cli_main',
            'gluon_average_checkpoint = gluonnlp.cli.average_checkpoint:cli_main'
        ],
    },
)<|MERGE_RESOLUTION|>--- conflicted
+++ resolved
@@ -112,7 +112,6 @@
     install_requires=requirements,
     extras_require={
         'extras': [
-<<<<<<< HEAD
             'tqdm',
             'jieba',
             'subword_nmt',
@@ -121,13 +120,10 @@
             'nltk',
             'h5py>=2.10',
             'scipy',
-            'wikiextractor>=3.0.4',
+            'wikiextractor>=3.0.4,<4',
             'tqdm',
             'py3nvml',
-=======
-            'tqdm', 'jieba', 'subword_nmt', 'spacy>=2.3.0,<3', 'langid==1.1.6', 'nltk',
-            'h5py>=2.10', 'scipy', 'wikiextractor<3.0.0', 'tqdm', 'py3nvml', 'smart_open'
->>>>>>> 58374ec8
+            'smart_open',
         ],
         'dev': [
             'pytest',
