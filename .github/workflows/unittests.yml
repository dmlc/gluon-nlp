--- conflicted
+++ resolved
@@ -35,11 +35,7 @@
           python -m pip install --user --upgrade pip
           python -m pip install --user setuptools pytest pytest-cov
           python -m pip install --upgrade cython
-<<<<<<< HEAD
-          python -m pip install --pre --user 'mxnet>=2.0.0b20200604,<2.0.0b20200621' -f https://dist.mxnet.io/python
-=======
           python -m pip install --pre --user "mxnet>=2.0.0b20200604,<=2.0.0b20200619" -f https://dist.mxnet.io/python
->>>>>>> e06ff011
           python -m pip install --user -e .[extras]
       - name: Test project
         run: |
