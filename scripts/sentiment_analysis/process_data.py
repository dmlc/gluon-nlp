# coding: utf-8

# Licensed to the Apache Software Foundation (ASF) under one
# or more contributor license agreements.  See the NOTICE file
# distributed with this work for additional information
# regarding copyright ownership.  The ASF licenses this file
# to you under the Apache License, Version 2.0 (the
# "License"); you may not use this file except in compliance
# with the License.  You may obtain a copy of the License at
#
#   http://www.apache.org/licenses/LICENSE-2.0
#
# Unless required by applicable law or agreed to in writing,
# software distributed under the License is distributed on an
# "AS IS" BASIS, WITHOUT WARRANTIES OR CONDITIONS OF ANY
# KIND, either express or implied.  See the License for the
# specific language governing permissions and limitations
# under the License.

"""Load various datasets."""

import re
import time

from mxnet import nd, gluon
import gluonnlp as nlp


def _load_file(data_name):
    if data_name == 'MR':
        train_dataset = nlp.data.MR(root='data/mr')
        output_size = 2
        return train_dataset, output_size
    elif data_name == 'CR':
        train_dataset = nlp.data.CR(root='data/cr')
        output_size = 2
        return train_dataset, output_size
    elif data_name == 'MPQA':
        train_dataset = nlp.data.MPQA(root='data/mpqa')
        output_size = 2
        return train_dataset, output_size
    elif data_name == 'SST-1':
        train_dataset, test_dataset, dev_dataset = [nlp.data.SST_1(root='data/sst-1', segment=seg)
                                                    for seg in ('train', 'test', 'dev')]
        output_size = 5
        return train_dataset, test_dataset, dev_dataset, output_size
    elif data_name == 'SST-2':
        train_dataset, test_dataset, dev_dataset = [nlp.data.SST_2(root='data/sst-2', segment=seg)
                                                    for seg in ('train', 'test', 'dev')]
        output_size = 2
        return train_dataset, test_dataset, dev_dataset, output_size
    elif data_name == 'Subj':
        train_dataset = nlp.data.SUBJ(root='data/Subj')
        output_size = 2
        return train_dataset, output_size
    else:
        train_dataset, test_dataset = [nlp.data.TREC(root='data/trec', segment=seg)
                                       for seg in ('train', 'test')]
        output_size = 6
        return train_dataset, test_dataset, output_size


def _clean_str(string, data_name):
    if data_name == 'SST-1' or data_name == 'SST-2':
        string = re.sub(r'[^A-Za-z0-9(),!?\'\`]', ' ', string)
        string = re.sub(r'\s{2,}', ' ', string)
        return string.strip().lower()
    else:
        string = re.sub(r'[^A-Za-z0-9(),!?\'\`]', ' ', string)
        string = re.sub(r'\'s', ' \'s', string)
        string = re.sub(r'\'ve', ' \'ve', string)
        string = re.sub(r'n\'t', ' n\'t', string)
        string = re.sub(r'\'re', ' \'re', string)
        string = re.sub(r'\'d', ' \'d', string)
        string = re.sub(r'\'ll', ' \'ll', string)
        string = re.sub(r',', ' , ', string)
        string = re.sub(r'!', ' ! ', string)
        string = re.sub(r'\(', ' ( ', string)
        string = re.sub(r'\)', ' ) ', string)
        string = re.sub(r'\?', ' ? ', string)
        string = re.sub(r'\s{2,}', ' ', string)
        return string.strip() if data_name == 'TREC' else string.strip().lower()


def _build_vocab(data_name, train_dataset, test_dataset, dev_dataset):
    all_token = []
    max_len = 0
<<<<<<< HEAD
    for dataset in (train_dataset, dev_dataset, test_dataset):
        for i, line in enumerate(dataset):
            line = _clean_str(line[0], data_name).split()
            max_len = max_len if max_len > len(line) else len(line)
            all_token.extend(line)
#     for i, line in enumerate(dev_dataset):
#         dev_dataset[i][0] = _clean_str(line[0], data_name)
#         line = dev_dataset[i][0].split()
#         max_len = max_len if max_len > len(line) else len(line)
#         all_token.extend(line)
#     for i, line in enumerate(test_dataset):
#         test_dataset[i][0] = _clean_str(line[0], data_name)
#         line = test_dataset[i][0].split()
#         max_len = max_len if max_len > len(line) else len(line)
#         all_token.extend(line)
=======
    for i, line in enumerate(train_dataset):
        train_dataset[i][0] = _clean_str(line[0], data_name)
        line = train_dataset[i][0].split()
        max_len = max_len if max_len > len(line) else len(line)
        all_token.extend(line)
    for i, line in enumerate(dev_dataset):
        dev_dataset[i][0] = _clean_str(line[0], data_name)
        line = dev_dataset[i][0].split()
        max_len = max_len if max_len > len(line) else len(line)
        all_token.extend(line)
    for i, line in enumerate(test_dataset):
        test_dataset[i][0] = _clean_str(line[0], data_name)
        line = test_dataset[i][0].split()
        max_len = max_len if max_len > len(line) else len(line)
        all_token.extend(line)
>>>>>>> 703b8e26
    vocab = nlp.Vocab(nlp.data.count_tokens(all_token))
    vocab.set_embedding(nlp.embedding.create('Word2Vec', source='GoogleNews-vectors-negative300'))
    for word in vocab.embedding._idx_to_token:
        if (vocab.embedding[word] == nd.zeros(300)).sum() == 300:
            vocab.embedding[word] = nd.random.uniform(-0.02, 0.02, 300)
    vocab.embedding['<unk>'] = nd.random.uniform(-0.02, 0.02, 300)
    vocab.embedding['<pad>'] = nd.zeros(300)
    vocab.embedding['<bos>'] = nd.zeros(300)
    vocab.embedding['<eos>'] = nd.zeros(300)
    print('maximum length (in tokens): ', max_len)
    return vocab, max_len


# Dataset preprocessing.
def _preprocess(x, vocab, max_len):
    data, label = x
    data = vocab[data.split()]
    data = data[:max_len] + [1] * (max_len - len(data[:max_len]))
    return data, label


def _preprocess_dataset(dataset, vocab, max_len):
    start = time.time()
    dataset = [_preprocess(d, vocab=vocab, max_len=max_len) for d in dataset]
    lengths = gluon.data.SimpleDataset([len(d[0]) for d in dataset])
    end = time.time()
    print('Done! Tokenizing Time={:.2f}s, #Sentences={}'.format(end - start, len(dataset)))
    return dataset, lengths


def load_dataset(data_name):
    """Load sentiment dataset."""
    if data_name == 'MR' or data_name == 'Subj' or data_name == 'CR' or data_name == 'MPQA':
        train_dataset, output_size = _load_file(data_name)
        vocab, max_len = _build_vocab(data_name, train_dataset, [], [])
        train_dataset, train_data_lengths = _preprocess_dataset(train_dataset, vocab, max_len)
        return vocab, max_len, output_size, train_dataset, train_data_lengths
    elif data_name == 'TREC':
        train_dataset, test_dataset, output_size = _load_file(data_name)
        vocab, max_len = _build_vocab(data_name, train_dataset, test_dataset, [])
        train_dataset, train_data_lengths = _preprocess_dataset(train_dataset, vocab, max_len)
        test_dataset, test_data_lengths = _preprocess_dataset(test_dataset, vocab, max_len)
        return vocab, max_len, output_size, train_dataset, train_data_lengths, test_dataset, \
               test_data_lengths
    else:
        train_dataset, test_dataset, dev_dataset, output_size = _load_file(data_name)
        vocab, max_len = _build_vocab(data_name, train_dataset, test_dataset, dev_dataset)
        train_dataset, train_data_lengths = _preprocess_dataset(train_dataset, vocab, max_len)
        test_dataset, test_data_lengths = _preprocess_dataset(test_dataset, vocab, max_len)
        dev_dataset, dev_data_lengths = _preprocess_dataset(dev_dataset, vocab, max_len)
        return vocab, max_len, output_size, train_dataset, train_data_lengths, test_dataset, \
               test_data_lengths, dev_dataset, dev_data_lengths<|MERGE_RESOLUTION|>--- conflicted
+++ resolved
@@ -85,39 +85,11 @@
 def _build_vocab(data_name, train_dataset, test_dataset, dev_dataset):
     all_token = []
     max_len = 0
-<<<<<<< HEAD
     for dataset in (train_dataset, dev_dataset, test_dataset):
         for i, line in enumerate(dataset):
             line = _clean_str(line[0], data_name).split()
             max_len = max_len if max_len > len(line) else len(line)
             all_token.extend(line)
-#     for i, line in enumerate(dev_dataset):
-#         dev_dataset[i][0] = _clean_str(line[0], data_name)
-#         line = dev_dataset[i][0].split()
-#         max_len = max_len if max_len > len(line) else len(line)
-#         all_token.extend(line)
-#     for i, line in enumerate(test_dataset):
-#         test_dataset[i][0] = _clean_str(line[0], data_name)
-#         line = test_dataset[i][0].split()
-#         max_len = max_len if max_len > len(line) else len(line)
-#         all_token.extend(line)
-=======
-    for i, line in enumerate(train_dataset):
-        train_dataset[i][0] = _clean_str(line[0], data_name)
-        line = train_dataset[i][0].split()
-        max_len = max_len if max_len > len(line) else len(line)
-        all_token.extend(line)
-    for i, line in enumerate(dev_dataset):
-        dev_dataset[i][0] = _clean_str(line[0], data_name)
-        line = dev_dataset[i][0].split()
-        max_len = max_len if max_len > len(line) else len(line)
-        all_token.extend(line)
-    for i, line in enumerate(test_dataset):
-        test_dataset[i][0] = _clean_str(line[0], data_name)
-        line = test_dataset[i][0].split()
-        max_len = max_len if max_len > len(line) else len(line)
-        all_token.extend(line)
->>>>>>> 703b8e26
     vocab = nlp.Vocab(nlp.data.count_tokens(all_token))
     vocab.set_embedding(nlp.embedding.create('Word2Vec', source='GoogleNews-vectors-negative300'))
     for word in vocab.embedding._idx_to_token:
