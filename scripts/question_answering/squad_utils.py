--- conflicted
+++ resolved
@@ -1,6 +1,4 @@
 """Utility classes and functions for data processing"""
-<<<<<<< HEAD
-=======
 from typing import Optional, List
 from collections import namedtuple
 import itertools
@@ -8,19 +6,9 @@
 import numpy as np
 import numpy.ma as ma
 import warnings
->>>>>>> 703fb468
 import os
-import re
+from tqdm import tqdm
 import json
-<<<<<<< HEAD
-import time
-import bisect
-import logging
-import warnings
-import collections
-from typing import List, Optional
-from collections import namedtuple
-=======
 import string
 from gluonnlp.data.tokenizers import BaseTokenizerWithVocab
 from gluonnlp.utils.preprocessing import match_tokens_with_char_spans
@@ -28,20 +16,31 @@
 from mxnet.gluon.utils import download
 
 int_float_regex = re.compile('^\d+\.{0,1}\d*$')  # matches if a number is either integer or float
->>>>>>> 703fb468
 
 import mxnet as mx
-import numpy as np
-from tqdm import tqdm
-from mxnet.gluon import HybridBlock, nn
-from mxnet.gluon.utils import download
-
-from eval_utils import normalize_answer, make_qid_to_has_ans
-from gluonnlp.data.tokenizers import BaseTokenizerWithVocab
-
-int_float_regex = re.compile(r'^\d+\.{0,1}\d*$')  # matches if a number is either integer or float
-
 mx.npx.set_np()
+
+
+def normalize_answer(s):
+    """Lower text and remove punctuation, articles and extra whitespace.
+    This is from the official evaluate-v2.0.py in SQuAD.
+    """
+
+    def remove_articles(text):
+        regex = re.compile(r'\b(a|an|the)\b', re.UNICODE)
+        return re.sub(regex, ' ', text)
+
+    def white_space_fix(text):
+        return ' '.join(text.split())
+
+    def remove_punc(text):
+        exclude = set(string.punctuation)
+        return ''.join(ch for ch in text if ch not in exclude)
+
+    def lower(text):
+        return text.lower()
+
+    return white_space_fix(remove_articles(remove_punc(lower(s))))
 
 
 def get_official_squad_eval_script(version='2.0', download_dir=None):
@@ -60,7 +59,6 @@
 
 class SquadExample:
     """A single training/test example for the Squad dataset, as loaded from disk."""
-
     def __init__(self, qas_id: int,
                  query_text: str,
                  context_text: str,
@@ -69,8 +67,7 @@
                  end_position: int,
                  title: str,
                  answers: Optional[List[str]] = None,
-                 is_impossible: bool = False,
-                 ):
+                 is_impossible: bool = False):
         """
 
         Parameters
@@ -260,18 +257,6 @@
         return ret
 
 
-def get_answers_from_qa(answer, context_text, qas_id):
-    answer_text = answer["text"]
-    start_position = answer["answer_start"]
-    end_position = start_position + len(answer_text)
-    if context_text[start_position:end_position] != answer_text:
-        warnings.warn(
-            'Mismatch start/end and answer_text, start/end={}/{},'
-            ' answer text={}. qas={}'
-            .format(start_position, end_position, answer_text, qas_id))
-    return answer_text, start_position, end_position
-
-
 def get_squad_examples_from_json(json_file: str, is_training: bool) -> List[SquadExample]:
     """
     Read the whole entry of raw json file and convert it to examples.
@@ -309,12 +294,17 @@
 
                 if not is_impossible:
                     if is_training:
-                        answers = qa["answers"][0]
-                        answer_text, start_position, end_position = \
-                            get_answers_from_qa(answers, context_text, qas_id)
+                        answer = qa["answers"][0]
+                        answer_text = answer["text"]
+                        start_position = answer["answer_start"]
+                        end_position = start_position + len(answer_text)
+                        if context_text[start_position:end_position] != answer_text:
+                            warnings.warn(
+                                'Mismatch start/end and answer_text, start/end={}/{},'
+                                ' answer text={}. qas={}'
+                                .format(start_position, end_position, answer_text, qas_id))
                     else:
                         answers = qa["answers"]
-
                 example = SquadExample(
                     qas_id=qas_id,
                     query_text=query_text,
@@ -322,9 +312,9 @@
                     answer_text=answer_text,
                     start_position=start_position,
                     end_position=end_position,
-                    answers=answers,
                     title=title,
                     is_impossible=is_impossible,
+                    answers=answers,
                 )
                 examples.append(example)
     return examples
@@ -462,97 +452,4 @@
                            gt_answer_text=gt_answer_text,
                            gt_start_pos=gt_span_start_pos,
                            gt_end_pos=gt_span_end_pos)
-    return feature
-
-
-class MLP(HybridBlock):
-    def __init__(self, **kwargs):
-        super(MLP, self).__init__(**kwargs)
-        self.output = nn.Dense(1, use_bias=False)
-
-    def hybrid_forward(self, F, x):
-        return self.output(x)
-
-
-def ml_voter(
-        all_scores,
-        saved_path=None,
-        data_file=None,
-        is_training=False,
-        num_epochs=5,
-        batch_size=4096):
-
-    X = mx.np.array(list(all_scores.values()), dtype=np.float32)
-
-    net = MLP()
-    if is_training:
-        # prepare dataset
-        assert data_file is not None, 'data_file must be provided for training'
-        if isinstance(data_file, str):
-            with open(data_file) as f:
-                dataset_json = json.load(f)
-                dataset = dataset_json['data']
-        elif isinstance(data_file, list):
-            dataset = data_file
-
-        qid_to_has_ans = make_qid_to_has_ans(dataset)  # maps qid to True/False
-        assert list(all_scores.keys()) == list(qid_to_has_ans.keys())
-        y = mx.np.array(list(qid_to_has_ans.values()), dtype=np.int32)
-
-        # training
-        net.initialize()
-        train_count = int(len(X) * 0.8)
-        X_train = X[:train_count]
-        X_val = X[train_count:]
-        y_train = y[:train_count]
-        y_val = y[train_count:]
-        train_dataset = mx.gluon.data.dataset.ArrayDataset(X_train, y_train)
-        val_dataset = mx.gluon.data.dataset.ArrayDataset(X_val, y_val)
-        train_data_loader = mx.gluon.data.DataLoader(train_dataset, batch_size=batch_size)
-        val_data_loader = mx.gluon.data.DataLoader(val_dataset, batch_size=batch_size)
-
-        BCELoss = mx.gluon.loss.SigmoidBinaryCrossEntropyLoss()
-        trainer = mx.gluon.Trainer(net.collect_params(), 'sgd', {'learning_rate': 0.1})
-
-        def acc(output, labels):
-            # output: (batch, num_output) float32 ndarray
-            # label: (batch, ) int32 ndarray
-            probs = output.squeeze(-1)
-            preds = mx.np.round((mx.np.sign(probs) + 1) / 2).astype(np.int32)
-
-            weights = mx.np.ones_like(labels)
-            is_correct = mx.np.equal(labels, preds)
-            acc = (is_correct * weights).sum() / (weights.sum() + 1e-6)
-            return acc
-        logging.info('String training a simple MLP-based voter')
-        for epoch in range(num_epochs):
-            train_loss, train_acc, valid_acc = 0., 0., 0.
-            tic = time.time()
-            for data, label in train_data_loader:
-                # forward + backward
-                with mx.autograd.record():
-                    output = net(data)
-                    loss = BCELoss(output, label)
-                loss.backward()
-                # update parameters
-                trainer.step(batch_size)
-                # calculate training metrics
-                train_loss += loss.mean().asnumpy()
-                train_acc += acc(output, label)
-            # calculate validation accuracy
-            for data, label in val_data_loader:
-                valid_acc += acc(net(data), label)
-            logging.info("Epoch %d: loss %.3f, train acc %.3f, test acc %.3f, in %.1f sec" % (
-                epoch, train_loss / len(train_data_loader), train_acc / len(train_data_loader),
-                valid_acc / len(val_data_loader), time.time() - tic))
-        logging.info('Save voter parameters at {}'.format(saved_path))
-        net.save_parameters(saved_path)
-    else:
-        # Inference
-        logging.info('Load voter parameters from {}'.format(saved_path))
-        net.load_parameters(saved_path)
-        results = net(X)
-        no_answer_score_json = collections.OrderedDict()
-        for i, qid in enumerate(all_scores.keys()):
-            no_answer_score_json[qid] = - results[i].item()
-        return no_answer_score_json+    return feature