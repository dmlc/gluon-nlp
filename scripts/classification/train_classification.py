import gluonnlp
import numpy as np
import mxnet as mx
import pandas as pd
import os
import logging
import argparse
import copy
from mxnet.gluon.metric import Accuracy, F1, MCC, PearsonCorrelation, CompositeEvalMetric
from classification_utils import get_task
import matplotlib.pyplot as plt
from tqdm import tqdm
from mxnet import gluon
from mxnet.gluon import nn
from gluonnlp.models import get_backbone
from gluonnlp.utils.parameter import clip_grad_global_norm, count_parameters, deduplicate_param_dict
from gluonnlp.utils.preprocessing import get_trimmed_lengths
from gluonnlp.utils.misc import get_mxnet_visible_ctx, grouper, repeat, logging_config
from mxnet.gluon.data import batchify as bf
from mxnet.gluon.data import DataLoader
from mxnet.lr_scheduler import PolyScheduler
from gluonnlp.utils import set_seed
from gluonnlp.utils.misc import init_comm, parse_ctx
try:
    import horovod.mxnet as hvd
except ImportError:
    pass
from classification import TextPredictionNet

mx.npx.set_np()

_LABEL_PROJ = {'rte':{'entailment':0, 'not_entailment':1},
               'mnli':{'neutral':0, 'entailment':1, 'contradiction':2}
               }

CACHE_PATH = os.path.realpath(os.path.join(os.path.realpath(__file__), '..', 'cached'))
if not os.path.exists(CACHE_PATH):
    os.makedirs(CACHE_PATH, exist_ok=True)


def get_metric(metric_name):
    if metric_name == 'Accuracy':
        return Accuracy()
    elif metric_name == 'f1':
        return F1()
    elif metric_name == 'PearsonCorrelation':
        return PearsonCorrelation()
    elif metric_name == 'mcc':
        return MCC()
    else:
        raise NotImplementedError


def parse_args():
    parser = argparse.ArgumentParser(
        description='classification example. '
                    'We fine-tune the pretrained model on GLUE dataset to do different taks.')
    parser.add_argument('--model_name', type=str, default='google_en_uncased_bert_base',
                        help='Name of the pretrained model.')
    parser.add_argument('--task_name', type=str, default='STS',
                        help='Name of classification taks')
    parser.add_argument('--lr', type=float, default=5E-4,
                        help='Initial learning rate. default is 2e-5')
    parser.add_argument('--comm_backend', type=str, default='device',
                        choices=['horovod', 'dist_sync_device', 'device'],
                        help='Communication backend.')
    parser.add_argument('--gpus', type=str, default='0',
                        help='list of gpus to run, e.g. 0 or 0,2,5. -1 means using cpu.')
    parser.add_argument('--epochs', type=int, default=3,
                        help='Number of epochs, default is 3')
    parser.add_argument('--do_train', action='store_true',
                        help='do training.')
    parser.add_argument('--do_eval', action='store_true',
                        help='do eval.')
    parser.add_argument('--param_checkpoint', type=str, default=None,
                        help='The parameter checkpoint for evaluating the model')
    parser.add_argument('--backbone_path', type=str, default=None,
                        help='The parameter checkpoint of backbone model')
    parser.add_argument('--num_accumulated', type=int, default=1,
                        help='The number of batches for gradients accumulation to '
                             'simulate large batch size.')
    parser.add_argument('--output_dir', type=str, default='cls_dir',
                        help='The output directory where the model params will be written.'
                             ' default is cls_dir')
    parser.add_argument('--log_interval', type=int, default=-1,
                        help='The logging interval for training')
    parser.add_argument('--optimizer', type=str, default='adamw',
                        help='The optimization algorithm')
    parser.add_argument('--batch_size', type=int, default=32,
                        help='Batch size. Number of examples per gpu in a minibatch. default is 64')
    parser.add_argument('--wd', type=float, default=0.01, help='weight decay')
    parser.add_argument('--max_grad_norm', type=float, default=1.0,
                        help='Max gradient norm.')
    parser.add_argument('--train_dir', type=str, required=True,
                        help='the path to training dataset')
    parser.add_argument('--eval_dir', type=str, required=False,
                        help='the path to training dataset')
    parser.add_argument('--warmup_ratio', type=float, default=0.1,
                        help='Ratio of warmup steps in the learning rate scheduler.')


    args = parser.parse_args()
    return args

def get_network(model_name,
                ctx_l,
                checkpoint_path=None,
                backbone_path=None,
                task=None):
    """
    Get the network that fine-tune the Question Answering Task
    """

    use_segmentation = 'roberta' not in model_name and 'xlmr' not in model_name
    Model, cfg, tokenizer, download_params_path, _ = \
        get_backbone(model_name, load_backbone=not backbone_path)
    backbone = Model.from_cfg(cfg)
    # Load local backbone parameters if backbone_path provided.
    # Otherwise, download backbone parameters from gluon zoo.

    backbone_params_path = backbone_path if backbone_path else download_params_path
    if checkpoint_path is None:
        backbone.load_parameters(backbone_params_path, ignore_extra=True,
                                 ctx=ctx_l, cast_dtype=True)
        num_params, num_fixed_params \
            = count_parameters(deduplicate_param_dict(backbone.collect_params()))
        logging.info(
            'Loading Backbone Model from {}, with total/fixd parameters={}/{}'.format(
                backbone_params_path, num_params, num_fixed_params))
    classify_net = TextPredictionNet(backbone, task.class_num)
    if checkpoint_path is None:
        # Ignore the UserWarning during initialization,
        # There is no need to re-initialize the parameters of backbone
        classify_net.initialize(ctx=ctx_l)
    else:
        classify_net.load_parameters(checkpoint_path, ctx=ctx_l, cast_dtype=True)
    classify_net.hybridize()

    return cfg, tokenizer, classify_net, use_segmentation

def proj_label(label, task_name):
    projected_label = copy.copy(label)
    for i in range(len(label)):
        projected_label[i] = _LABEL_PROJ[task_name][label[i]]

    return projected_label


def preprocess_data(df, feature_columns, label_column, tokenizer,
                    max_length=128, use_label=True, use_tqdm=True, task_name = 'sst'):
    out = []
    if isinstance(feature_columns, str):
        feature_columns = [feature_columns]
    cls_id = tokenizer.vocab.cls_id
    sep_id = tokenizer.vocab.sep_id
    iterator = tqdm(df.iterrows(), total=len(df)) if use_tqdm else df.iterrows()
    for idx, row in iterator:
        # Token IDs =      [CLS]    token_ids1       [SEP]      token_ids2         [SEP]
        # Segment IDs =      0         0               0           1                 1
        encoded_text_l = [tokenizer.encode(row[col_name], int)
                          for col_name in feature_columns]
        trimmed_lengths = get_trimmed_lengths([len(ele) for ele in encoded_text_l],
                                              max_length=max_length - len(feature_columns) - 1,
                                              do_merge=True)
        token_ids = [cls_id] + sum([ele[:length] + [sep_id]
                          for length, ele in zip(trimmed_lengths, encoded_text_l)], [])
        token_types = [0] + sum([[i % 2] * (length + 1)
                                 for i, length in enumerate(trimmed_lengths)], [])
        valid_length = len(token_ids)
        feature = (token_ids, token_types, valid_length)
        if use_label:
            label = row[label_column]
            if task_name == 'mnli' or task_name == 'rte':
                label = _LABEL_PROJ[task_name][label]
            out.append((feature, label))
        else:
            out.append(feature)
    return out


def get_task_data(args, tokenizer, segment, task):
    feature_column = task.feature_column
    label_column = task.label_column
    if segment == 'train':
        input_df = pd.read_parquet(args.train_dir)
    elif segment == 'eval':
        input_df = pd.read_parquet(args.eval_dir)

    processed_data = preprocess_data(input_df, feature_column, label_column, tokenizer, use_label=True, task_name=args.task_name)
    label = input_df[label_column]
    if args.task_name == 'mnli' or args.task_name == 'rte':
        label = proj_label(label, args.task_name)
    return processed_data, label





def train(args):
    store, num_workers, rank, local_rank, is_master_node, ctx_l = init_comm(
        args.comm_backend, args.gpus)
    task = get_task(args.task_name)
    #setup_logging(args, local_rank)
    level = logging.INFO
    detail_dir = os.path.join(args.output_dir, args.task_name)
    if not os.path.exists(detail_dir):
        os.mkdir(detail_dir)
    logging_config(detail_dir,
                   name='train_{}_{}_'.format(args.task_name, args.model_name) + str(rank),  # avoid race
                   level=level,
                   console=(local_rank == 0))
    logging.info(args)
    cfg, tokenizer, classify_net, use_segmentation = \
        get_network(args.model_name, ctx_l,
                    args.param_checkpoint,
                    args.backbone_path,
                    task)
    logging.info('Prepare training data')
    train_data, _ = get_task_data(args, tokenizer, segment='train', task=task)
    train_batchify = bf.Group(bf.Group(bf.Pad(), bf.Pad(), bf.Stack()),
                              bf.Stack())

    epoch_num_updates = len(train_data) // args.batch_size
    max_update = epoch_num_updates * args.epochs
    warmup_steps = int(np.ceil(max_update * args.warmup_ratio))

    dataloader = DataLoader(train_data,
                            batch_size=args.batch_size,
                            batchify_fn=train_batchify,
                            num_workers=4,
                            shuffle=True)
    dataloader = grouper(repeat(dataloader), len(ctx_l))



    param_dict = classify_net.collect_params()
    # Do not apply weight decay to all the LayerNorm and bias
    for _, v in classify_net.collect_params('.*beta|.*gamma|.*bias').items():
        v.wd_mult = 0.0
    # Set grad_req if gradient accumulation is required
    params = [p for p in param_dict.values() if p.grad_req != 'null']
    num_accumulated = args.num_accumulated
    if num_accumulated > 1:
        logging.info('Using gradient accumulation. Effective global batch size = {}'
                     .format(num_accumulated * args.batch_size * len(ctx_l) * num_workers))
        for p in params:
            p.grad_req = 'add'

    if args.comm_backend == 'horovod':
        # Horovod: fetch and broadcast parameters
        hvd.broadcast_parameters(param_dict, root_rank=0)

    lr_scheduler = PolyScheduler(max_update=max_update,
                                 base_lr=args.lr,
                                 warmup_begin_lr=0.0,
                                 pwr=1,
                                 final_lr=0.0,
                                 warmup_steps=warmup_steps,
                                 warmup_mode='linear')
    optimizer_params = {'learning_rate': args.lr,
                        'wd': args.wd,
                        'lr_scheduler': lr_scheduler}
    if args.comm_backend == 'horovod':
        trainer = hvd.DistributedTrainer(param_dict, args.optimizer, optimizer_params)
    else:
        trainer = mx.gluon.Trainer(classify_net.collect_params(),
                                   'adamw',
                                   optimizer_params)

    if args.task_name == 'sts':
        loss_function = gluon.loss.L2Loss()
    else:
        loss_function = gluon.loss.SoftmaxCELoss()


    #prepare loss function
    log_loss = 0
    log_gnorm = 0
    log_step = 0
    if args.log_interval > 0:
        log_interval = args.log_interval
    else:
        log_interval = int(epoch_num_updates * 0.5)

    for i in range(max_update):
        sample_l = next(dataloader)
        loss_l = []
        for sample, ctx in zip(sample_l, ctx_l):
            (token_ids, token_types, valid_length), label = sample
            # Move to the corresponding context
            token_ids = mx.np.array(token_ids, ctx=ctx)
            token_types = mx.np.array(token_types, ctx=ctx)
            valid_length = mx.np.array(valid_length, ctx=ctx)
            label = mx.np.array(label, ctx=ctx)
            with mx.autograd.record():
                scores = classify_net(token_ids, token_types, valid_length)
                loss = loss_function(scores, label).mean() / len(ctx_l)
                loss_l.append(loss)
        for loss in loss_l:
            loss.backward()
        trainer.allreduce_grads()
        # Begin Norm Clipping
        total_norm, ratio, is_finite = clip_grad_global_norm(params, args.max_grad_norm)
        trainer.update(1.0)
        step_loss = sum([loss.asnumpy() for loss in loss_l])
        log_loss += step_loss
        log_gnorm += total_norm
        log_step += 1
        if log_step >= log_interval or i == max_update - 1:
            logging.info('[Iter {} / {}] avg {} = {:.2f}, avg gradient norm = {:.2f}'.format(i + 1,
                                                                                      max_update,
                                                                                      'nll',
                                                                                      log_loss / log_step,
                                                                                      log_gnorm / log_step))
            log_loss = 0
            log_gnorm = 0
            log_step = 0
        if local_rank == 0 and (i == max_update - 1 or i%(max_update//args.epochs) == 0 and i>0):
            ckpt_name = '{}_{}_{}.params'.format(args.model_name,
                                                 args.task_name,
                                                 (i + 1))

            params_saved = os.path.join(detail_dir, ckpt_name)
            classify_net.save_parameters(params_saved)
            logging.info('Params saved in: {}'.format(params_saved))


def evaluate(args):
    store, num_workers, rank, local_rank, is_master_node, ctx_l = init_comm(
        args.comm_backend, args.gpus)
    # setup_logging(args, local_rank)
    task = get_task(args.task_name)
    if rank != 0:
        logging.info('Skipping node {}'.format(rank))
        return
    ctx_l = parse_ctx(args.gpus)
    logging.info(
        'Srarting inference without horovod on the first node on device {}'.format(
            str(ctx_l)))

    cfg, tokenizer, classify_net, use_segmentation = \
        get_network(args.model_name, ctx_l,
                    args.param_checkpoint,
                    args.backbone_path,
                    task)
    candidate_ckpt = []
    detail_dir = os.path.join(args.output_dir, args.task_name)
    for name in os.listdir(detail_dir):
        if name.endswith('.params') and args.task_name in name and args.model_name in name:
            candidate_ckpt.append(os.path.join(detail_dir, name))
    best_ckpt = {}
    metrics = task.metric
    def evaluate_by_ckpt(ckpt_name, best_ckpt):
        classify_net.load_parameters(ckpt_name, ctx=ctx_l, cast_dtype=True)
        logging.info('Prepare dev data')

        dev_data, label = get_task_data(args, tokenizer, segment='eval', task=task)
        dev_batchify = bf.Group(bf.Group(bf.Pad(), bf.Pad(), bf.Stack()), bf.Stack())
        dataloader = DataLoader(dev_data,
                                batch_size=args.batch_size,
                                batchify_fn=dev_batchify,
                                shuffle=False)

        for sample_l in grouper(dataloader, len(ctx_l)):
            for sample, ctx in zip(sample_l, ctx_l):
                if sample is None:
                    continue
                (token_ids, token_types, valid_length), label = sample
                token_ids = mx.np.array(token_ids, ctx=ctx)
                token_types = mx.np.array(token_types, ctx=ctx)
                valid_length = mx.np.array(valid_length, ctx=ctx)
                scores = classify_net(token_ids, token_types, valid_length)

                if args.task_name == 'sts':
                    label = label.reshape((-1,1))
                for metric in metrics:
                    metric.update([label], [scores])
                #pred.append(scores)


        for metric in metrics:
            metric_name, result = metric.get()
            logging.info('checkpoint {} get result: {}:{}'.format(ckpt_name, metric_name, result))
            if best_ckpt.get(metric_name, [0, ''])[0]<result:
                best_ckpt[metric_name] = [result, ckpt_name]


    for ckpt_name in candidate_ckpt:
        evaluate_by_ckpt(ckpt_name, best_ckpt)
    for metric_name in best_ckpt:
        logging.info('best result on metric {}: is {}, and on checkpoint {}'.format(metric_name, best_ckpt[metric_name][0],
                                                                                    best_ckpt[metric_name][1]))







if __name__ == '__main__':
    os.environ['MXNET_GPU_MEM_POOL_TYPE'] = 'Round'
    args = parse_args()
    if args.do_train:
        train(args)
    if args.do_eval:
<<<<<<< HEAD
        evaluate(args)


=======
        evaluate(args)

>>>>>>> 2423b8e3
<|MERGE_RESOLUTION|>--- conflicted
+++ resolved
@@ -1,413 +1,406 @@
-import gluonnlp
-import numpy as np
-import mxnet as mx
-import pandas as pd
-import os
-import logging
-import argparse
-import copy
-from mxnet.gluon.metric import Accuracy, F1, MCC, PearsonCorrelation, CompositeEvalMetric
-from classification_utils import get_task
-import matplotlib.pyplot as plt
-from tqdm import tqdm
-from mxnet import gluon
-from mxnet.gluon import nn
-from gluonnlp.models import get_backbone
-from gluonnlp.utils.parameter import clip_grad_global_norm, count_parameters, deduplicate_param_dict
-from gluonnlp.utils.preprocessing import get_trimmed_lengths
-from gluonnlp.utils.misc import get_mxnet_visible_ctx, grouper, repeat, logging_config
-from mxnet.gluon.data import batchify as bf
-from mxnet.gluon.data import DataLoader
-from mxnet.lr_scheduler import PolyScheduler
-from gluonnlp.utils import set_seed
-from gluonnlp.utils.misc import init_comm, parse_ctx
-try:
-    import horovod.mxnet as hvd
-except ImportError:
-    pass
-from classification import TextPredictionNet
-
-mx.npx.set_np()
-
-_LABEL_PROJ = {'rte':{'entailment':0, 'not_entailment':1},
-               'mnli':{'neutral':0, 'entailment':1, 'contradiction':2}
-               }
-
-CACHE_PATH = os.path.realpath(os.path.join(os.path.realpath(__file__), '..', 'cached'))
-if not os.path.exists(CACHE_PATH):
-    os.makedirs(CACHE_PATH, exist_ok=True)
-
-
-def get_metric(metric_name):
-    if metric_name == 'Accuracy':
-        return Accuracy()
-    elif metric_name == 'f1':
-        return F1()
-    elif metric_name == 'PearsonCorrelation':
-        return PearsonCorrelation()
-    elif metric_name == 'mcc':
-        return MCC()
-    else:
-        raise NotImplementedError
-
-
-def parse_args():
-    parser = argparse.ArgumentParser(
-        description='classification example. '
-                    'We fine-tune the pretrained model on GLUE dataset to do different taks.')
-    parser.add_argument('--model_name', type=str, default='google_en_uncased_bert_base',
-                        help='Name of the pretrained model.')
-    parser.add_argument('--task_name', type=str, default='STS',
-                        help='Name of classification taks')
-    parser.add_argument('--lr', type=float, default=5E-4,
-                        help='Initial learning rate. default is 2e-5')
-    parser.add_argument('--comm_backend', type=str, default='device',
-                        choices=['horovod', 'dist_sync_device', 'device'],
-                        help='Communication backend.')
-    parser.add_argument('--gpus', type=str, default='0',
-                        help='list of gpus to run, e.g. 0 or 0,2,5. -1 means using cpu.')
-    parser.add_argument('--epochs', type=int, default=3,
-                        help='Number of epochs, default is 3')
-    parser.add_argument('--do_train', action='store_true',
-                        help='do training.')
-    parser.add_argument('--do_eval', action='store_true',
-                        help='do eval.')
-    parser.add_argument('--param_checkpoint', type=str, default=None,
-                        help='The parameter checkpoint for evaluating the model')
-    parser.add_argument('--backbone_path', type=str, default=None,
-                        help='The parameter checkpoint of backbone model')
-    parser.add_argument('--num_accumulated', type=int, default=1,
-                        help='The number of batches for gradients accumulation to '
-                             'simulate large batch size.')
-    parser.add_argument('--output_dir', type=str, default='cls_dir',
-                        help='The output directory where the model params will be written.'
-                             ' default is cls_dir')
-    parser.add_argument('--log_interval', type=int, default=-1,
-                        help='The logging interval for training')
-    parser.add_argument('--optimizer', type=str, default='adamw',
-                        help='The optimization algorithm')
-    parser.add_argument('--batch_size', type=int, default=32,
-                        help='Batch size. Number of examples per gpu in a minibatch. default is 64')
-    parser.add_argument('--wd', type=float, default=0.01, help='weight decay')
-    parser.add_argument('--max_grad_norm', type=float, default=1.0,
-                        help='Max gradient norm.')
-    parser.add_argument('--train_dir', type=str, required=True,
-                        help='the path to training dataset')
-    parser.add_argument('--eval_dir', type=str, required=False,
-                        help='the path to training dataset')
-    parser.add_argument('--warmup_ratio', type=float, default=0.1,
-                        help='Ratio of warmup steps in the learning rate scheduler.')
-
-
-    args = parser.parse_args()
-    return args
-
-def get_network(model_name,
-                ctx_l,
-                checkpoint_path=None,
-                backbone_path=None,
-                task=None):
-    """
-    Get the network that fine-tune the Question Answering Task
-    """
-
-    use_segmentation = 'roberta' not in model_name and 'xlmr' not in model_name
-    Model, cfg, tokenizer, download_params_path, _ = \
-        get_backbone(model_name, load_backbone=not backbone_path)
-    backbone = Model.from_cfg(cfg)
-    # Load local backbone parameters if backbone_path provided.
-    # Otherwise, download backbone parameters from gluon zoo.
-
-    backbone_params_path = backbone_path if backbone_path else download_params_path
-    if checkpoint_path is None:
-        backbone.load_parameters(backbone_params_path, ignore_extra=True,
-                                 ctx=ctx_l, cast_dtype=True)
-        num_params, num_fixed_params \
-            = count_parameters(deduplicate_param_dict(backbone.collect_params()))
-        logging.info(
-            'Loading Backbone Model from {}, with total/fixd parameters={}/{}'.format(
-                backbone_params_path, num_params, num_fixed_params))
-    classify_net = TextPredictionNet(backbone, task.class_num)
-    if checkpoint_path is None:
-        # Ignore the UserWarning during initialization,
-        # There is no need to re-initialize the parameters of backbone
-        classify_net.initialize(ctx=ctx_l)
-    else:
-        classify_net.load_parameters(checkpoint_path, ctx=ctx_l, cast_dtype=True)
-    classify_net.hybridize()
-
-    return cfg, tokenizer, classify_net, use_segmentation
-
-def proj_label(label, task_name):
-    projected_label = copy.copy(label)
-    for i in range(len(label)):
-        projected_label[i] = _LABEL_PROJ[task_name][label[i]]
-
-    return projected_label
-
-
-def preprocess_data(df, feature_columns, label_column, tokenizer,
-                    max_length=128, use_label=True, use_tqdm=True, task_name = 'sst'):
-    out = []
-    if isinstance(feature_columns, str):
-        feature_columns = [feature_columns]
-    cls_id = tokenizer.vocab.cls_id
-    sep_id = tokenizer.vocab.sep_id
-    iterator = tqdm(df.iterrows(), total=len(df)) if use_tqdm else df.iterrows()
-    for idx, row in iterator:
-        # Token IDs =      [CLS]    token_ids1       [SEP]      token_ids2         [SEP]
-        # Segment IDs =      0         0               0           1                 1
-        encoded_text_l = [tokenizer.encode(row[col_name], int)
-                          for col_name in feature_columns]
-        trimmed_lengths = get_trimmed_lengths([len(ele) for ele in encoded_text_l],
-                                              max_length=max_length - len(feature_columns) - 1,
-                                              do_merge=True)
-        token_ids = [cls_id] + sum([ele[:length] + [sep_id]
-                          for length, ele in zip(trimmed_lengths, encoded_text_l)], [])
-        token_types = [0] + sum([[i % 2] * (length + 1)
-                                 for i, length in enumerate(trimmed_lengths)], [])
-        valid_length = len(token_ids)
-        feature = (token_ids, token_types, valid_length)
-        if use_label:
-            label = row[label_column]
-            if task_name == 'mnli' or task_name == 'rte':
-                label = _LABEL_PROJ[task_name][label]
-            out.append((feature, label))
-        else:
-            out.append(feature)
-    return out
-
-
-def get_task_data(args, tokenizer, segment, task):
-    feature_column = task.feature_column
-    label_column = task.label_column
-    if segment == 'train':
-        input_df = pd.read_parquet(args.train_dir)
-    elif segment == 'eval':
-        input_df = pd.read_parquet(args.eval_dir)
-
-    processed_data = preprocess_data(input_df, feature_column, label_column, tokenizer, use_label=True, task_name=args.task_name)
-    label = input_df[label_column]
-    if args.task_name == 'mnli' or args.task_name == 'rte':
-        label = proj_label(label, args.task_name)
-    return processed_data, label
-
-
-
-
-
-def train(args):
-    store, num_workers, rank, local_rank, is_master_node, ctx_l = init_comm(
-        args.comm_backend, args.gpus)
-    task = get_task(args.task_name)
-    #setup_logging(args, local_rank)
-    level = logging.INFO
-    detail_dir = os.path.join(args.output_dir, args.task_name)
-    if not os.path.exists(detail_dir):
-        os.mkdir(detail_dir)
-    logging_config(detail_dir,
-                   name='train_{}_{}_'.format(args.task_name, args.model_name) + str(rank),  # avoid race
-                   level=level,
-                   console=(local_rank == 0))
-    logging.info(args)
-    cfg, tokenizer, classify_net, use_segmentation = \
-        get_network(args.model_name, ctx_l,
-                    args.param_checkpoint,
-                    args.backbone_path,
-                    task)
-    logging.info('Prepare training data')
-    train_data, _ = get_task_data(args, tokenizer, segment='train', task=task)
-    train_batchify = bf.Group(bf.Group(bf.Pad(), bf.Pad(), bf.Stack()),
-                              bf.Stack())
-
-    epoch_num_updates = len(train_data) // args.batch_size
-    max_update = epoch_num_updates * args.epochs
-    warmup_steps = int(np.ceil(max_update * args.warmup_ratio))
-
-    dataloader = DataLoader(train_data,
-                            batch_size=args.batch_size,
-                            batchify_fn=train_batchify,
-                            num_workers=4,
-                            shuffle=True)
-    dataloader = grouper(repeat(dataloader), len(ctx_l))
-
-
-
-    param_dict = classify_net.collect_params()
-    # Do not apply weight decay to all the LayerNorm and bias
-    for _, v in classify_net.collect_params('.*beta|.*gamma|.*bias').items():
-        v.wd_mult = 0.0
-    # Set grad_req if gradient accumulation is required
-    params = [p for p in param_dict.values() if p.grad_req != 'null']
-    num_accumulated = args.num_accumulated
-    if num_accumulated > 1:
-        logging.info('Using gradient accumulation. Effective global batch size = {}'
-                     .format(num_accumulated * args.batch_size * len(ctx_l) * num_workers))
-        for p in params:
-            p.grad_req = 'add'
-
-    if args.comm_backend == 'horovod':
-        # Horovod: fetch and broadcast parameters
-        hvd.broadcast_parameters(param_dict, root_rank=0)
-
-    lr_scheduler = PolyScheduler(max_update=max_update,
-                                 base_lr=args.lr,
-                                 warmup_begin_lr=0.0,
-                                 pwr=1,
-                                 final_lr=0.0,
-                                 warmup_steps=warmup_steps,
-                                 warmup_mode='linear')
-    optimizer_params = {'learning_rate': args.lr,
-                        'wd': args.wd,
-                        'lr_scheduler': lr_scheduler}
-    if args.comm_backend == 'horovod':
-        trainer = hvd.DistributedTrainer(param_dict, args.optimizer, optimizer_params)
-    else:
-        trainer = mx.gluon.Trainer(classify_net.collect_params(),
-                                   'adamw',
-                                   optimizer_params)
-
-    if args.task_name == 'sts':
-        loss_function = gluon.loss.L2Loss()
-    else:
-        loss_function = gluon.loss.SoftmaxCELoss()
-
-
-    #prepare loss function
-    log_loss = 0
-    log_gnorm = 0
-    log_step = 0
-    if args.log_interval > 0:
-        log_interval = args.log_interval
-    else:
-        log_interval = int(epoch_num_updates * 0.5)
-
-    for i in range(max_update):
-        sample_l = next(dataloader)
-        loss_l = []
-        for sample, ctx in zip(sample_l, ctx_l):
-            (token_ids, token_types, valid_length), label = sample
-            # Move to the corresponding context
-            token_ids = mx.np.array(token_ids, ctx=ctx)
-            token_types = mx.np.array(token_types, ctx=ctx)
-            valid_length = mx.np.array(valid_length, ctx=ctx)
-            label = mx.np.array(label, ctx=ctx)
-            with mx.autograd.record():
-                scores = classify_net(token_ids, token_types, valid_length)
-                loss = loss_function(scores, label).mean() / len(ctx_l)
-                loss_l.append(loss)
-        for loss in loss_l:
-            loss.backward()
-        trainer.allreduce_grads()
-        # Begin Norm Clipping
-        total_norm, ratio, is_finite = clip_grad_global_norm(params, args.max_grad_norm)
-        trainer.update(1.0)
-        step_loss = sum([loss.asnumpy() for loss in loss_l])
-        log_loss += step_loss
-        log_gnorm += total_norm
-        log_step += 1
-        if log_step >= log_interval or i == max_update - 1:
-            logging.info('[Iter {} / {}] avg {} = {:.2f}, avg gradient norm = {:.2f}'.format(i + 1,
-                                                                                      max_update,
-                                                                                      'nll',
-                                                                                      log_loss / log_step,
-                                                                                      log_gnorm / log_step))
-            log_loss = 0
-            log_gnorm = 0
-            log_step = 0
-        if local_rank == 0 and (i == max_update - 1 or i%(max_update//args.epochs) == 0 and i>0):
-            ckpt_name = '{}_{}_{}.params'.format(args.model_name,
-                                                 args.task_name,
-                                                 (i + 1))
-
-            params_saved = os.path.join(detail_dir, ckpt_name)
-            classify_net.save_parameters(params_saved)
-            logging.info('Params saved in: {}'.format(params_saved))
-
-
-def evaluate(args):
-    store, num_workers, rank, local_rank, is_master_node, ctx_l = init_comm(
-        args.comm_backend, args.gpus)
-    # setup_logging(args, local_rank)
-    task = get_task(args.task_name)
-    if rank != 0:
-        logging.info('Skipping node {}'.format(rank))
-        return
-    ctx_l = parse_ctx(args.gpus)
-    logging.info(
-        'Srarting inference without horovod on the first node on device {}'.format(
-            str(ctx_l)))
-
-    cfg, tokenizer, classify_net, use_segmentation = \
-        get_network(args.model_name, ctx_l,
-                    args.param_checkpoint,
-                    args.backbone_path,
-                    task)
-    candidate_ckpt = []
-    detail_dir = os.path.join(args.output_dir, args.task_name)
-    for name in os.listdir(detail_dir):
-        if name.endswith('.params') and args.task_name in name and args.model_name in name:
-            candidate_ckpt.append(os.path.join(detail_dir, name))
-    best_ckpt = {}
-    metrics = task.metric
-    def evaluate_by_ckpt(ckpt_name, best_ckpt):
-        classify_net.load_parameters(ckpt_name, ctx=ctx_l, cast_dtype=True)
-        logging.info('Prepare dev data')
-
-        dev_data, label = get_task_data(args, tokenizer, segment='eval', task=task)
-        dev_batchify = bf.Group(bf.Group(bf.Pad(), bf.Pad(), bf.Stack()), bf.Stack())
-        dataloader = DataLoader(dev_data,
-                                batch_size=args.batch_size,
-                                batchify_fn=dev_batchify,
-                                shuffle=False)
-
-        for sample_l in grouper(dataloader, len(ctx_l)):
-            for sample, ctx in zip(sample_l, ctx_l):
-                if sample is None:
-                    continue
-                (token_ids, token_types, valid_length), label = sample
-                token_ids = mx.np.array(token_ids, ctx=ctx)
-                token_types = mx.np.array(token_types, ctx=ctx)
-                valid_length = mx.np.array(valid_length, ctx=ctx)
-                scores = classify_net(token_ids, token_types, valid_length)
-
-                if args.task_name == 'sts':
-                    label = label.reshape((-1,1))
-                for metric in metrics:
-                    metric.update([label], [scores])
-                #pred.append(scores)
-
-
-        for metric in metrics:
-            metric_name, result = metric.get()
-            logging.info('checkpoint {} get result: {}:{}'.format(ckpt_name, metric_name, result))
-            if best_ckpt.get(metric_name, [0, ''])[0]<result:
-                best_ckpt[metric_name] = [result, ckpt_name]
-
-
-    for ckpt_name in candidate_ckpt:
-        evaluate_by_ckpt(ckpt_name, best_ckpt)
-    for metric_name in best_ckpt:
-        logging.info('best result on metric {}: is {}, and on checkpoint {}'.format(metric_name, best_ckpt[metric_name][0],
-                                                                                    best_ckpt[metric_name][1]))
-
-
-
-
-
-
-
-if __name__ == '__main__':
-    os.environ['MXNET_GPU_MEM_POOL_TYPE'] = 'Round'
-    args = parse_args()
-    if args.do_train:
-        train(args)
-    if args.do_eval:
-<<<<<<< HEAD
-        evaluate(args)
-
-
-=======
-        evaluate(args)
-
->>>>>>> 2423b8e3
+import gluonnlp
+import numpy as np
+import mxnet as mx
+import pandas as pd
+import os
+import logging
+import argparse
+import copy
+from mxnet.gluon.metric import Accuracy, F1, MCC, PearsonCorrelation, CompositeEvalMetric
+from classification_utils import get_task
+import matplotlib.pyplot as plt
+from tqdm import tqdm
+from mxnet import gluon
+from mxnet.gluon import nn
+from gluonnlp.models import get_backbone
+from gluonnlp.utils.parameter import clip_grad_global_norm, count_parameters, deduplicate_param_dict
+from gluonnlp.utils.preprocessing import get_trimmed_lengths
+from gluonnlp.utils.misc import get_mxnet_visible_ctx, grouper, repeat, logging_config
+from mxnet.gluon.data import batchify as bf
+from mxnet.gluon.data import DataLoader
+from mxnet.lr_scheduler import PolyScheduler
+from gluonnlp.utils import set_seed
+from gluonnlp.utils.misc import init_comm, parse_ctx
+try:
+    import horovod.mxnet as hvd
+except ImportError:
+    pass
+from classification import TextPredictionNet
+
+mx.npx.set_np()
+
+_LABEL_PROJ = {'rte':{'entailment':0, 'not_entailment':1},
+               'mnli':{'neutral':0, 'entailment':1, 'contradiction':2}
+               }
+
+CACHE_PATH = os.path.realpath(os.path.join(os.path.realpath(__file__), '..', 'cached'))
+if not os.path.exists(CACHE_PATH):
+    os.makedirs(CACHE_PATH, exist_ok=True)
+
+
+def get_metric(metric_name):
+    if metric_name == 'Accuracy':
+        return Accuracy()
+    elif metric_name == 'f1':
+        return F1()
+    elif metric_name == 'PearsonCorrelation':
+        return PearsonCorrelation()
+    elif metric_name == 'mcc':
+        return MCC()
+    else:
+        raise NotImplementedError
+
+
+def parse_args():
+    parser = argparse.ArgumentParser(
+        description='classification example. '
+                    'We fine-tune the pretrained model on GLUE dataset to do different taks.')
+    parser.add_argument('--model_name', type=str, default='google_en_uncased_bert_base',
+                        help='Name of the pretrained model.')
+    parser.add_argument('--task_name', type=str, default='STS',
+                        help='Name of classification taks')
+    parser.add_argument('--lr', type=float, default=5E-4,
+                        help='Initial learning rate. default is 2e-5')
+    parser.add_argument('--comm_backend', type=str, default='device',
+                        choices=['horovod', 'dist_sync_device', 'device'],
+                        help='Communication backend.')
+    parser.add_argument('--gpus', type=str, default='0',
+                        help='list of gpus to run, e.g. 0 or 0,2,5. -1 means using cpu.')
+    parser.add_argument('--epochs', type=int, default=3,
+                        help='Number of epochs, default is 3')
+    parser.add_argument('--do_train', action='store_true',
+                        help='do training.')
+    parser.add_argument('--do_eval', action='store_true',
+                        help='do eval.')
+    parser.add_argument('--param_checkpoint', type=str, default=None,
+                        help='The parameter checkpoint for evaluating the model')
+    parser.add_argument('--backbone_path', type=str, default=None,
+                        help='The parameter checkpoint of backbone model')
+    parser.add_argument('--num_accumulated', type=int, default=1,
+                        help='The number of batches for gradients accumulation to '
+                             'simulate large batch size.')
+    parser.add_argument('--output_dir', type=str, default='cls_dir',
+                        help='The output directory where the model params will be written.'
+                             ' default is cls_dir')
+    parser.add_argument('--log_interval', type=int, default=-1,
+                        help='The logging interval for training')
+    parser.add_argument('--optimizer', type=str, default='adamw',
+                        help='The optimization algorithm')
+    parser.add_argument('--batch_size', type=int, default=32,
+                        help='Batch size. Number of examples per gpu in a minibatch. default is 64')
+    parser.add_argument('--wd', type=float, default=0.01, help='weight decay')
+    parser.add_argument('--max_grad_norm', type=float, default=1.0,
+                        help='Max gradient norm.')
+    parser.add_argument('--train_dir', type=str, required=True,
+                        help='the path to training dataset')
+    parser.add_argument('--eval_dir', type=str, required=False,
+                        help='the path to training dataset')
+    parser.add_argument('--warmup_ratio', type=float, default=0.1,
+                        help='Ratio of warmup steps in the learning rate scheduler.')
+
+
+    args = parser.parse_args()
+    return args
+
+def get_network(model_name,
+                ctx_l,
+                checkpoint_path=None,
+                backbone_path=None,
+                task=None):
+    """
+    Get the network that fine-tune the Question Answering Task
+    """
+
+    use_segmentation = 'roberta' not in model_name and 'xlmr' not in model_name
+    Model, cfg, tokenizer, download_params_path, _ = \
+        get_backbone(model_name, load_backbone=not backbone_path)
+    backbone = Model.from_cfg(cfg)
+    # Load local backbone parameters if backbone_path provided.
+    # Otherwise, download backbone parameters from gluon zoo.
+
+    backbone_params_path = backbone_path if backbone_path else download_params_path
+    if checkpoint_path is None:
+        backbone.load_parameters(backbone_params_path, ignore_extra=True,
+                                 ctx=ctx_l, cast_dtype=True)
+        num_params, num_fixed_params \
+            = count_parameters(deduplicate_param_dict(backbone.collect_params()))
+        logging.info(
+            'Loading Backbone Model from {}, with total/fixd parameters={}/{}'.format(
+                backbone_params_path, num_params, num_fixed_params))
+    classify_net = TextPredictionNet(backbone, task.class_num)
+    if checkpoint_path is None:
+        # Ignore the UserWarning during initialization,
+        # There is no need to re-initialize the parameters of backbone
+        classify_net.initialize(ctx=ctx_l)
+    else:
+        classify_net.load_parameters(checkpoint_path, ctx=ctx_l, cast_dtype=True)
+    classify_net.hybridize()
+
+    return cfg, tokenizer, classify_net, use_segmentation
+
+def proj_label(label, task_name):
+    projected_label = copy.copy(label)
+    for i in range(len(label)):
+        projected_label[i] = _LABEL_PROJ[task_name][label[i]]
+
+    return projected_label
+
+
+def preprocess_data(df, feature_columns, label_column, tokenizer,
+                    max_length=128, use_label=True, use_tqdm=True, task_name = 'sst'):
+    out = []
+    if isinstance(feature_columns, str):
+        feature_columns = [feature_columns]
+    cls_id = tokenizer.vocab.cls_id
+    sep_id = tokenizer.vocab.sep_id
+    iterator = tqdm(df.iterrows(), total=len(df)) if use_tqdm else df.iterrows()
+    for idx, row in iterator:
+        # Token IDs =      [CLS]    token_ids1       [SEP]      token_ids2         [SEP]
+        # Segment IDs =      0         0               0           1                 1
+        encoded_text_l = [tokenizer.encode(row[col_name], int)
+                          for col_name in feature_columns]
+        trimmed_lengths = get_trimmed_lengths([len(ele) for ele in encoded_text_l],
+                                              max_length=max_length - len(feature_columns) - 1,
+                                              do_merge=True)
+        token_ids = [cls_id] + sum([ele[:length] + [sep_id]
+                          for length, ele in zip(trimmed_lengths, encoded_text_l)], [])
+        token_types = [0] + sum([[i % 2] * (length + 1)
+                                 for i, length in enumerate(trimmed_lengths)], [])
+        valid_length = len(token_ids)
+        feature = (token_ids, token_types, valid_length)
+        if use_label:
+            label = row[label_column]
+            if task_name == 'mnli' or task_name == 'rte':
+                label = _LABEL_PROJ[task_name][label]
+            out.append((feature, label))
+        else:
+            out.append(feature)
+    return out
+
+
+def get_task_data(args, tokenizer, segment, task):
+    feature_column = task.feature_column
+    label_column = task.label_column
+    if segment == 'train':
+        input_df = pd.read_parquet(args.train_dir)
+    elif segment == 'eval':
+        input_df = pd.read_parquet(args.eval_dir)
+
+    processed_data = preprocess_data(input_df, feature_column, label_column, tokenizer, use_label=True, task_name=args.task_name)
+    label = input_df[label_column]
+    if args.task_name == 'mnli' or args.task_name == 'rte':
+        label = proj_label(label, args.task_name)
+    return processed_data, label
+
+
+
+
+
+def train(args):
+    store, num_workers, rank, local_rank, is_master_node, ctx_l = init_comm(
+        args.comm_backend, args.gpus)
+    task = get_task(args.task_name)
+    #setup_logging(args, local_rank)
+    level = logging.INFO
+    detail_dir = os.path.join(args.output_dir, args.task_name)
+    if not os.path.exists(detail_dir):
+        os.mkdir(detail_dir)
+    logging_config(detail_dir,
+                   name='train_{}_{}_'.format(args.task_name, args.model_name) + str(rank),  # avoid race
+                   level=level,
+                   console=(local_rank == 0))
+    logging.info(args)
+    cfg, tokenizer, classify_net, use_segmentation = \
+        get_network(args.model_name, ctx_l,
+                    args.param_checkpoint,
+                    args.backbone_path,
+                    task)
+    logging.info('Prepare training data')
+    train_data, _ = get_task_data(args, tokenizer, segment='train', task=task)
+    train_batchify = bf.Group(bf.Group(bf.Pad(), bf.Pad(), bf.Stack()),
+                              bf.Stack())
+
+    epoch_num_updates = len(train_data) // args.batch_size
+    max_update = epoch_num_updates * args.epochs
+    warmup_steps = int(np.ceil(max_update * args.warmup_ratio))
+
+    dataloader = DataLoader(train_data,
+                            batch_size=args.batch_size,
+                            batchify_fn=train_batchify,
+                            num_workers=4,
+                            shuffle=True)
+    dataloader = grouper(repeat(dataloader), len(ctx_l))
+
+
+
+    param_dict = classify_net.collect_params()
+    # Do not apply weight decay to all the LayerNorm and bias
+    for _, v in classify_net.collect_params('.*beta|.*gamma|.*bias').items():
+        v.wd_mult = 0.0
+    # Set grad_req if gradient accumulation is required
+    params = [p for p in param_dict.values() if p.grad_req != 'null']
+    num_accumulated = args.num_accumulated
+    if num_accumulated > 1:
+        logging.info('Using gradient accumulation. Effective global batch size = {}'
+                     .format(num_accumulated * args.batch_size * len(ctx_l) * num_workers))
+        for p in params:
+            p.grad_req = 'add'
+
+    if args.comm_backend == 'horovod':
+        # Horovod: fetch and broadcast parameters
+        hvd.broadcast_parameters(param_dict, root_rank=0)
+
+    lr_scheduler = PolyScheduler(max_update=max_update,
+                                 base_lr=args.lr,
+                                 warmup_begin_lr=0.0,
+                                 pwr=1,
+                                 final_lr=0.0,
+                                 warmup_steps=warmup_steps,
+                                 warmup_mode='linear')
+    optimizer_params = {'learning_rate': args.lr,
+                        'wd': args.wd,
+                        'lr_scheduler': lr_scheduler}
+    if args.comm_backend == 'horovod':
+        trainer = hvd.DistributedTrainer(param_dict, args.optimizer, optimizer_params)
+    else:
+        trainer = mx.gluon.Trainer(classify_net.collect_params(),
+                                   'adamw',
+                                   optimizer_params)
+
+    if args.task_name == 'sts':
+        loss_function = gluon.loss.L2Loss()
+    else:
+        loss_function = gluon.loss.SoftmaxCELoss()
+
+
+    #prepare loss function
+    log_loss = 0
+    log_gnorm = 0
+    log_step = 0
+    if args.log_interval > 0:
+        log_interval = args.log_interval
+    else:
+        log_interval = int(epoch_num_updates * 0.5)
+
+    for i in range(max_update):
+        sample_l = next(dataloader)
+        loss_l = []
+        for sample, ctx in zip(sample_l, ctx_l):
+            (token_ids, token_types, valid_length), label = sample
+            # Move to the corresponding context
+            token_ids = mx.np.array(token_ids, ctx=ctx)
+            token_types = mx.np.array(token_types, ctx=ctx)
+            valid_length = mx.np.array(valid_length, ctx=ctx)
+            label = mx.np.array(label, ctx=ctx)
+            with mx.autograd.record():
+                scores = classify_net(token_ids, token_types, valid_length)
+                loss = loss_function(scores, label).mean() / len(ctx_l)
+                loss_l.append(loss)
+        for loss in loss_l:
+            loss.backward()
+        trainer.allreduce_grads()
+        # Begin Norm Clipping
+        total_norm, ratio, is_finite = clip_grad_global_norm(params, args.max_grad_norm)
+        trainer.update(1.0)
+        step_loss = sum([loss.asnumpy() for loss in loss_l])
+        log_loss += step_loss
+        log_gnorm += total_norm
+        log_step += 1
+        if log_step >= log_interval or i == max_update - 1:
+            logging.info('[Iter {} / {}] avg {} = {:.2f}, avg gradient norm = {:.2f}'.format(i + 1,
+                                                                                      max_update,
+                                                                                      'nll',
+                                                                                      log_loss / log_step,
+                                                                                      log_gnorm / log_step))
+            log_loss = 0
+            log_gnorm = 0
+            log_step = 0
+        if local_rank == 0 and (i == max_update - 1 or i%(max_update//args.epochs) == 0 and i>0):
+            ckpt_name = '{}_{}_{}.params'.format(args.model_name,
+                                                 args.task_name,
+                                                 (i + 1))
+
+            params_saved = os.path.join(detail_dir, ckpt_name)
+            classify_net.save_parameters(params_saved)
+            logging.info('Params saved in: {}'.format(params_saved))
+
+
+def evaluate(args):
+    store, num_workers, rank, local_rank, is_master_node, ctx_l = init_comm(
+        args.comm_backend, args.gpus)
+    # setup_logging(args, local_rank)
+    task = get_task(args.task_name)
+    if rank != 0:
+        logging.info('Skipping node {}'.format(rank))
+        return
+    ctx_l = parse_ctx(args.gpus)
+    logging.info(
+        'Srarting inference without horovod on the first node on device {}'.format(
+            str(ctx_l)))
+
+    cfg, tokenizer, classify_net, use_segmentation = \
+        get_network(args.model_name, ctx_l,
+                    args.param_checkpoint,
+                    args.backbone_path,
+                    task)
+    candidate_ckpt = []
+    detail_dir = os.path.join(args.output_dir, args.task_name)
+    for name in os.listdir(detail_dir):
+        if name.endswith('.params') and args.task_name in name and args.model_name in name:
+            candidate_ckpt.append(os.path.join(detail_dir, name))
+    best_ckpt = {}
+    metrics = task.metric
+    def evaluate_by_ckpt(ckpt_name, best_ckpt):
+        classify_net.load_parameters(ckpt_name, ctx=ctx_l, cast_dtype=True)
+        logging.info('Prepare dev data')
+
+        dev_data, label = get_task_data(args, tokenizer, segment='eval', task=task)
+        dev_batchify = bf.Group(bf.Group(bf.Pad(), bf.Pad(), bf.Stack()), bf.Stack())
+        dataloader = DataLoader(dev_data,
+                                batch_size=args.batch_size,
+                                batchify_fn=dev_batchify,
+                                shuffle=False)
+
+        for sample_l in grouper(dataloader, len(ctx_l)):
+            for sample, ctx in zip(sample_l, ctx_l):
+                if sample is None:
+                    continue
+                (token_ids, token_types, valid_length), label = sample
+                token_ids = mx.np.array(token_ids, ctx=ctx)
+                token_types = mx.np.array(token_types, ctx=ctx)
+                valid_length = mx.np.array(valid_length, ctx=ctx)
+                scores = classify_net(token_ids, token_types, valid_length)
+
+                if args.task_name == 'sts':
+                    label = label.reshape((-1,1))
+                for metric in metrics:
+                    metric.update([label], [scores])
+                #pred.append(scores)
+
+
+        for metric in metrics:
+            metric_name, result = metric.get()
+            logging.info('checkpoint {} get result: {}:{}'.format(ckpt_name, metric_name, result))
+            if best_ckpt.get(metric_name, [0, ''])[0]<result:
+                best_ckpt[metric_name] = [result, ckpt_name]
+
+
+    for ckpt_name in candidate_ckpt:
+        evaluate_by_ckpt(ckpt_name, best_ckpt)
+    for metric_name in best_ckpt:
+        logging.info('best result on metric {}: is {}, and on checkpoint {}'.format(metric_name, best_ckpt[metric_name][0],
+                                                                                    best_ckpt[metric_name][1]))
+
+
+
+
+
+
+
+if __name__ == '__main__':
+    os.environ['MXNET_GPU_MEM_POOL_TYPE'] = 'Round'
+    args = parse_args()
+    if args.do_train:
+        train(args)
+    if args.do_eval:
+        evaluate(args)