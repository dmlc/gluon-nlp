"""
Sentence Pair Classification with XLNet
"""
import io
import os
import time
import argparse
import random
import logging
import warnings
import sys
from functools import partial
import numpy as np
import mxnet as mx
from mxnet import gluon
import gluonnlp as nlp
from model.XLNet_classifier import XLNetClassifier
from transformer import model

path = sys.path[0]
sys.path.append(path + '/../bert/data')
#pylint: disable=wrong-import-position
from classification import MRPCTask, QQPTask, RTETask, STSBTask, SSTTask, \
     QNLITask, CoLATask, MNLITask, WNLITask, XNLITask, LCQMCTask, ChnSentiCorpTask
from preprocessing_utils import truncate_seqs_equal, concat_sequences

tasks = {
    'MRPC': MRPCTask(),
    'QQP': QQPTask(),
    'QNLI': QNLITask(),
    'RTE': RTETask(),
    'STS-B': STSBTask(),
    'CoLA': CoLATask(),
    'MNLI': MNLITask(),
    'WNLI': WNLITask(),
    'SST': SSTTask(),
    'XNLI': XNLITask(),
    'LCQMC': LCQMCTask(),
    'ChnSentiCorp': ChnSentiCorpTask()
}

parser = argparse.ArgumentParser(
    description='XLNet fine-tune examples for classification/regression tasks.',
    formatter_class=argparse.ArgumentDefaultsHelpFormatter)

# Training config
parser.add_argument('--epochs', type=int, default=3, help='number of epochs.')
parser.add_argument('--training_steps',
                    type=int,
                    help='If specified, epochs will be ignored.')
parser.add_argument(
    '--batch_size',
    type=int,
    default=128,
    help='Batch size. Number of examples per gpu in a minibatch.')

parser.add_argument(
    '--accumulate',
    type=int,
    default=None,
    help=
    'The number of batches for gradients accumulation to simulate large batch size. '
    'Default is None')

parser.add_argument('--dev_batch_size',
                    type=int,
                    default=32,
                    help='Batch size for dev set and test set')

parser.add_argument('--dropout', type=float, default=0.1, help='dropout')
parser.add_argument('--attention_dropout',
                    type=float,
                    default=0.1,
                    help='attention dropout')
parser.add_argument('--log_interval',
                    type=int,
                    default=10,
                    help='report interval')
parser.add_argument(
    '--early_stop',
    type=int,
    default=None,
    help='Whether to perform early stopping based on the metric on dev set. '
    'The provided value is the patience. ')

# Optimizer config
parser.add_argument('--optimizer', type=str, default='Adam', help='')
parser.add_argument('--lr',
                    type=float,
                    default=3e-5,
                    help='Initial learning rate')
parser.add_argument('--lr_decay',
                    type=str,
                    choices=['linear'],
                    default='linear',
                    help='lr schedule')
parser.add_argument('--epsilon',
                    type=float,
                    default=1e-6,
                    help='Small value to avoid division by 0')
parser.add_argument(
    '--warmup_ratio',
    type=float,
    default=0,
    help='ratio of warmup steps used in NOAM\'s stepsize schedule')

# task spesific & data preprocessing
parser.add_argument('--gpu',
                    type=int,
                    default=None,
                    help='Number of gpus for finetuning.')
parser.add_argument('--task_name',
                    default='MRPC',
                    type=str,
                    help='The name of the task to fine-tune.')

parser.add_argument(
    '--model_name',
    type=str,
    default='xlnet_cased_l12_h768_a12',
    choices=['xlnet_cased_l24_h1024_a16', 'xlnet_cased_l12_h768_a12'],
    help='The name of pre-trained XLNet model to fine-tune')

parser.add_argument('--dataset',
                    type=str,
                    default='126gb',
                    help='The dataset BERT pre-trained with.')
parser.add_argument('--max_len',
                    type=int,
                    default=128,
                    help='Maximum length of the sentence pairs')
parser.add_argument(
    '--pad',
    default=True,
    action='store_true',
    help='Whether to pad to maximum length when preparing data batches. '
    'Have to be true currently due to left padding')

parser.add_argument(
    '--only_inference',
    action='store_true',
    help=
    'If set, we skip training and only perform inference on dev and test data.'
)

# Initializing config
parser.add_argument('--seed', type=int, default=2, help='Random seed')

# I/O config
parser.add_argument(
    '--output_dir',
    type=str,
    default='./output_dir',
    help='The output directory where the model params will be written.')
parser.add_argument(
    '--model_parameters',
    type=str,
    default=None,
    help='A parameter file for the model that is loaded into the model'
    ' before training/inference. It is different from the parameter'
    ' file written after the model is trained.')

args = parser.parse_args()


def split_array(arr, num_of_splits):
    """split an array into equal pieces"""
    # TODO Replace this function with gluon.utils.split_data() once targeting MXNet 1.7
    size = arr.shape[0]
    if size < num_of_splits:
        return [arr[i:i + 1] for i in range(size)]
    slice_len, rest = divmod(size, num_of_splits)
    div_points = [0] + [(slice_len * index + min(index, rest) + slice_len +
                         (index < rest)) for index in range(num_of_splits)]
    slices = [
        arr[div_points[i]:div_points[i + 1]] for i in range(num_of_splits)
    ]
    return slices


def split_and_load(arrs, _ctxs):
    """split and load arrays to a list of contexts"""
    # TODO Replace split_array() with gluon.utils.split_data() once targeting MXNet 1.7
    assert isinstance(arrs, (list, tuple))
    # split and load
    loaded_arrs = [[
        i.as_in_context(ctx)
        for i, ctx in zip(split_array(arr, len(_ctxs)), _ctxs)
    ] for arr in arrs]
    return zip(*loaded_arrs)


def convert_examples_to_features(example,
                                 tokenizer=None,
                                 truncate_length=512,
                                 cls_token=None,
                                 sep_token=None,
                                 class_labels=None,
                                 label_alias=None,
                                 vocab=None,
                                 is_test=False):
    #pylint: disable=redefined-outer-name
    """convert glue examples into necessary features"""
    assert vocab
    if not is_test:
        label_dtype = 'int32' if class_labels else 'float32'
        # get the label
        label = example[-1]
        example = example[:-1]
        #create label maps if classification task
        if class_labels:
            label_map = {}
            for (i, l) in enumerate(class_labels):
                label_map[l] = i
            if label_alias:
                for key in label_alias:
                    label_map[key] = label_map[label_alias[key]]
            label = label_map[label]
        label = np.array([label], dtype=label_dtype)

    # tokenize raw text
    tokens_raw = [tokenizer(l) for l in example]
    # truncate to the truncate_length,
    tokens_trun = truncate_seqs_equal(tokens_raw, truncate_length)
    # concate the sequences with special tokens, cls_token is added to the end in XlNet
    special_tokens = [[sep_token]] * len(tokens_trun) + [[cls_token]]
<<<<<<< HEAD
    #special_tokens.append([cls_token])
=======
>>>>>>> 5fe8d7b7
    tokens, segment_ids, _ = concat_sequences(tokens_trun, special_tokens)
    # convert the token to ids
    input_ids = vocab[tokens]
    valid_length = len(input_ids)
    if not is_test:
        return input_ids, valid_length, segment_ids, label
    else:
        return input_ids, valid_length, segment_ids


<<<<<<< HEAD
def preprocess_data(tokenizer,
                    task,
                    batch_size,
                    dev_batch_size,
                    max_len,
                    vocab):
    #pylint: disable=redefined-outer-name
    """Train/eval Data preparation function."""
    label_dtype = 'int32' if task.class_labels else 'float32'
    truncate_length = max_len - 3 if task.is_pair else max_len - 2
    trans = partial(convert_examples_to_features,
                    tokenizer=tokenizer,
                    truncate_length=truncate_length,
                    cls_token=vocab.cls_token,
                    sep_token=vocab.sep_token,
                    class_labels=task.class_labels,
                    label_alias=task.label_alias,
                    vocab=vocab)

    # data train
    # task.dataset_train returns (segment_name, dataset)
    train_tsv = task.dataset_train()[1]
=======
def preprocess_data(_tokenizer,
                    _task,
                    batch_size,
                    dev_batch_size,
                    max_len,
                    _vocab):
    """Train/eval Data preparation function."""
    label_dtype = 'int32' if _task.class_labels else 'float32'
    truncate_length = max_len - 3 if _task.is_pair else max_len - 2
    trans = partial(convert_examples_to_features,
                    tokenizer=_tokenizer,
                    truncate_length=truncate_length,
                    cls_token=_vocab.cls_token,
                    sep_token=_vocab.sep_token,
                    class_labels=_task.class_labels,
                    label_alias=_task.label_alias,
                    vocab=_vocab)

    # data train
    # task.dataset_train returns (segment_name, dataset)
    train_tsv = _task.dataset_train()[1]
>>>>>>> 5fe8d7b7
    data_train = list(map(trans, train_tsv))
    data_train = mx.gluon.data.SimpleDataset(data_train)
    data_train_len = data_train.transform(
        lambda _, valid_length, segment_ids, label: valid_length, lazy=False)

    # bucket sampler for training
<<<<<<< HEAD
    pad_val = vocab[vocab.padding_token]
=======
    pad_val = _vocab[_vocab.padding_token]
>>>>>>> 5fe8d7b7
    batchify_fn = nlp.data.batchify.Tuple(
        nlp.data.batchify.Pad(axis=0, pad_val=pad_val),  # input
        nlp.data.batchify.Stack(),  # length
        nlp.data.batchify.Pad(axis=0, pad_val=4),  # segment
        nlp.data.batchify.Stack(label_dtype))  # label
    batch_sampler = nlp.data.sampler.FixedBucketSampler(data_train_len,
                                                        batch_size=batch_size,
                                                        num_buckets=10,
                                                        ratio=0,
                                                        shuffle=True)
    # data loader for training
    loader_train = gluon.data.DataLoader(dataset=data_train,
                                         num_workers=4,
                                         batch_sampler=batch_sampler,
                                         batchify_fn=batchify_fn)

    # data dev. For MNLI, more than one dev set is available
<<<<<<< HEAD
    dev_tsv = task.dataset_dev()
=======
    dev_tsv = _task.dataset_dev()
>>>>>>> 5fe8d7b7
    dev_tsv_list = dev_tsv if isinstance(dev_tsv, list) else [dev_tsv]
    loader_dev_list = []
    for segment, data in dev_tsv_list:
        data_dev = mx.gluon.data.SimpleDataset(list(map(trans, data)))
        loader_dev = mx.gluon.data.DataLoader(data_dev,
                                              batch_size=dev_batch_size,
                                              num_workers=4,
                                              shuffle=False,
                                              batchify_fn=batchify_fn)
        loader_dev_list.append((segment, loader_dev))

    # batchify for data test
    test_batchify_fn = nlp.data.batchify.Tuple(
        nlp.data.batchify.Pad(axis=0, pad_val=pad_val),
        nlp.data.batchify.Stack(), nlp.data.batchify.Pad(axis=0, pad_val=0))

    # transform for data test
    test_trans = partial(convert_examples_to_features,
<<<<<<< HEAD
                         tokenizer=tokenizer,
                         truncate_length=max_len,
                         cls_token=vocab.cls_token,
                         sep_token=vocab.sep_token,
                         class_labels=None,
                         is_test=True,
                         vocab=vocab)

    # data test. For MNLI, more than one test set is available
    test_tsv = task.dataset_test()
=======
                         tokenizer=_tokenizer,
                         truncate_length=max_len,
                         cls_token=_vocab.cls_token,
                         sep_token=_vocab.sep_token,
                         class_labels=None,
                         is_test=True,
                         vocab=_vocab)

    # data test. For MNLI, more than one test set is available
    test_tsv = _task.dataset_test()
>>>>>>> 5fe8d7b7
    test_tsv_list = test_tsv if isinstance(test_tsv, list) else [test_tsv]
    loader_test_list = []
    for segment, data in test_tsv_list:
        data_test = mx.gluon.data.SimpleDataset(list(map(test_trans, data)))
        loader_test = mx.gluon.data.DataLoader(data_test,
                                               batch_size=dev_batch_size,
                                               num_workers=4,
                                               shuffle=False,
                                               batchify_fn=test_batchify_fn)
        loader_test_list.append((segment, loader_test))
    return loader_train, loader_dev_list, loader_test_list, len(data_train)


logger = logging.getLogger()
logger.setLevel(logging.INFO)
logging.captureWarnings(True)
handler = logging.FileHandler('log_{0}.txt'.format(args.task_name))
handler.setLevel(logging.INFO)
handler2 = logging.StreamHandler()
handler2.setLevel(logging.INFO)
formatter = logging.Formatter(
    '%(asctime)s - %(name)s - %(levelname)s - %(message)s')
handler.setFormatter(formatter)
handler2.setFormatter(formatter)
logger.addHandler(handler)
logger.addHandler(handler2)
logging.info(args)

log_interval = args.log_interval * args.accumulate if args.accumulate else args.log_interval

if args.accumulate:
    logging.info('Using gradient accumulation. Effective batch size = ' \
                 'batch_size * accumulate = %d', args.accumulate * args.batch_size)

# random seed
np.random.seed(args.seed)
random.seed(args.seed)
mx.random.seed(args.seed)

num_workers = 0
ctxs = [mx.cpu(0)] if not args.gpu else [mx.gpu(i) for i in range(args.gpu)]

task = tasks[args.task_name]

# model and loss
if args.only_inference and not args.model_parameters:
    warnings.warn('model_parameters is not set. '
                  'Randomly initialized model will be used for inference.')

get_pretrained = True

get_model_params = {
    'name': args.model_name,
    'dataset_name': args.dataset,
    'pretrained': get_pretrained,
    'ctx': ctxs,
    'use_decoder': False,
    'dropout': args.dropout,
    'attention_dropout': args.attention_dropout
}

xlnet_base, vocab, tokenizer = model.get_model(**get_model_params)
# initialize the rest of the parameters
initializer = mx.init.Normal(0.02)

do_regression = not task.class_labels
if do_regression:
    num_classes = 1
    loss_function = gluon.loss.L2Loss()
else:
    num_classes = len(task.class_labels)
    loss_function = gluon.loss.SoftmaxCELoss()
# reuse the XLnetClassifier class with num_classes=1 for regression
model = XLNetClassifier(xlnet_base,
                        units=xlnet_base._net._units,
                        dropout=0.1,
                        num_classes=num_classes)

num_ctxes = len(ctxs)

# initialize classifier
if not args.model_parameters:
    model.classifier.initialize(init=initializer, ctx=ctxs)
    model.pooler.initialize(init=initializer, ctx=ctxs)

# load checkpointing
output_dir = args.output_dir

if args.model_parameters:
    logging.info('loading model params from %s', args.model_parameters)
    nlp.utils.load_parameters(model,
                              args.model_parameters,
                              ctx=ctxs,
                              cast_dtype=True)

nlp.utils.mkdir(output_dir)

logging.debug(model)
model.hybridize(static_alloc=True)
loss_function.hybridize(static_alloc=True)

logging.info('processing dataset...')
train_data, dev_data_list, test_data_list, num_train_examples = preprocess_data(
    tokenizer, task, args.batch_size, args.dev_batch_size, args.max_len, vocab)


def test(loader_test, segment):
    """Inference function on the test dataset."""
    logging.info('Now we are doing testing on %s with %s.', segment, ctxs)

    tic = time.time()
    results = []
    for _, seqs in enumerate(loader_test):
        #input_ids, valid_length, segment_ids = seqs
        data_list = list(split_and_load(seqs, ctxs))
        out_list = []
        for splited_data in data_list:
            input_ids, valid_length, segment_ids = splited_data
            out = model(input_ids, segment_ids, valid_length=valid_length)
            out_list.append(out)
        out_list = np.vstack([o.asnumpy() for o in out_list])
        if not task.class_labels:
            # regression task
            for result in out_list.reshape(-1).tolist():
                results.append('{:.3f}'.format(result))
        else:
            # classification task
            out = out_list.reshape(-1, out_list.shape[-1])
            indices = out.argmax(axis=-1)
            for index in indices:
                results.append(task.class_labels[int(index)])

    mx.nd.waitall()
    toc = time.time()
    logging.info('Time cost=%.2fs, throughput=%.2f samples/s', toc - tic,
                 args.dev_batch_size * len(loader_test) / (toc - tic))
    # write result to a file.
    segment = segment.replace('_mismatched', '-mm')
    segment = segment.replace('_matched', '-m')
    segment = segment.replace('SST', 'SST-2')
    filename = args.task_name + segment.replace('test', '') + '.tsv'
    test_path = os.path.join(args.output_dir, filename)
    with io.open(test_path, 'w', encoding='utf-8') as f:
        f.write(u'index\tprediction\n')
        for i, pred in enumerate(results):
            f.write(u'%d\t%s\n' % (i, str(pred)))


def log_metric(metric, is_training=True):
    prefix = 'training' if is_training else 'validation'
    metric_nm, metric_val = metric.get()
    if not isinstance(metric_nm, list):
        metric_nm, metric_val = [metric_nm], [metric_val]
    logging_str = prefix + ' metrics:' + ','.join(
        [i + ':%.4f' for i in metric_nm])
    logging.info(logging_str, *metric_val)
    return metric_nm, metric_val


def log_train(batch_id, batch_num, step_loss, _log_interval, epoch_id,
              learning_rate):
    """Generate and print out the log message for training. """
    train_str = '[Epoch %d Batch %d/%d] loss=%.4f, lr=%.7f'
    logging.info(train_str, epoch_id + 1, batch_id + 1, batch_num,
                 step_loss / _log_interval, learning_rate)


def log_eval(batch_id, batch_num, step_loss, _log_interval):
    """Generate and print out the log message for inference. """
    eval_str = '[Batch %d/%d] loss=%.4f'
    logging.info(eval_str, batch_id + 1, batch_num, step_loss / _log_interval)


def train(metric):
    """Training function."""
    if not args.only_inference:
        logging.info('Now we are doing XLNet classification training on %s!',
                     ctxs)

    all_model_params = model.collect_params()
    optimizer_params = {
        'learning_rate': args.lr,
        'epsilon': args.epsilon,
        'wd': 0
    }
    trainer = gluon.Trainer(all_model_params,
                            args.optimizer,
                            optimizer_params,
                            update_on_kvstore=False)

    step_size = args.batch_size * args.accumulate if args.accumulate else args.batch_size
    num_train_steps = int(num_train_examples / step_size * args.epochs)
    epoch_number = args.epochs
    if args.training_steps:
        num_train_steps = args.training_steps
        epoch_number = 9999
    logging.info('training steps=%d', num_train_steps)
    warmup_ratio = args.warmup_ratio
    num_warmup_steps = int(num_train_steps * warmup_ratio)
    step_num = 0

    # Do not apply weight decay on LayerNorm and bias terms
    for _, v in model.collect_params('.*beta|.*gamma|.*bias').items():
        v.wd_mult = 0.0
    # Collect differentiable parameters
    params = [p for p in all_model_params.values() if p.grad_req != 'null']

    # Set grad_req if gradient accumulation is required
    if args.accumulate and args.accumulate > 1:
        for p in params:
            p.grad_req = 'add'
    # track best eval score
    metric_history = []
    best_metric = None
    patience = args.early_stop

    tic = time.time()
    finish_flag = False
    for epoch_id in range(epoch_number):
        if args.early_stop and patience == 0:
            logging.info('Early stopping at epoch %d', epoch_id)
            break
        if finish_flag:
            break
        if not args.only_inference:
            metric.reset()
            step_loss = 0
            tic = time.time()
            all_model_params.zero_grad()
            for batch_id, seqs in enumerate(train_data):
                new_lr = args.lr
                # learning rate schedule
                if step_num < num_warmup_steps:
                    new_lr = args.lr * step_num / num_warmup_steps
                elif args.lr_decay == 'linear':
                    non_warmup_steps = step_num - num_warmup_steps
                    offset = non_warmup_steps / (num_train_steps -
                                                 num_warmup_steps)
                    new_lr = max(0, args.lr - offset * args.lr)
                trainer.set_learning_rate(new_lr)
                batch_loss = []
                # forward and backward
                with mx.autograd.record():
                    data_list = list(split_and_load(seqs, ctxs))
                    for splited_data in data_list:
                        input_ids, valid_length, segment_ids, label = splited_data
                        out = model(input_ids,
                                    segment_ids,
                                    valid_length=valid_length)
                        ls = loss_function(out, label).mean() / len(ctxs)
                        batch_loss.append(ls)
                        if args.accumulate:
                            ls = ls / args.accumulate
                        ls.backward()
                # update
                if not args.accumulate or (batch_id +
                                           1) % args.accumulate == 0:
                    trainer.allreduce_grads()
                    nlp.utils.clip_grad_global_norm(params, 1)
                    trainer.update(args.accumulate if args.accumulate else 1,
                                   ignore_stale_grad=True)
                    step_num += 1
                    if args.accumulate and args.accumulate > 1:
                        # set grad to zero for gradient accumulation
                        all_model_params.zero_grad()
                    if batch_id == 0 and epoch_id == 0:
                        toc = time.time()
                        logging.info(
                            'Time cost for the first forward-backward =%.2fs',
                            toc - tic)
                batch_loss = sum([ls.asscalar() for ls in batch_loss])
                step_loss += batch_loss
                if (batch_id + 1) % (args.log_interval) == 0:
                    log_train(batch_id, len(train_data), step_loss,
                              args.log_interval, epoch_id,
                              trainer.learning_rate)
                    step_loss = 0
                if step_num >= num_train_steps:
                    logging.info('Finish training step: %d', step_num)
                    finish_flag = True
                    break

            mx.nd.waitall()

        # inference on dev data
        for segment, dev_data in dev_data_list:
            metric_nm, metric_val = evaluate(dev_data, metric, segment)
            if best_metric is None or metric_val >= best_metric:
                best_metric = metric_val
                patience = args.early_stop
            else:
                if args.early_stop is not None:
                    patience -= 1
            metric_history.append((epoch_id, metric_nm, metric_val))

        if not args.only_inference:
            # save params
            ckpt_name = 'model_xlnet_{0}_{1}.params'.format(
                args.task_name, epoch_id)
            params_saved = os.path.join(output_dir, ckpt_name)
            nlp.utils.save_parameters(model, params_saved)
            logging.info('params saved in: %s', params_saved)
            toc = time.time()
            logging.info('Time cost=%.2fs', toc - tic)
            tic = toc

    if not args.only_inference:
        # we choose the best model based on metric[0],
        # assuming higher score stands for better model quality
        metric_history.sort(key=lambda x: x[2][0], reverse=True)
        epoch_id, metric_nm, metric_val = metric_history[0]
        ckpt_name = 'model_xlnet_{0}_{1}.params'.format(
            args.task_name, epoch_id)
        params_saved = os.path.join(output_dir, ckpt_name)
        nlp.utils.load_parameters(model, params_saved)
        metric_str = 'Best model at epoch {}. Validation metrics:'.format(
            epoch_id + 1)
        metric_str += ','.join([i + ':%.4f' for i in metric_nm])
        logging.info(metric_str, *metric_val)

    # inference on test data
    for segment, test_data in test_data_list:
        test(test_data, segment)
    print('finish test!')


def evaluate(loader_dev, metric, segment):
    """Evaluate the model on validation dataset."""
    logging.info('Now we are doing evaluation on %s with %s.', segment, ctxs)
    metric.reset()
    step_loss = 0
    tic = time.time()
    out_list = []
    label_list = []
    for batch_id, seqs in enumerate(loader_dev):
        batch_loss = []
        # forward and backward
        data_list = list(split_and_load(seqs, ctxs))
        for splited_data in data_list:
            input_ids, valid_length, segment_ids, label = splited_data
            out = model(input_ids, segment_ids, valid_length=valid_length)
            batch_loss.append(loss_function(out, label).mean() / len(ctxs))
            if not do_regression:
                label = label.reshape((-1))
            out_list.append(out.as_in_context(mx.cpu(0)))
            label_list.append(label.as_in_context(mx.cpu(0)))

        batch_loss = sum([ls.asscalar() for ls in batch_loss])
        step_loss += batch_loss
        if (batch_id + 1) % (args.log_interval) == 0:
            log_eval(batch_id, len(loader_dev), step_loss, args.log_interval)
            step_loss = 0

    label_list = mx.nd.concat(*label_list, dim=0)
    out_list = mx.nd.concat(*out_list, dim=0)
    metric.update([label_list], [out_list])
    metric_nm, metric_val = log_metric(metric, is_training=False)
    mx.nd.waitall()
    toc = time.time()
    logging.info('Time cost=%.2fs, throughput=%.2f samples/s', toc - tic,
                 args.dev_batch_size * len(loader_dev) / (toc - tic))
    return metric_nm, metric_val


if __name__ == '__main__':
    train(task.metrics)<|MERGE_RESOLUTION|>--- conflicted
+++ resolved
@@ -224,10 +224,6 @@
     tokens_trun = truncate_seqs_equal(tokens_raw, truncate_length)
     # concate the sequences with special tokens, cls_token is added to the end in XlNet
     special_tokens = [[sep_token]] * len(tokens_trun) + [[cls_token]]
-<<<<<<< HEAD
-    #special_tokens.append([cls_token])
-=======
->>>>>>> 5fe8d7b7
     tokens, segment_ids, _ = concat_sequences(tokens_trun, special_tokens)
     # convert the token to ids
     input_ids = vocab[tokens]
@@ -238,30 +234,6 @@
         return input_ids, valid_length, segment_ids
 
 
-<<<<<<< HEAD
-def preprocess_data(tokenizer,
-                    task,
-                    batch_size,
-                    dev_batch_size,
-                    max_len,
-                    vocab):
-    #pylint: disable=redefined-outer-name
-    """Train/eval Data preparation function."""
-    label_dtype = 'int32' if task.class_labels else 'float32'
-    truncate_length = max_len - 3 if task.is_pair else max_len - 2
-    trans = partial(convert_examples_to_features,
-                    tokenizer=tokenizer,
-                    truncate_length=truncate_length,
-                    cls_token=vocab.cls_token,
-                    sep_token=vocab.sep_token,
-                    class_labels=task.class_labels,
-                    label_alias=task.label_alias,
-                    vocab=vocab)
-
-    # data train
-    # task.dataset_train returns (segment_name, dataset)
-    train_tsv = task.dataset_train()[1]
-=======
 def preprocess_data(_tokenizer,
                     _task,
                     batch_size,
@@ -283,18 +255,13 @@
     # data train
     # task.dataset_train returns (segment_name, dataset)
     train_tsv = _task.dataset_train()[1]
->>>>>>> 5fe8d7b7
     data_train = list(map(trans, train_tsv))
     data_train = mx.gluon.data.SimpleDataset(data_train)
     data_train_len = data_train.transform(
         lambda _, valid_length, segment_ids, label: valid_length, lazy=False)
 
     # bucket sampler for training
-<<<<<<< HEAD
-    pad_val = vocab[vocab.padding_token]
-=======
     pad_val = _vocab[_vocab.padding_token]
->>>>>>> 5fe8d7b7
     batchify_fn = nlp.data.batchify.Tuple(
         nlp.data.batchify.Pad(axis=0, pad_val=pad_val),  # input
         nlp.data.batchify.Stack(),  # length
@@ -312,11 +279,7 @@
                                          batchify_fn=batchify_fn)
 
     # data dev. For MNLI, more than one dev set is available
-<<<<<<< HEAD
-    dev_tsv = task.dataset_dev()
-=======
     dev_tsv = _task.dataset_dev()
->>>>>>> 5fe8d7b7
     dev_tsv_list = dev_tsv if isinstance(dev_tsv, list) else [dev_tsv]
     loader_dev_list = []
     for segment, data in dev_tsv_list:
@@ -335,18 +298,6 @@
 
     # transform for data test
     test_trans = partial(convert_examples_to_features,
-<<<<<<< HEAD
-                         tokenizer=tokenizer,
-                         truncate_length=max_len,
-                         cls_token=vocab.cls_token,
-                         sep_token=vocab.sep_token,
-                         class_labels=None,
-                         is_test=True,
-                         vocab=vocab)
-
-    # data test. For MNLI, more than one test set is available
-    test_tsv = task.dataset_test()
-=======
                          tokenizer=_tokenizer,
                          truncate_length=max_len,
                          cls_token=_vocab.cls_token,
@@ -357,7 +308,6 @@
 
     # data test. For MNLI, more than one test set is available
     test_tsv = _task.dataset_test()
->>>>>>> 5fe8d7b7
     test_tsv_list = test_tsv if isinstance(test_tsv, list) else [test_tsv]
     loader_test_list = []
     for segment, data in test_tsv_list:
