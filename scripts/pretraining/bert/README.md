# BERT

<<<<<<< HEAD
1. Prepare the dataset, use
```bash
nlp_data prepare_bookcorpus --segment_sentences --segment_num_worker 16
nlp_data prepare_wikipedia --mode download_prepared --segment_sentences --segment_num_worker 16
```
to prepare data, after that, we recommend to convert raw text file to npz data by using
```bash
python create_pretraining_data.py \
      --input_dir BookCorpus/one_sentence_per_line/,wikicorpus/one_sentence_per_line/  \
      --output_dir ./npz_data128 \
      --shard_num  64 \
      --current_shard 7 \
      --max_seq_length 128 \

python create_pretraining_data.py \
      --input_dir BookCorpus/one_sentence_per_line/,wikicorpus/one_sentence_per_line/  \
      --output_dir ./npz_data512 \
      --shard_num  64 \
      --current_shard 7 \
      --max_seq_length 512 \
```
Since it needs too much memory to convert whole dataset, you can use shard number to divide it to different shards.
=======
1. Prepare the dataset, use nlp_data prepare_bookcorpus to download raw txt file.
>>>>>>> f44ec966

2. Phase 1 training with sequence length 128 

```bash
python3 run_pretraining.py \
  --model_name google_en_cased_bert_base \
  --optimizer adamw \
  --lr 1e-4 \
  --wd 0.01 \
<<<<<<< HEAD
  --data npz_data128 \
=======
  --data_dir BookCorpus/books1/epubtxt \
  --raw \
>>>>>>> f44ec966
  --batch_size 32 \
  --num_dataset_workers 2 \
  --num_batch_workers 2 \
  --num_steps 900000 \
  --max_seq_length 128 \
  --gpus 0,1,2,3,4,5,6,7
```
<<<<<<< HEAD
also use AMP to accelerate:
```bash
python3 run_pretraining.py \
  --model_name google_en_cased_bert_base \
  --optimizer adamw \
  --lr 1e-4 \
  --wd 0.01 \
  --data npz_data128 \
  --batch_size 32 \
  --num_dataset_workers 2 \
  --num_batch_workers 2 \
  --num_steps 900000 \
  --use_amp \
  --max_seq_length 128 \
  --gpus 0,1,2,3,4,5,6,7
```
=======


>>>>>>> f44ec966
3. Phase 2 training with sequence length 512

```bash
python3 run_pretraining.py \
  --model_name google_en_cased_bert_base \
  --optimizer adamw \
  --lr 1e-4 \
  --wd 0.01 \
  --data npz_data512 \
  --batch_size 8 \
  --num_accumulated 4 \
  --num_dataset_workers 2 \
  --num_batch_workers 2 \
  --num_steps 100000 \
  --phase2 \
  --start_step 900000 \
  --max_seq_length 512 \
  --phase1_num_steps 900000 \
  --gpus 0,1,2,3,4,5,6,7
```

```bash
python3 run_pretraining.py \
  --model_name google_en_cased_bert_base \
  --optimizer adamw \
  --lr 1e-4 \
  --wd 0.01 \
  --data npz_data512 \
  --batch_size 8 \
  --num_accumulated 4 \
  --num_dataset_workers 2 \
  --num_batch_workers 2 \
  --num_steps 100000 \
  --phase2 \
  --use_amp \
  --start_step 900000 \
  --max_seq_length 512 \
  --phase1_num_steps 900000 \
  --gpus 0,1,2,3,4,5,6,7
```

Finally we obtain a folder of structure as followed,

```
gluon_en_cased_bert_base
├── vocab-{short_hash}.json    
├── model-{short_hash}.params
├── model-{short_hash}.yml    
```

The pretrained model has been finetuned on SQUAD 2.0, obtaining F1/EM as 77.09/74.38. See also [question_answering](../../question_answering) for more details on the finetuning results.
And when using AMP, we can refer this sheet https://docs.google.com/spreadsheets/d/1c5QPLBpJEAVDUk_BmcpKphp8nN3Dk9q2bKYqa3AIUz0/edit?usp=sharing to see more training details in phase1 and we get F1/EM 74.20/76.87.<|MERGE_RESOLUTION|>--- conflicted
+++ resolved
@@ -1,6 +1,6 @@
 # BERT
 
-<<<<<<< HEAD
+
 1. Prepare the dataset, use
 ```bash
 nlp_data prepare_bookcorpus --segment_sentences --segment_num_worker 16
@@ -23,9 +23,6 @@
       --max_seq_length 512 \
 ```
 Since it needs too much memory to convert whole dataset, you can use shard number to divide it to different shards.
-=======
-1. Prepare the dataset, use nlp_data prepare_bookcorpus to download raw txt file.
->>>>>>> f44ec966
 
 2. Phase 1 training with sequence length 128 
 
@@ -35,12 +32,7 @@
   --optimizer adamw \
   --lr 1e-4 \
   --wd 0.01 \
-<<<<<<< HEAD
   --data npz_data128 \
-=======
-  --data_dir BookCorpus/books1/epubtxt \
-  --raw \
->>>>>>> f44ec966
   --batch_size 32 \
   --num_dataset_workers 2 \
   --num_batch_workers 2 \
@@ -48,7 +40,7 @@
   --max_seq_length 128 \
   --gpus 0,1,2,3,4,5,6,7
 ```
-<<<<<<< HEAD
+
 also use AMP to accelerate:
 ```bash
 python3 run_pretraining.py \
@@ -65,10 +57,7 @@
   --max_seq_length 128 \
   --gpus 0,1,2,3,4,5,6,7
 ```
-=======
 
-
->>>>>>> f44ec966
 3. Phase 2 training with sequence length 512
 
 ```bash
