# coding: utf-8

# Licensed to the Apache Software Foundation (ASF) under one
# or more contributor license agreements.  See the NOTICE file
# distributed with this work for additional information
# regarding copyright ownership.  The ASF licenses this file
# to you under the Apache License, Version 2.0 (the
# "License"); you may not use this file except in compliance
# with the License.  You may obtain a copy of the License at
#
#   http://www.apache.org/licenses/LICENSE-2.0
#
# Unless required by applicable law or agreed to in writing,
# software distributed under the License is distributed on an
# "AS IS" BASIS, WITHOUT WARRANTIES OR CONDITIONS OF ANY
# KIND, either express or implied.  See the License for the
# specific language governing permissions and limitations
# under the License.
"""Machine translation models and translators."""


__all__ = ['BeamSearchTranslator']

import warnings
import numpy as np
from mxnet.gluon import Block
from mxnet.gluon import nn
import mxnet as mx
from gluonnlp.model import BeamSearchScorer, BeamSearchSampler
<<<<<<< HEAD
from gluonnlp.model.translation import NMTModel
=======


class NMTModel(Block):
    """Model for Neural Machine Translation.

    Parameters
    ----------
    src_vocab : Vocab
        Source vocabulary.
    tgt_vocab : Vocab
        Target vocabulary.
    encoder : Seq2SeqEncoder
        Encoder that encodes the input sentence.
    decoder : Seq2SeqDecoder
        Decoder that generates the predictions based on the output of the encoder.
    embed_size : int or None, default None
        Size of the embedding vectors. It is used to generate the source and target embeddings
        if src_embed and tgt_embed are None.
    embed_dropout : float, default 0.0
        Dropout rate of the embedding weights. It is used to generate the source and target
        embeddings if src_embed and tgt_embed are None.
    embed_initializer : Initializer, default mx.init.Uniform(0.1)
        Initializer of the embedding weights. It is used to generate ghe source and target
        embeddings if src_embed and tgt_embed are None.
    src_embed : Block or None, default None
        The source embedding. If set to None, src_embed will be constructed using embed_size and
        embed_dropout.
    tgt_embed : Block or None, default None
        The target embedding. If set to None and the tgt_embed will be constructed using
        embed_size and embed_dropout. Also if `share_embed` is turned on, we will set tgt_embed
        to be the same as src_embed.
    share_embed : bool, default False
        Whether to share the src/tgt embeddings or not.
    tgt_proj : Block or None, default None
        Layer that projects the decoder outputs to the target vocabulary.
    prefix : str or None
        See document of `Block`.
    params : ParameterDict or None
        See document of `Block`.
    """
    def __init__(self, src_vocab, tgt_vocab, encoder, decoder,
                 embed_size=None, embed_dropout=0.0, embed_initializer=mx.init.Uniform(0.1),
                 src_embed=None, tgt_embed=None, share_embed=False, tie_weights=False,
                 tgt_proj=None, prefix=None, params=None):
        super(NMTModel, self).__init__(prefix=prefix, params=params)
        self.tgt_vocab = tgt_vocab
        self.src_vocab = src_vocab
        self.encoder = encoder
        self.decoder = decoder
        self._shared_embed = share_embed
        if embed_dropout is None:
            embed_dropout = 0.0
        # Construct src embedding
        if share_embed and tgt_embed is not None:
            warnings.warn('"share_embed" is turned on and \"tgt_embed\" is not None. '
                          'In this case, the provided "tgt_embed" will be overwritten by the '
                          '"src_embed". Is this intended?')
        if src_embed is None:
            assert embed_size is not None, '"embed_size" cannot be None if "src_embed" is not ' \
                                           'given.'
            with self.name_scope():
                self.src_embed = nn.HybridSequential(prefix='src_embed_')
                with self.src_embed.name_scope():
                    self.src_embed.add(nn.Embedding(input_dim=len(src_vocab), output_dim=embed_size,
                                                    weight_initializer=embed_initializer))
                    self.src_embed.add(nn.Dropout(rate=embed_dropout))
        else:
            self.src_embed = src_embed
        # Construct tgt embedding
        if share_embed:
            self.tgt_embed = self.src_embed
        else:
            if tgt_embed is not None:
                self.tgt_embed = tgt_embed
            else:
                assert embed_size is not None,\
                    '"embed_size" cannot be None if "tgt_embed" is ' \
                    'not given and "shared_embed" is not turned on.'
                with self.name_scope():
                    self.tgt_embed = nn.HybridSequential(prefix='tgt_embed_')
                    with self.tgt_embed.name_scope():
                        self.tgt_embed.add(
                            nn.Embedding(input_dim=len(tgt_vocab), output_dim=embed_size,
                                         weight_initializer=embed_initializer))
                        self.tgt_embed.add(nn.Dropout(rate=embed_dropout))
            # Construct tgt proj
        if tie_weights:
            self.tgt_proj = nn.Dense(units=len(tgt_vocab), flatten=False,
                                     params=self.tgt_embed[0].params, prefix='tgt_proj_')
            assert list(self.tgt_proj.params.values())[0] \
                   == list(self.tgt_embed[0].params.values())[0], \
                'The weights of target word embedding are not tied with' \
                ' the weights of target word classifiers'
        else:
            if tgt_proj is None:
                with self.name_scope():
                    self.tgt_proj = nn.Dense(units=len(tgt_vocab), flatten=False,
                                             prefix='tgt_proj_')
            else:
                self.tgt_proj = tgt_proj

    def encode(self, inputs, states=None, valid_length=None):
        """Encode the input sequence.

        Parameters
        ----------
        inputs : NDArray
        states : list of NDArrays or None, default None
        valid_length : NDArray or None, default None

        Returns
        -------
        outputs : list
            Outputs of the encoder.
        """
        return self.encoder(self.src_embed(inputs), states, valid_length)

    def decode_seq(self, inputs, states, valid_length=None):
        """Decode given the input sequence.

        Parameters
        ----------
        inputs : NDArray
        states : list of NDArrays
        valid_length : NDArray or None, default None

        Returns
        -------
        output : NDArray
            The output of the decoder. Shape is (batch_size, length, tgt_word_num)
        states: list
            The new states of the decoder
        additional_outputs : list
            Additional outputs of the decoder, e.g, the attention weights
        """
        outputs, states, additional_outputs =\
            self.decoder.decode_seq(inputs=self.tgt_embed(inputs),
                                    states=states,
                                    valid_length=valid_length)
        outputs = self.tgt_proj(outputs)
        return outputs, states, additional_outputs

    def decode_step(self, step_input, states):
        """One step decoding of the translation model.

        Parameters
        ----------
        step_input : NDArray
            Shape (batch_size,)
        states : list of NDArrays

        Returns
        -------
        step_output : NDArray
            Shape (batch_size, C_out)
        states : list
        step_additional_outputs : list
            Additional outputs of the step, e.g, the attention weights
        """
        step_output, states, step_additional_outputs =\
            self.decoder(self.tgt_embed(step_input), states)
        step_output = self.tgt_proj(step_output)
        return step_output, states, step_additional_outputs

    def __call__(self, src_seq, tgt_seq, src_valid_length=None, tgt_valid_length=None):  #pylint: disable=arguments-differ
        """Generate the prediction given the src_seq and tgt_seq.

        This is used in training an NMT model.

        Parameters
        ----------
        src_seq : NDArray
        tgt_seq : NDArray
        src_valid_length : NDArray or None
        tgt_valid_length : NDArray or None

        Returns
        -------
        outputs : NDArray
            Shape (batch_size, tgt_length, tgt_word_num)
        additional_outputs : list of list
            Additional outputs of encoder and decoder, e.g, the attention weights
        """
        return super(NMTModel, self).__call__(src_seq, tgt_seq, src_valid_length, tgt_valid_length)

    def forward(self, src_seq, tgt_seq, src_valid_length=None, tgt_valid_length=None):  #pylint: disable=arguments-differ
        """Generate the prediction given the src_seq and tgt_seq.

        This is used in training an NMT model.

        Parameters
        ----------
        src_seq : NDArray
        tgt_seq : NDArray
        src_valid_length : NDArray or None
        tgt_valid_length : NDArray or None

        Returns
        -------
        outputs : NDArray
            Shape (batch_size, tgt_length, tgt_word_num)
        additional_outputs : list of list
            Additional outputs of encoder and decoder, e.g, the attention weights
        """
        additional_outputs = []
        encoder_outputs, encoder_additional_outputs = self.encode(src_seq,
                                                                  valid_length=src_valid_length)
        decoder_states = self.decoder.init_state_from_encoder(encoder_outputs,
                                                              encoder_valid_length=src_valid_length)
        outputs, _, decoder_additional_outputs =\
            self.decode_seq(tgt_seq, decoder_states, tgt_valid_length)
        additional_outputs.append(encoder_additional_outputs)
        additional_outputs.append(decoder_additional_outputs)
        return outputs, additional_outputs
>>>>>>> 5605a885


class BeamSearchTranslator(object):
    """Beam Search Translator

    Parameters
    ----------
    model : NMTModel
        The neural machine translation model
    beam_size : int
        Size of the beam
    scorer : BeamSearchScorer
        Score function used in beamsearch
    max_length : int
        The maximum decoding length
    """
    def __init__(self, model, beam_size=1, scorer=BeamSearchScorer(), max_length=100):
        self._model = model
        self._sampler = BeamSearchSampler(
            decoder=self._decode_logprob,
            beam_size=beam_size,
            eos_id=model.tgt_vocab.token_to_idx[model.tgt_vocab.eos_token],
            scorer=scorer,
            max_length=max_length)

    def _decode_logprob(self, step_input, states):
        out, states, _ = self._model.decode_step(step_input, states)
        return mx.nd.log_softmax(out), states

    def translate(self, src_seq, src_valid_length):
        """Get the translation result given the input sentence.

        Parameters
        ----------
        src_seq : mx.nd.NDArray
            Shape (batch_size, length)
        src_valid_length : mx.nd.NDArray
            Shape (batch_size,)

        Returns
        -------
        samples : NDArray
            Samples draw by beam search. Shape (batch_size, beam_size, length). dtype is int32.
        scores : NDArray
            Scores of the samples. Shape (batch_size, beam_size). We make sure that scores[i, :] are
            in descending order.
        valid_length : NDArray
            The valid length of the samples. Shape (batch_size, beam_size). dtype will be int32.
        """
        batch_size = src_seq.shape[0]
        encoder_outputs, _ = self._model.encode(src_seq, valid_length=src_valid_length)
        decoder_states = self._model.decoder.init_state_from_encoder(encoder_outputs,
                                                                     src_valid_length)
        inputs = mx.nd.full(shape=(batch_size,), ctx=src_seq.context, dtype=np.float32,
                            val=self._model.tgt_vocab.token_to_idx[self._model.tgt_vocab.bos_token])
        samples, scores, sample_valid_length = self._sampler(inputs, decoder_states)
        return samples, scores, sample_valid_length<|MERGE_RESOLUTION|>--- conflicted
+++ resolved
@@ -27,225 +27,7 @@
 from mxnet.gluon import nn
 import mxnet as mx
 from gluonnlp.model import BeamSearchScorer, BeamSearchSampler
-<<<<<<< HEAD
 from gluonnlp.model.translation import NMTModel
-=======
-
-
-class NMTModel(Block):
-    """Model for Neural Machine Translation.
-
-    Parameters
-    ----------
-    src_vocab : Vocab
-        Source vocabulary.
-    tgt_vocab : Vocab
-        Target vocabulary.
-    encoder : Seq2SeqEncoder
-        Encoder that encodes the input sentence.
-    decoder : Seq2SeqDecoder
-        Decoder that generates the predictions based on the output of the encoder.
-    embed_size : int or None, default None
-        Size of the embedding vectors. It is used to generate the source and target embeddings
-        if src_embed and tgt_embed are None.
-    embed_dropout : float, default 0.0
-        Dropout rate of the embedding weights. It is used to generate the source and target
-        embeddings if src_embed and tgt_embed are None.
-    embed_initializer : Initializer, default mx.init.Uniform(0.1)
-        Initializer of the embedding weights. It is used to generate ghe source and target
-        embeddings if src_embed and tgt_embed are None.
-    src_embed : Block or None, default None
-        The source embedding. If set to None, src_embed will be constructed using embed_size and
-        embed_dropout.
-    tgt_embed : Block or None, default None
-        The target embedding. If set to None and the tgt_embed will be constructed using
-        embed_size and embed_dropout. Also if `share_embed` is turned on, we will set tgt_embed
-        to be the same as src_embed.
-    share_embed : bool, default False
-        Whether to share the src/tgt embeddings or not.
-    tgt_proj : Block or None, default None
-        Layer that projects the decoder outputs to the target vocabulary.
-    prefix : str or None
-        See document of `Block`.
-    params : ParameterDict or None
-        See document of `Block`.
-    """
-    def __init__(self, src_vocab, tgt_vocab, encoder, decoder,
-                 embed_size=None, embed_dropout=0.0, embed_initializer=mx.init.Uniform(0.1),
-                 src_embed=None, tgt_embed=None, share_embed=False, tie_weights=False,
-                 tgt_proj=None, prefix=None, params=None):
-        super(NMTModel, self).__init__(prefix=prefix, params=params)
-        self.tgt_vocab = tgt_vocab
-        self.src_vocab = src_vocab
-        self.encoder = encoder
-        self.decoder = decoder
-        self._shared_embed = share_embed
-        if embed_dropout is None:
-            embed_dropout = 0.0
-        # Construct src embedding
-        if share_embed and tgt_embed is not None:
-            warnings.warn('"share_embed" is turned on and \"tgt_embed\" is not None. '
-                          'In this case, the provided "tgt_embed" will be overwritten by the '
-                          '"src_embed". Is this intended?')
-        if src_embed is None:
-            assert embed_size is not None, '"embed_size" cannot be None if "src_embed" is not ' \
-                                           'given.'
-            with self.name_scope():
-                self.src_embed = nn.HybridSequential(prefix='src_embed_')
-                with self.src_embed.name_scope():
-                    self.src_embed.add(nn.Embedding(input_dim=len(src_vocab), output_dim=embed_size,
-                                                    weight_initializer=embed_initializer))
-                    self.src_embed.add(nn.Dropout(rate=embed_dropout))
-        else:
-            self.src_embed = src_embed
-        # Construct tgt embedding
-        if share_embed:
-            self.tgt_embed = self.src_embed
-        else:
-            if tgt_embed is not None:
-                self.tgt_embed = tgt_embed
-            else:
-                assert embed_size is not None,\
-                    '"embed_size" cannot be None if "tgt_embed" is ' \
-                    'not given and "shared_embed" is not turned on.'
-                with self.name_scope():
-                    self.tgt_embed = nn.HybridSequential(prefix='tgt_embed_')
-                    with self.tgt_embed.name_scope():
-                        self.tgt_embed.add(
-                            nn.Embedding(input_dim=len(tgt_vocab), output_dim=embed_size,
-                                         weight_initializer=embed_initializer))
-                        self.tgt_embed.add(nn.Dropout(rate=embed_dropout))
-            # Construct tgt proj
-        if tie_weights:
-            self.tgt_proj = nn.Dense(units=len(tgt_vocab), flatten=False,
-                                     params=self.tgt_embed[0].params, prefix='tgt_proj_')
-            assert list(self.tgt_proj.params.values())[0] \
-                   == list(self.tgt_embed[0].params.values())[0], \
-                'The weights of target word embedding are not tied with' \
-                ' the weights of target word classifiers'
-        else:
-            if tgt_proj is None:
-                with self.name_scope():
-                    self.tgt_proj = nn.Dense(units=len(tgt_vocab), flatten=False,
-                                             prefix='tgt_proj_')
-            else:
-                self.tgt_proj = tgt_proj
-
-    def encode(self, inputs, states=None, valid_length=None):
-        """Encode the input sequence.
-
-        Parameters
-        ----------
-        inputs : NDArray
-        states : list of NDArrays or None, default None
-        valid_length : NDArray or None, default None
-
-        Returns
-        -------
-        outputs : list
-            Outputs of the encoder.
-        """
-        return self.encoder(self.src_embed(inputs), states, valid_length)
-
-    def decode_seq(self, inputs, states, valid_length=None):
-        """Decode given the input sequence.
-
-        Parameters
-        ----------
-        inputs : NDArray
-        states : list of NDArrays
-        valid_length : NDArray or None, default None
-
-        Returns
-        -------
-        output : NDArray
-            The output of the decoder. Shape is (batch_size, length, tgt_word_num)
-        states: list
-            The new states of the decoder
-        additional_outputs : list
-            Additional outputs of the decoder, e.g, the attention weights
-        """
-        outputs, states, additional_outputs =\
-            self.decoder.decode_seq(inputs=self.tgt_embed(inputs),
-                                    states=states,
-                                    valid_length=valid_length)
-        outputs = self.tgt_proj(outputs)
-        return outputs, states, additional_outputs
-
-    def decode_step(self, step_input, states):
-        """One step decoding of the translation model.
-
-        Parameters
-        ----------
-        step_input : NDArray
-            Shape (batch_size,)
-        states : list of NDArrays
-
-        Returns
-        -------
-        step_output : NDArray
-            Shape (batch_size, C_out)
-        states : list
-        step_additional_outputs : list
-            Additional outputs of the step, e.g, the attention weights
-        """
-        step_output, states, step_additional_outputs =\
-            self.decoder(self.tgt_embed(step_input), states)
-        step_output = self.tgt_proj(step_output)
-        return step_output, states, step_additional_outputs
-
-    def __call__(self, src_seq, tgt_seq, src_valid_length=None, tgt_valid_length=None):  #pylint: disable=arguments-differ
-        """Generate the prediction given the src_seq and tgt_seq.
-
-        This is used in training an NMT model.
-
-        Parameters
-        ----------
-        src_seq : NDArray
-        tgt_seq : NDArray
-        src_valid_length : NDArray or None
-        tgt_valid_length : NDArray or None
-
-        Returns
-        -------
-        outputs : NDArray
-            Shape (batch_size, tgt_length, tgt_word_num)
-        additional_outputs : list of list
-            Additional outputs of encoder and decoder, e.g, the attention weights
-        """
-        return super(NMTModel, self).__call__(src_seq, tgt_seq, src_valid_length, tgt_valid_length)
-
-    def forward(self, src_seq, tgt_seq, src_valid_length=None, tgt_valid_length=None):  #pylint: disable=arguments-differ
-        """Generate the prediction given the src_seq and tgt_seq.
-
-        This is used in training an NMT model.
-
-        Parameters
-        ----------
-        src_seq : NDArray
-        tgt_seq : NDArray
-        src_valid_length : NDArray or None
-        tgt_valid_length : NDArray or None
-
-        Returns
-        -------
-        outputs : NDArray
-            Shape (batch_size, tgt_length, tgt_word_num)
-        additional_outputs : list of list
-            Additional outputs of encoder and decoder, e.g, the attention weights
-        """
-        additional_outputs = []
-        encoder_outputs, encoder_additional_outputs = self.encode(src_seq,
-                                                                  valid_length=src_valid_length)
-        decoder_states = self.decoder.init_state_from_encoder(encoder_outputs,
-                                                              encoder_valid_length=src_valid_length)
-        outputs, _, decoder_additional_outputs =\
-            self.decode_seq(tgt_seq, decoder_states, tgt_valid_length)
-        additional_outputs.append(encoder_additional_outputs)
-        additional_outputs.append(decoder_additional_outputs)
-        return outputs, additional_outputs
->>>>>>> 5605a885
-
 
 class BeamSearchTranslator(object):
     """Beam Search Translator
