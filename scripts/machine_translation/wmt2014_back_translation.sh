SUBWORD_ALGO=$1
SRC=en
TGT=de

# prepare en_de data for the reverse model
cd ../datasets/machine_translation
bash wmt2014_ende.sh ${SUBWORD_ALGO}

# Fetch the raw mono text
nlp_data prepare_wmt \
        --mono \
        --mono_lang ${TGT} \
        --dataset newscrawl \
        --save-path wmt2014_mono


# Clean and tokenize the monolingual corpus
cd wmt2014_mono
nlp_preprocess clean_tok_mono_corpus \
                        --lang ${TGT} \
                        --corpus train.raw.${TGT} \
                        --min-num-words 1 \
                        --max-num-words 100 \
                        --save-path train.tok.${TGT}

cd ../../../machine_translation
datapath=../datasets/machine_translation

# train the reverse model to translate German to English
python train_transformer.py \
    --train_src_corpus ${datapath}/wmt2014_ende/train.tok.${SUBWORD_ALGO}.${TGT} \
    --train_tgt_corpus ${datapath}/wmt2014_ende/train.tok.${SUBWORD_ALGO}.${SRC} \
    --dev_src_corpus ${datapath}/wmt2014_ende/dev.tok.${SUBWORD_ALGO}.${TGT} \
    --dev_tgt_corpus ${datapath}/wmt2014_ende/dev.tok.${SUBWORD_ALGO}.${SRC} \
    --src_subword_model_path ${datapath}/wmt2014_ende/${SUBWORD_ALGO}.model \
    --src_vocab_path ${datapath}/wmt2014_ende/${SUBWORD_ALGO}.vocab \
    --tgt_subword_model_path ${datapath}/wmt2014_ende/${SUBWORD_ALGO}.model \
    --tgt_vocab_path ${datapath}/wmt2014_ende/${SUBWORD_ALGO}.vocab \
    --save_dir transformer_wmt2014_de_en_${SUBWORD_ALGO} \
    --cfg transformer_base \
    --lr 0.002 \
    --warmup_steps 4000 \
    --warmup_init_lr 0.0 \
    --seed 100 \
    --gpus 0,1,2,3

# Due to the limited memory, we need to split the data and process the data divided respectively 
split -l 400000 ${datapath}/wmt2014_mono/train.tok.${TGT} ${datapath}/wmt2014_mono/train.tok.${TGT}.split -d -a 3

# Infer the synthetic data
# Notice that some batches are too large and GPU memory may be not enough
GPUS=(0 1 2 3)
IDX=0
for NUM in ` seq -f %03g 0 193 `; do
    split_corpus=${datapath}/wmt2014_mono/train.tok.${TGT}.split${NUM}
    if [ ${IDX} -eq ${#GPUS[@]} ]; then
        let "IDX=0"
        wait
    fi
    {
        echo processing ${split_corpus}
        python evaluate_transformer.py \
            --param_path transformer_wmt2014_de_en_${SUBWORD_ALGO}/average.params \
            --src_lang ${TGT} \
            --tgt_lang ${SRC} \
            --cfg transformer_base \
            --src_tokenizer ${SUBWORD_ALGO} \
            --tgt_tokenizer ${SUBWORD_ALGO} \
            --src_subword_model_path ${datapath}/wmt2014_ende/${SUBWORD_ALGO}.model \
            --tgt_subword_model_path ${datapath}/wmt2014_ende/${SUBWORD_ALGO}.model \
            --src_vocab_path ${datapath}/wmt2014_ende/${SUBWORD_ALGO}.vocab \
            --tgt_vocab_path ${datapath}/wmt2014_ende/${SUBWORD_ALGO}.vocab \
            --src_corpus ${split_corpus} \
            --save_dir ${split_corpus/.${TGT}./.${SRC}.} \
            --beam-size 1 \
            --inference \
            --gpus ${GPUS[IDX]}
    } &
    let "IDX++"
done
wait

cat ` seq -f "${datapath}/wmt2014_mono/train.tok.${SRC}.split%03g/pred_sentences.txt" 0 193 ` \
    > ${datapath}/wmt2014_mono/syn.train.raw.${SRC}
cp ${datapath}/wmt2014_mono/train.tok.${TGT} ${datapath}/wmt2014_mono/syn.train.raw.${TGT}

# Clean the synthetic data
nlp_preprocess clean_tok_para_corpus --src-lang ${SRC} \
    --tgt-lang ${TGT} \
    --src-corpus ${datapath}/wmt2014_mono/syn.train.raw.${SRC} \
    --tgt-corpus ${datapath}/wmt2014_mono/syn.train.raw.${TGT} \
    --min-num-words 1 \
    --max-num-words 250 \
    --max-ratio 1.5 \
    --src-save-path ${datapath}/wmt2014_mono/syn.train.tok.${SRC} \
    --tgt-save-path ${datapath}/wmt2014_mono/syn.train.tok.${TGT}

# Combine the synthetic data with upsampled original data
# TODO upsample
rm -rf ${datapath}/wmt2014_backtranslation
mkdir ${datapath}/wmt2014_backtranslation
for LANG in ${SRC} ${TGT} ; do
    cat ${datapath}/wmt2014_ende/train.tok.${LANG} ${datapath}/wmt2014_mono/syn.train.tok.${LANG} \
        > ${datapath}/wmt2014_backtranslation/bt.train.tok.${LANG}
done

# Tokenize
for LANG in ${SRC} ${TGT} ; do
    nlp_preprocess apply_subword --model ${SUBWORD_ALGO} \
        --output-type subword \
        --model-path ${datapath}/wmt2014_ende/${SUBWORD_ALGO}.model \
        --vocab-path ${datapath}/wmt2014_ende/${SUBWORD_ALGO}.vocab \
        --corpus ${datapath}/wmt2014_backtranslation/bt.train.tok.${LANG} \
        --save-path ${datapath}/wmt2014_backtranslation/bt.train.tok.${SUBWORD_ALGO}.${LANG}
done

# Use the combine data to train the new model
python train_transformer.py \
    --train_src_corpus ${datapath}/wmt2014_backtranslation/bt.train.tok.${SUBWORD_ALGO}.${SRC} \
    --train_tgt_corpus ${datapath}/wmt2014_backtranslation/bt.train.tok.${SUBWORD_ALGO}.${TGT} \
    --dev_src_corpus ${datapath}/wmt2014_ende/dev.tok.${SUBWORD_ALGO}.${SRC} \
    --dev_tgt_corpus ${datapath}/wmt2014_ende/dev.tok.${SUBWORD_ALGO}.${TGT} \
    --src_subword_model_path ${datapath}/wmt2014_ende/${SUBWORD_ALGO}.model \
    --src_vocab_path ${datapath}/wmt2014_ende/${SUBWORD_ALGO}.vocab \
    --tgt_subword_model_path ${datapath}/wmt2014_ende/${SUBWORD_ALGO}.model \
    --tgt_vocab_path ${datapath}/wmt2014_ende/${SUBWORD_ALGO}.vocab \
    --save_dir backtranslation_transformer_wmt2014_ende_${SUBWORD_ALGO} \
<<<<<<< HEAD
    --cfg transformer_nmt_base \
    --lr 0.003 \
    --max_num_tokens 4096 \
    --sampler BoundedBudgetSampler \
    --comm_backend horovod \
    --max_update 30000 \
=======
    --cfg transformer_base \
    --lr 0.002 \
    --batch_size 2700 \
    --max_update 60000 \
>>>>>>> e280a650
    --save_interval_update 1000 \
    --warmup_steps 6000 \
    --warmup_init_lr 0.0 \
    --num_averages -1 \
    --seed 123 \
    --gpus 0,1,2,3

# TODO nlp_average_checkpoint
nlp_nmt average_checkpoint --prefix range() \
    --suffix \
    --save-path backtranslation_transformer_wmt2014_ende_${SUBWORD_ALGO}/average.params

# Finally, we can evaluate the model
python evaluate_transformer.py \
    --param_path backtranslation_transformer_wmt2014_ende_${SUBWORD_ALGO}/avg_20_29.params \
    --src_lang ${SRC} \
    --tgt_lang ${TGT} \
    --cfg transformer_base \
    --src_tokenizer ${SUBWORD_ALGO} \
    --tgt_tokenizer ${SUBWORD_ALGO} \
    --src_subword_model_path ${datapath}/wmt2014_ende/${SUBWORD_ALGO}.model \
    --tgt_subword_model_path ${datapath}/wmt2014_ende/${SUBWORD_ALGO}.model \
    --src_vocab_path ${datapath}/wmt2014_ende/${SUBWORD_ALGO}.vocab \
    --tgt_vocab_path ${datapath}/wmt2014_ende/${SUBWORD_ALGO}.vocab \
    --src_corpus ${datapath}/wmt2014_ende/test.raw.${SRC} \
    --tgt_corpus ${datapath}/wmt2014_ende/test.raw.${TGT} \
    --gpus 0<|MERGE_RESOLUTION|>--- conflicted
+++ resolved
@@ -125,19 +125,12 @@
     --tgt_subword_model_path ${datapath}/wmt2014_ende/${SUBWORD_ALGO}.model \
     --tgt_vocab_path ${datapath}/wmt2014_ende/${SUBWORD_ALGO}.vocab \
     --save_dir backtranslation_transformer_wmt2014_ende_${SUBWORD_ALGO} \
-<<<<<<< HEAD
-    --cfg transformer_nmt_base \
+    --cfg transformer_base \
     --lr 0.003 \
     --max_num_tokens 4096 \
     --sampler BoundedBudgetSampler \
     --comm_backend horovod \
     --max_update 30000 \
-=======
-    --cfg transformer_base \
-    --lr 0.002 \
-    --batch_size 2700 \
-    --max_update 60000 \
->>>>>>> e280a650
     --save_interval_update 1000 \
     --warmup_steps 6000 \
     --warmup_init_lr 0.0 \
