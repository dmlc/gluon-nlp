--- conflicted
+++ resolved
@@ -60,13 +60,8 @@
 
 ```bash
 SUBWORD_MODEL=yttm
-<<<<<<< HEAD
 python evaluate_transformer.py \
     --param_path transformer_base_wmt2014_en_de_${SUBWORD_MODEL}/epoch_avg_30_39.params \
-=======
-python3 evaluate_transformer.py \
-    --param_path transformer_base_wmt2014_en_de_${SUBWORD_MODEL}/average_21_30.params \
->>>>>>> 32e87d4d
     --src_lang en \
     --tgt_lang de \
     --cfg transformer_base_wmt2014_en_de_${SUBWORD_MODEL}/config.yml \
