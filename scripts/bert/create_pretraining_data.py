# coding=utf-8
# Copyright 2018 The Google AI Language Team Authors and DMLC.
#
# Licensed under the Apache License, Version 2.0 (the "License");
# you may not use this file except in compliance with the License.
# You may obtain a copy of the License at
#
#     http://www.apache.org/licenses/LICENSE-2.0
#
# Unless required by applicable law or agreed to in writing, software
# distributed under the License is distributed on an "AS IS" BASIS,
# WITHOUT WARRANTIES OR CONDITIONS OF ANY KIND, either express or implied.
# See the License for the specific language governing permissions and
# limitations under the License.
"""Create masked LM/next sentence masked_lm Gluon examples for BERT."""

from __future__ import absolute_import
from __future__ import division
from __future__ import print_function

import argparse
import logging
import io
import os
import json
import glob
import collections
import random
import time
import multiprocessing
import numpy as np
import mxnet as mx
import gluonnlp as nlp
<<<<<<< HEAD
import tokenizer as tokenization
from multiprocessing import Pool
=======

from gluonnlp.data import BERTTokenizer

>>>>>>> 1210f4c5


parser = argparse.ArgumentParser(
    description='Pre-training data generator for BERT')

parser.add_argument('--input_file', type=str, default=None, help='input file(s)')

parser.add_argument(
    '--output_dir',
    type=str,
    default=None,
    help='Output directory.')

parser.add_argument(
    '--format',
    type=str,
    default='numpy',
    choices=['numpy', 'recordio', 'h5py'],
    help='Output file format. If set to "numpy", examples are serialized as a single "npz" file.'
         'If set to "recordio", examples are serialized using IndexedRecordIO format.')

parser.add_argument(
    '--vocab_file',
    type=str,
    default=None,
    help='The vocabulary file that the BERT model was trained on.')

parser.add_argument(
    '--do_lower_case',
    action='store_true',
    help='Whether to lower case the input text. Should be True for uncased'
    'models and False for cased models.')

parser.add_argument(
    '--max_seq_length', type=int, default=128, help='Maximum sequence length.')

parser.add_argument(
    '--max_predictions_per_seq',
    type=int,
    default=20,
    help='Maximum number of masked LM predictions per sequence.')

parser.add_argument(
    '--random_seed',
    type=int,
    default=12345,
    help='Random seed for data generation.')

parser.add_argument(
    '--dupe_factor',
    type=int,
    default=10,
    help='Number of times to duplicate the input data (with different masks).')

parser.add_argument(
    '--masked_lm_prob',
    type=float,
    default=0.15,
    help='Masked LM probability.')

parser.add_argument(
    '--short_seq_prob',
    type=float,
    default=0.1,
    help='Probability of creating sequences which are shorter than the '
    'maximum length.')

parser.add_argument(
    '--debug',
    action='store_true',
    help='Print debug information')

parser.add_argument(
    '--num_workers',
    type=int,
    default=1,
    help='Number of workers for parallel processing.')

parser.add_argument(
    '--num_outputs',
    type=int,
    default=1,
    help='Number of desired output files, where each one is processed independently')

parser.add_argument(
    '--tokenized',
    action='store_true',
    help='Use tokenized document for input.')

args = parser.parse_args()
logging.getLogger().setLevel(logging.DEBUG if args.debug else logging.INFO)
logging.info(args)


class TrainingInstance(object):
    """A single training instance (sentence pair)."""

    def __init__(self, tokens, segment_ids, masked_lm_positions,
                 masked_lm_labels, is_random_next, segment_a_lengths, segment_b_lengths):
        self.tokens = tokens
        self.segment_ids = segment_ids
        self.is_random_next = is_random_next
        self.masked_lm_positions = masked_lm_positions
        self.masked_lm_labels = masked_lm_labels
        self.segment_a_lengths = segment_a_lengths
        self.segment_b_lengths = segment_b_lengths

    def __str__(self):
        s = ''
        s += 'tokens: %s\n' % (' '.join(self.tokens))
        s += 'segment_ids: %s\n' % (' '.join(
            [str(x) for x in self.segment_ids]))
        s += 'is_random_next: %s\n' % self.is_random_next
        s += 'masked_lm_positions: %s\n' % (' '.join(
            [str(x) for x in self.masked_lm_positions]))
        s += 'masked_lm_labels: %s\n' % (' '.join(self.masked_lm_labels))
        s += '\n'
        return s

    def __repr__(self):
        return self.__str__()

def transform(instance, tokenizer, max_seq_length, max_predictions_per_seq, do_pad=True):
    """Transform instance to inputs for MLM and NSP."""
    pad = tokenizer.convert_tokens_to_ids(['[PAD]'])[0]
    input_ids = tokenizer.convert_tokens_to_ids(instance.tokens)
    input_mask = [1] * len(input_ids)
    segment_ids = list(instance.segment_ids)
    assert len(input_ids) <= max_seq_length
    valid_lengths = len(input_ids)

    masked_lm_positions = list(instance.masked_lm_positions)
    masked_lm_ids = tokenizer.convert_tokens_to_ids(
        instance.masked_lm_labels)
    masked_lm_weights = [1.0] * len(masked_lm_ids)
    masked_lm_valid_lengths = len(masked_lm_ids)
    if do_pad:
        while len(input_ids) < max_seq_length:
            input_ids.append(pad)
            # Padding index MUST be defined to 0 on input_mask, segment_ids
            input_mask.append(0)
            segment_ids.append(0)
        while len(masked_lm_positions) < max_predictions_per_seq:
            masked_lm_positions.append(0)
            masked_lm_ids.append(pad)
            masked_lm_weights.append(0.0)

        assert len(input_ids) == max_seq_length
        assert len(input_mask) == max_seq_length
        assert len(segment_ids) == max_seq_length

    next_sentence_label = 1 if instance.is_random_next else 0

    features = collections.OrderedDict()
    features['input_ids'] = input_ids
    features['input_mask'] = input_mask
    features['segment_ids'] = segment_ids
    features['masked_lm_positions'] = masked_lm_positions
    features['masked_lm_ids'] = masked_lm_ids
    features['segment_a_lengths'] = [instance.segment_a_lengths]
    features['segment_b_lengths'] = [instance.segment_b_lengths]
    features['masked_lm_ids'] = masked_lm_ids
    features['masked_lm_weights'] = masked_lm_weights
    features['next_sentence_labels'] = [next_sentence_label]
    features['valid_lengths'] = [valid_lengths]
    features['masked_lm_valid_lengths'] = [masked_lm_valid_lengths]

    return features

def print_example(instance, features):
    logging.debug('*** Example ***')
    logging.debug('tokens: %s' % ' '.join(  # pylint: disable=W1201
        [tokenization.printable_text(x) for x in instance.tokens]))

    for feature_name in features.keys():
        feature = features[feature_name]
        logging.debug(  # pylint: disable=W1201
            '%s: %s' % (feature_name, ' '.join(
                [str(x) for x in feature])))

def write_to_files_h5py(features, tokenizer, max_seq_length,
                        max_predictions_per_seq, output_files):
    """Write to HDF5 files from `TrainingInstance`s."""
    from h5py import File, special_dtype
    var_len_int = special_dtype(vlen=np.dtype('int32'))
    var_len_float = special_dtype(vlen=np.dtype('float32'))

    assert len(output_files) == 1, 'h5py format only support single output file'
    output_file = output_files[0]
    f = File(output_file, 'w')
    name = 'dataset'
    start_time = time.time()

    input_ids, segment_ids, masked_lm_positions, masked_lm_ids, masked_lm_weights, next_sentence_labels, valid_lengths = features
    total_written = len(next_sentence_labels)
    input_ids = f.create_dataset(name+'.input_ids', data=input_ids, dtype=var_len_int)
    segment_ids = f.create_dataset(name+'.segment_ids', data=segment_ids, dtype=var_len_int)
    masked_lm_positions = f.create_dataset(name+'.masked_lm_positions',data=masked_lm_positions, dtype=var_len_int)
    masked_lm_ids = f.create_dataset(name+'.masked_lm_ids',data=masked_lm_ids, dtype=var_len_int)
    masked_lm_weights = f.create_dataset(name+'.masked_lm_weights',data=masked_lm_weights, dtype=var_len_float)
    next_sentence_labels = f.create_dataset(name+'.next_sentence_labels',data=next_sentence_labels, dtype='int32')
    valid_lengths = f.create_dataset(name+'.valid_lengths',data=valid_lengths, dtype='int32')

    end_time = time.time()
    logging.info('Wrote %d total instances to %s. Time cost=%.1f'%
                (total_written, name, end_time - start_time))

def write_to_files_np(features, tokenizer, max_seq_length,
                      max_predictions_per_seq, output_files):
    """Write to numpy files from `TrainingInstance`s."""
    next_sentence_labels = []
    valid_lengths = []

    assert len(output_files) == 1, 'numpy format only support single output file'
    output_file = output_files[0]
    input_ids, segment_ids, masked_lm_positions, masked_lm_ids, masked_lm_weights, next_sentence_labels, valid_lengths = features
    total_written = len(next_sentence_labels)

    outputs = collections.OrderedDict()
    outputs["input_ids"] = np.array(input_ids, dtype=object)
    outputs["segment_ids"] = np.array(segment_ids, dtype=object)
    outputs["masked_lm_positions"] = np.array(masked_lm_positions, dtype=object)
    outputs["masked_lm_ids"] = np.array(masked_lm_ids, dtype=object)
    outputs["masked_lm_weights"] = np.array(masked_lm_weights, dtype=object)
    outputs["next_sentence_labels"] = np.array(next_sentence_labels, dtype='int32')
    outputs["valid_lengths"] = np.array(valid_lengths, dtype='int32')

    np.savez(output_file, **outputs)
    logging.info('Wrote %d total instances', total_written)


def write_to_files_mmap(instances, tokenizer, max_seq_length,
                                         max_predictions_per_seq, output_files):
    """Create files from `TrainingInstance`s."""
    features_np = collections.OrderedDict()
    num_instances = len(instances)
    features_np["next_sentence_labels"] = np.empty((num_instances,), dtype='int32')
    features_np["valid_lengths"] = np.empty((num_instances,), dtype='int32')

    seq_shape = (num_instances, max_seq_length)
    features_np["input_ids"] = np.empty(seq_shape, dtype='int32')
    features_np["segment_ids"] = np.empty(seq_shape, dtype='int32')

    mask_shape = (num_instances, max_predictions_per_seq)
    features_np["masked_lm_positions"] = np.empty(mask_shape, dtype='int32')
    features_np["masked_lm_ids"] = np.empty(mask_shape, dtype='int32')
    features_np["masked_lm_weights"] = np.empty(mask_shape, dtype='float32')

    assert len(output_files) == 1, 'numpy format only support single output file'
    output_file = output_files[0]

    total_written = 0
    for (inst_index, instance) in enumerate(instances):
        features = transform(instance, tokenizer, max_seq_length, max_predictions_per_seq)
        features_np["input_ids"][inst_index] = features['input_ids']
        features_np["segment_ids"][inst_index] = features['segment_ids']
        features_np["masked_lm_positions"][inst_index] = features['masked_lm_positions']
        features_np["masked_lm_ids"][inst_index] = features['masked_lm_ids']
        features_np["masked_lm_weights"][inst_index] = features['masked_lm_weights']
        # both valid length and next sentence label are single numbers
        features_np["next_sentence_labels"][inst_index] = features['next_sentence_labels'][0]
        features_np["valid_lengths"][inst_index] = features['valid_lengths'][0]

        total_written += 1

        if inst_index < 20:
            print_example(instance, features)

    np.savez(output_file, **features_np)
    logging.info('Wrote %d total instances', total_written)

def write_to_files_rec(instances, tokenizer, max_seq_length,
                                        max_predictions_per_seq, output_files):
    """Create IndexedRecordIO files from `TrainingInstance`s."""
    writers = []
    for output_file in output_files:
        writers.append(
            mx.recordio.MXIndexedRecordIO(
                os.path.splitext(output_file)[0] + '.idx', output_file, 'w'))

    writer_index = 0
    total_written = 0
    for (inst_index, instance) in enumerate(instances):
        features = transform(instance, tokenizer, max_seq_length, max_predictions_per_seq)
        example = features

        writers[writer_index].write_idx(inst_index, json.dumps(example).encode('UTF-8'))
        writer_index = (writer_index + 1) % len(writers)

        total_written += 1

        if inst_index < 20:
<<<<<<< HEAD
            print_example(instance, features)
=======
            logging.info('*** Example ***')
            logging.info('tokens: %s' % ' '.join(instance.tokens))  # pylint: disable=W1201

            for feature_name in features.keys():
                feature = features[feature_name]
                logging.info(  # pylint: disable=W1201
                    '%s: %s' % (feature_name, ' '.join(
                        [str(x) for x in feature])))
>>>>>>> 1210f4c5

    for writer in writers:
        writer.close()

    logging.info('Wrote %d total instances', total_written)


def create_training_instances(x):
    """Create `TrainingInstance`s from raw text."""
    input_files, out, tokenizer, max_seq_length,\
    dupe_factor, short_seq_prob, masked_lm_prob, \
    max_predictions_per_seq, rng = x
    time_start = time.time()
    logging.info('Processing %s'%input_files)
    all_documents = [[]]

    # Input file format:
    # (1) One sentence per line. These should ideally be actual sentences, not
    # entire paragraphs or arbitrary spans of text. (Because we use the
    # sentence boundaries for the "next sentence prediction" task).
    # (2) Blank lines between documents. Document boundaries are needed so
    # that the "next sentence prediction" task doesn't span between documents.
    for input_file in input_files:
        with io.open(input_file, 'r', encoding='UTF-8') as reader:
            while True:
<<<<<<< HEAD
                line = tokenization.convert_to_unicode(reader.readline()) if not args.tokenized else reader.readline()
=======
                line = reader.readline()
>>>>>>> 1210f4c5
                if not line:
                    break
                line = line.strip()

                # Empty lines are used as document delimiters
                if not line:
                    all_documents.append([])
<<<<<<< HEAD
                tokens = tokenizer.tokenize(line) if not args.tokenized else line.split(' ')
=======
                tokens = tokenizer(line)
>>>>>>> 1210f4c5
                if tokens:
                    all_documents[-1].append(tokens)

    # Remove empty documents
    all_documents = [x for x in all_documents if x]
    rng.shuffle(all_documents)

    vocab_words = tokenizer.vocab.idx_to_token
    instances = []
    for _ in range(dupe_factor):
        for document_index in range(len(all_documents)):
            instances.extend(
                create_instances_from_document(
                    all_documents, document_index, max_seq_length,
                    short_seq_prob, masked_lm_prob, max_predictions_per_seq,
                    vocab_words, rng))

    rng.shuffle(instances)
    input_ids = []
    segment_ids = []
    masked_lm_positions = []
    masked_lm_ids = []
    masked_lm_weights = []
    next_sentence_labels = []
    valid_lengths = []

    for (inst_index, instance) in enumerate(instances):
        feature = transform(instance, tokenizer, max_seq_length, max_predictions_per_seq, False)
        input_ids.append(np.ascontiguousarray(feature['input_ids'], dtype='int32'))
        segment_ids.append(np.ascontiguousarray(feature['segment_ids'], dtype='int32'))
        masked_lm_positions.append(np.ascontiguousarray(feature['masked_lm_positions'], dtype='int32'))
        masked_lm_ids.append(np.ascontiguousarray(feature['masked_lm_ids'], dtype='int32'))
        masked_lm_weights.append(np.ascontiguousarray(feature['masked_lm_weights'], dtype='float32'))
        next_sentence_labels.append(feature['next_sentence_labels'][0])
        valid_lengths.append(feature['valid_lengths'][0])

    features = (input_ids, segment_ids, masked_lm_positions, masked_lm_ids, masked_lm_weights, next_sentence_labels, valid_lengths)
    time_end = time.time()

    logging.info('*** Writing to output file %s ***'%out)
    if args.format == 'numpy':
        write_to_files_np(features, tokenizer, args.max_seq_length,
                          args.max_predictions_per_seq, [out])
    elif args.format == 'h5py':
        write_to_files_h5py(features, tokenizer, args.max_seq_length,
                            args.max_predictions_per_seq, [out])
    elif args.format == 'recordio':
        write_to_files_rec(instances, tokenizer, args.max_seq_length,
                           args.max_predictions_per_seq, [out])
    else:
        raise ValueError('unsupported format: %s'%args.format)
    logging.info('Process %d files took %.1f s'%(len(input_files), time_end - time_start))


def create_instances_from_document(
        all_documents, document_index, max_seq_length, short_seq_prob,
        masked_lm_prob, max_predictions_per_seq, vocab_words, rng):
    """Creates `TrainingInstance`s for a single document."""
    document = all_documents[document_index]

    # Account for [CLS], [SEP], [SEP]
    max_num_tokens = max_seq_length - 3

    # We *usually* want to fill up the entire sequence since we are padding
    # to `max_seq_length` anyways, so short sequences are generally wasted
    # computation. However, we *sometimes*
    # (i.e., short_seq_prob == 0.1 == 10% of the time) want to use shorter
    # sequences to minimize the mismatch between pre-training and fine-tuning.
    # The `target_seq_length` is just a rough target however, whereas
    # `max_seq_length` is a hard limit.
    target_seq_length = max_num_tokens
    if rng.random() < short_seq_prob:
        target_seq_length = rng.randint(2, max_num_tokens)

    # We DON'T just concatenate all of the tokens from a document into a long
    # sequence and choose an arbitrary split point because this would make the
    # next sentence prediction task too easy. Instead, we split the input into
    # segments "A" and "B" based on the actual "sentences" provided by the user
    # input.
    instances = []
    current_chunk = []
    current_length = 0
    i = 0
    while i < len(document):  # pylint: disable=R1702
        segment = document[i]
        current_chunk.append(segment)
        current_length += len(segment)
        if i == len(document) - 1 or current_length >= target_seq_length:
            if current_chunk:
                # `a_end` is how many segments from `current_chunk` go into the `A`
                # (first) sentence.
                a_end = 1
                if len(current_chunk) >= 2:
                    a_end = rng.randint(1, len(current_chunk) - 1)

                tokens_a = []
                for j in range(a_end):
                    tokens_a.extend(current_chunk[j])

                tokens_b = []
                # Random next
                is_random_next = False
                if len(current_chunk) == 1 or rng.random() < 0.5:
                    is_random_next = True
                    target_b_length = target_seq_length - len(tokens_a)

                    # This should rarely go for more than one iteration for large
                    # corpora. However, just to be careful, we try to make sure that
                    # the random document is not the same as the document
                    # we're processing.
                    for _ in range(10):
                        random_document_index = rng.randint(
                            0,
                            len(all_documents) - 1)
                        if random_document_index != document_index:
                            break

                    random_document = all_documents[random_document_index]
                    random_start = rng.randint(0, len(random_document) - 1)
                    for j in range(random_start, len(random_document)):
                        tokens_b.extend(random_document[j])
                        if len(tokens_b) >= target_b_length:
                            break
                    # We didn't actually use these segments so we 'put them back' so
                    # they don't go to waste.
                    num_unused_segments = len(current_chunk) - a_end
                    i -= num_unused_segments
                # Actual next
                else:
                    is_random_next = False
                    for j in range(a_end, len(current_chunk)):
                        tokens_b.extend(current_chunk[j])
                truncate_seq_pair(tokens_a, tokens_b, max_num_tokens, rng)

                assert len(tokens_a) >= 1
                assert len(tokens_b) >= 1

                tokens = []
                segment_ids = []
                tokens.append('[CLS]')
                segment_ids.append(0)
                for token in tokens_a:
                    tokens.append(token)
                    segment_ids.append(0)
                tokens.append('[SEP]')
                segment_ids.append(0)
                segment_a_lengths = len(segment_ids)

                for token in tokens_b:
                    tokens.append(token)
                    segment_ids.append(1)
                tokens.append('[SEP]')
                segment_ids.append(1)
                segment_b_lengths = len(segment_ids) - segment_a_lengths

                (tokens, masked_lm_positions,
                 masked_lm_labels) = create_masked_lm_predictions(
                     tokens, masked_lm_prob, max_predictions_per_seq,
                     vocab_words, rng)
                instance = TrainingInstance(
                    tokens=tokens,
                    segment_ids=segment_ids,
                    is_random_next=is_random_next,
                    masked_lm_positions=masked_lm_positions,
                    masked_lm_labels=masked_lm_labels,
                    segment_a_lengths=segment_a_lengths,
                    segment_b_lengths=segment_b_lengths)
                instances.append(instance)
            current_chunk = []
            current_length = 0
        i += 1

    return instances


MaskedLmInstance = collections.namedtuple('MaskedLmInstance',
                                          ['index', 'label'])


def create_masked_lm_predictions(tokens, masked_lm_prob,
                                 max_predictions_per_seq, vocab_words, rng):
    """Creates the predictions for the masked LM objective."""

    cand_indexes = []
    for (i, token) in enumerate(tokens):
        if token in ['[CLS]', '[SEP]']:
            continue
        cand_indexes.append(i)

    rng.shuffle(cand_indexes)

    output_tokens = list(tokens)

    num_to_predict = min(max_predictions_per_seq,
                         max(1, int(round(len(tokens) * masked_lm_prob))))

    masked_lms = []
    covered_indexes = set()
    for index in cand_indexes:
        if len(masked_lms) >= num_to_predict:
            break
        if index in covered_indexes:
            continue
        covered_indexes.add(index)

        masked_token = None
        # 80% of the time, replace with [MASK]
        if rng.random() < 0.8:
            masked_token = '[MASK]'
        else:
            # 10% of the time, keep original
            if rng.random() < 0.5:
                masked_token = tokens[index]
            # 10% of the time, replace with random word
            else:
                masked_token = vocab_words[rng.randint(0,
                                                       len(vocab_words) - 1)]

        output_tokens[index] = masked_token

        masked_lms.append(MaskedLmInstance(index=index, label=tokens[index]))

    masked_lms = sorted(masked_lms, key=lambda x: x.index)

    masked_lm_positions = []
    masked_lm_labels = []
    for p in masked_lms:
        masked_lm_positions.append(p.index)
        masked_lm_labels.append(p.label)

    return (output_tokens, masked_lm_positions, masked_lm_labels)


def truncate_seq_pair(tokens_a, tokens_b, max_num_tokens, rng):
    """Truncates a pair of sequences to a maximum sequence length."""
    while True:
        total_length = len(tokens_a) + len(tokens_b)
        if total_length <= max_num_tokens:
            break

        trunc_tokens = tokens_a if len(tokens_a) > len(tokens_b) else tokens_b
        assert len(trunc_tokens) >= 1

        # We want to sometimes truncate from the front and sometimes from the
        # back to add more randomness and avoid biases.
        if rng.random() < 0.5:
            del trunc_tokens[0]
        else:
            trunc_tokens.pop()


def main():
    """Main function."""
    time_start = time.time()
    logging.info("loading vocab file: %s"%args.vocab_file)
    vocab_obj = nlp.Vocab.from_json(open(args.vocab_file, 'rt').read())
    tokenizer = BERTTokenizer(
        vocab=vocab_obj, lower=args.do_lower_case)

    input_files = []
    for input_pattern in args.input_file.split(','):
        input_files.extend(glob.glob(os.path.expanduser(input_pattern)))

    logging.info('*** Reading from %d input files ***'%len(input_files))
    for input_file in input_files:
        logging.info('  %s', input_file)

    num_outputs = args.num_outputs
    assert len(input_files) >= num_outputs, \
        'Number of outputs must be fewer than that of inputs'

    output_dir = os.path.expanduser(args.output_dir)
    if not os.path.exists(output_dir):
        os.makedirs(output_dir)

    rng = random.Random(args.random_seed)
    nworker = args.num_workers

    file_splits = []
    split_size = (len(input_files) + num_outputs - 1) // num_outputs
    for i in range(num_outputs - 1):
        file_splits.append(input_files[i*split_size:(i+1)*split_size])
    file_splits.append(input_files[(num_outputs-1)*split_size:])

    count = 0
    map_args = []
    pool_args = (tokenizer, args.max_seq_length, args.dupe_factor,\
                 args.short_seq_prob, args.masked_lm_prob,
                 args.max_predictions_per_seq, rng)
    for i in range(len(file_splits)):
        file_split = file_splits[i]
        out = os.path.join(output_dir, 'part-%03d.npz'%i)
        count += len(file_split)
        map_args.append((file_split, out) + pool_args)
    assert count == len(input_files)
    if nworker > 0:
        pool = Pool(nworker)
        results = pool.map(create_training_instances, map_args)
    else:
        for map_arg in map_args:
            create_training_instances(map_arg)

    time_end = time.time()
    logging.info('Time cost=%.1f'%(time_end - time_start))

if __name__ == '__main__':
    main()<|MERGE_RESOLUTION|>--- conflicted
+++ resolved
@@ -31,14 +31,9 @@
 import numpy as np
 import mxnet as mx
 import gluonnlp as nlp
-<<<<<<< HEAD
+from gluonnlp.data import BERTTokenizer
 import tokenizer as tokenization
 from multiprocessing import Pool
-=======
-
-from gluonnlp.data import BERTTokenizer
-
->>>>>>> 1210f4c5
 
 
 parser = argparse.ArgumentParser(
@@ -331,18 +326,7 @@
         total_written += 1
 
         if inst_index < 20:
-<<<<<<< HEAD
             print_example(instance, features)
-=======
-            logging.info('*** Example ***')
-            logging.info('tokens: %s' % ' '.join(instance.tokens))  # pylint: disable=W1201
-
-            for feature_name in features.keys():
-                feature = features[feature_name]
-                logging.info(  # pylint: disable=W1201
-                    '%s: %s' % (feature_name, ' '.join(
-                        [str(x) for x in feature])))
->>>>>>> 1210f4c5
 
     for writer in writers:
         writer.close()
@@ -368,11 +352,7 @@
     for input_file in input_files:
         with io.open(input_file, 'r', encoding='UTF-8') as reader:
             while True:
-<<<<<<< HEAD
-                line = tokenization.convert_to_unicode(reader.readline()) if not args.tokenized else reader.readline()
-=======
                 line = reader.readline()
->>>>>>> 1210f4c5
                 if not line:
                     break
                 line = line.strip()
@@ -380,11 +360,7 @@
                 # Empty lines are used as document delimiters
                 if not line:
                     all_documents.append([])
-<<<<<<< HEAD
-                tokens = tokenizer.tokenize(line) if not args.tokenized else line.split(' ')
-=======
                 tokens = tokenizer(line)
->>>>>>> 1210f4c5
                 if tokens:
                     all_documents[-1].append(tokens)
 
