# coding=utf-8
# Copyright 2018 The Google AI Language Team Authors and DMLC.
#
# Licensed under the Apache License, Version 2.0 (the "License");
# you may not use this file except in compliance with the License.
# You may obtain a copy of the License at
#
#     http://www.apache.org/licenses/LICENSE-2.0
#
# Unless required by applicable law or agreed to in writing, software
# distributed under the License is distributed on an "AS IS" BASIS,
# WITHOUT WARRANTIES OR CONDITIONS OF ANY KIND, either express or implied.
# See the License for the specific language governing permissions and
# limitations under the License.
"""Create masked LM/next sentence masked_lm examples for BERT."""

from __future__ import absolute_import
from __future__ import division
from __future__ import print_function

import argparse
import logging
import io
import os
import glob
import collections
import warnings
import random
import time
from multiprocessing import Pool
import numpy as np
import gluonnlp as nlp
from gluonnlp.data import BERTTokenizer


class TrainingInstance(object):
    """A single training instance (sentence pair)."""

    def __init__(self, tokens, segment_ids, masked_lm_positions,
                 masked_lm_labels, is_random_next, vocab):
        self.tokens = tokens
        self.segment_ids = segment_ids
        self.is_random_next = is_random_next
        self.masked_lm_positions = masked_lm_positions
        self.masked_lm_labels = masked_lm_labels
        self.vocab = vocab

    def __str__(self):
        tks = self.vocab.to_tokens(self.tokens)
        mask_tks = self.vocab.to_tokens(self.masked_lm_labels)
        s = ''
        s += 'tokens: %s\n' % (' '.join(tks))
        s += 'segment_ids: %s\n' % (' '.join(
            [str(x) for x in self.segment_ids]))
        s += 'is_random_next: %s\n' % self.is_random_next
        s += 'masked_lm_positions: %s\n' % (' '.join(
            [str(x) for x in self.masked_lm_positions]))
        s += 'masked_lm_labels: %s\n' % (' '.join(mask_tks))
        s += '\n'
        return s

    def __repr__(self):
        return self.__str__()

def transform(instance, max_seq_length):
    """Transform instance to inputs for MLM and NSP."""
    input_ids = instance.tokens
    assert len(input_ids) <= max_seq_length
    segment_ids = instance.segment_ids
    masked_lm_positions = instance.masked_lm_positions
    valid_lengths = len(input_ids)

    masked_lm_ids = instance.masked_lm_labels
    masked_lm_weights = [1.0] * len(masked_lm_ids)

    next_sentence_label = 1 if instance.is_random_next else 0

    return input_ids, segment_ids, masked_lm_positions, masked_lm_ids, \
           masked_lm_weights, next_sentence_label, valid_lengths

def print_example(instance, features):
    logging.debug('*** Example Instance ***')
    logging.debug('\n%s', instance)

    for feature_name in features.keys():
        feature = features[feature_name]
        logging.debug('Generated %s: %s', feature_name, feature)

def write_to_files_np(features, tokenizer, max_seq_length,
                      max_predictions_per_seq, output_files):
    # pylint: disable=unused-argument
    """Write to numpy files from `TrainingInstance`s."""
    next_sentence_labels = []
    valid_lengths = []

    assert len(output_files) == 1, 'numpy format only support single output file'
    output_file = output_files[0]
    (input_ids, segment_ids, masked_lm_positions, masked_lm_ids,
     masked_lm_weights, next_sentence_labels, valid_lengths) = features
    total_written = len(next_sentence_labels)

    # store variable length numpy array object directly.
    outputs = collections.OrderedDict()
    outputs['input_ids'] = np.array(input_ids, dtype=object)
    outputs['segment_ids'] = np.array(segment_ids, dtype=object)
    outputs['masked_lm_positions'] = np.array(masked_lm_positions, dtype=object)
    outputs['masked_lm_ids'] = np.array(masked_lm_ids, dtype=object)
    outputs['masked_lm_weights'] = np.array(masked_lm_weights, dtype=object)
    outputs['next_sentence_labels'] = np.array(next_sentence_labels, dtype='int32')
    outputs['valid_lengths'] = np.array(valid_lengths, dtype='int32')

    np.savez_compressed(output_file, **outputs)
    logging.info('Wrote %d total instances', total_written)

def tokenize_lines_fn(x):
    """Worker function to tokenize lines based on the tokenizer, and perform vocabulary lookup."""
    lines, tokenizer, vocab = x
    results = []
    for line in lines:
        if not line:
            break
        line = line.strip()
        # Empty lines are used as document delimiters
        if not line:
            results.append([])
        else:
            tokens = vocab[tokenizer(line)]
            if tokens:
                results.append(tokens)
    return results

def create_samples_npz(all_documents, dupe_factor, max_seq_length, short_seq_prob,
                       masked_lm_prob, max_predictions_per_seq, vocab):
    """Create masked language model and next sentence prediction samples as numpy arrays."""
    instances = []
    for _ in range(dupe_factor):
        for document_index in range(len(all_documents)):
            instances.extend(
                create_instances_from_document(
                    all_documents, document_index, max_seq_length, short_seq_prob,
                    masked_lm_prob, max_predictions_per_seq, vocab))
    input_ids = []
    segment_ids = []
    masked_lm_positions = []
    masked_lm_ids = []
    masked_lm_weights = []
    next_sentence_labels = []
    valid_lengths = []

    for inst_index, instance in enumerate(instances):
        (input_id, segment_id, masked_lm_position, masked_lm_id,
         masked_lm_weight, next_sentence_label, valid_length) = transform(instance, max_seq_length)

        input_ids.append(np.ascontiguousarray(input_id, dtype='int32'))
        segment_ids.append(np.ascontiguousarray(segment_id, dtype='int32'))
        masked_lm_positions.append(
            np.ascontiguousarray(masked_lm_position, dtype='int32'))
        masked_lm_ids.append(np.ascontiguousarray(masked_lm_id, dtype='int32'))
        masked_lm_weights.append(np.ascontiguousarray(masked_lm_weight, dtype='float32'))
        next_sentence_labels.append(next_sentence_label)
        valid_lengths.append(valid_length)
        # debugging information
        if inst_index < 1:
            print_example(instance, feature)
    return input_ids, masked_lm_ids, masked_lm_positions, masked_lm_weights,\
           next_sentence_labels, segment_ids, valid_lengths

def create_training_instances(input_files, tokenizer,
                              max_seq_length, short_seq_prob,
                              masked_lm_prob, max_predictions_per_seq, vocab,
                              dupe_factor=1, nworker=1,
                              num_outputs=1, output_dir=None, pool=None):
    """Create `TrainingInstance`s from raw text.

    The expected input file format is the following:

    (1) One sentence per line. These should ideally be actual sentences, not
    entire paragraphs or arbitrary spans of text. (Because we use the
    sentence boundaries for the "next sentence prediction" task).
    (2) Blank lines between documents. Document boundaries are needed so
    that the "next sentence prediction" task doesn't span between documents.

    Parameters
    ----------
    input_files : list of str
        List of paths to input text files.
    output_file : str or None
        Path to the output file. If None, the result is not serialized.
    tokenizer : BERTTokenizer
        The BERT tokenizer
    max_seq_length : int
        The hard limit of maximum sequence length of sentence pairs
    dupe_factor : int
        Duplication factor.
    short_seq_prob : float
        The probability of sampling sequences shorter than the max_seq_length.
    masked_lm_prob : float
        The probability of replacing texts with masks/random words/original words.
    max_predictions_per_seq : int
        The hard limit of the number of predictions for masked words
    vocab : BERTVocab
        The BERTVocab

    Returns
    -------
    A tuple of np.ndarray : input_ids, masked_lm_ids, masked_lm_positions, masked_lm_weights
                            next_sentence_labels, segment_ids, valid_lengths
    """
    time_start = time.time()
    if nworker > 1:
        worker_pool = pool if pool else Pool(nworker)

    # calculate the number of inputs per output
    num_inputs = len(input_files)
    num_inputs_per_output = (num_inputs + num_outputs - 1) // num_outputs

    for output_idx in range(num_outputs):
        input_start = output_idx * num_inputs_per_output
        input_end = min((output_idx + 1) * num_inputs_per_output, len(input_files))

        all_documents = [[]]

        for input_file in input_files[input_start:input_end]:
            with io.open(input_file, 'r', encoding='utf-8') as reader:
                lines = reader.readlines()
                num_lines = len(lines)
                num_lines_per_worker = (num_lines + nworker - 1) // nworker
                process_args = []
                # tokenize in parallel
                for worker_idx in range(nworker):
                    start = worker_idx * num_lines_per_worker
                    end = min((worker_idx + 1) * num_lines_per_worker, num_lines)
                    process_args.append((lines[start:end], tokenizer, vocab))

                def _process_result(tokenized_results):
                    for tokenized_result in tokenized_results:
                        for line in tokenized_result:
                            if not line:
                                if all_documents[-1]:
                                    all_documents.append([])
                            else:
                                all_documents[-1].append(line)

                if nworker > 1:
                    tokenized_results = worker_pool.map(tokenize_lines_fn, process_args)
                else:
                    tokenized_results = [tokenize_lines_fn(process_args[0])]
                _process_result(tokenized_results)

        # remove the last empty document if any
        if not all_documents[-1]:
            all_documents = all_documents[:-1]
        res = worker_pool.apply_async(create_samples_npz, (all_documents, dupe_factor, max_seq_length, \
                                      short_seq_prob, masked_lm_prob, max_predictions_per_seq, vocab))
        (input_ids, masked_lm_ids, masked_lm_positions, masked_lm_weights,
         next_sentence_labels, segment_ids, valid_lengths) = res.get()

        # write output to files. Used when pre-generating files
        if output_dir:
            part_name = 'part-{}.{}'.format(str(output_idx).zfill(3), 'npz')
            output_file = os.path.join(output_dir, part_name)
            features = (input_ids, segment_ids, masked_lm_positions, masked_lm_ids,
                        masked_lm_weights, next_sentence_labels, valid_lengths)
            logging.debug('*** Writing to output file %s ***', output_file)
            write_to_files_np(features, tokenizer, args.max_seq_length,
                              args.max_predictions_per_seq, [output_file])
        else:
            assert num_outputs == 1, 'output_dir is required if num_outputs > 1'
            features = (input_ids, masked_lm_ids, masked_lm_positions, masked_lm_weights,
                        next_sentence_labels, segment_ids, valid_lengths)

    if nworker > 1 and not pool:
        worker_pool.close()
        worker_pool.join()
    time_end = time.time()
    logging.debug('Process %d files took %.1f s', len(input_files), time_end - time_start)
    return features


def create_instances_from_document(
        all_documents, document_index, max_seq_length, short_seq_prob,
        masked_lm_prob, max_predictions_per_seq, vocab):
    """Creates `TrainingInstance`s for a single document."""
    document = all_documents[document_index]
    _MASK_TOKEN = vocab[vocab.mask_token]
    _CLS_TOKEN = vocab[vocab.cls_token]
    _SEP_TOKEN = vocab[vocab.sep_token]


    # Account for [CLS], [SEP], [SEP]
    max_num_tokens = max_seq_length - 3

    # According to the original tensorflow implementation:
    # We *usually* want to fill up the entire sequence since we are padding
    # to `max_seq_length` anyways, so short sequences are generally wasted
    # computation. However, we *sometimes*
    # (i.e., short_seq_prob == 0.1, 10% of the time) want to use shorter
    # sequences to minimize the mismatch between pre-training and fine-tuning.
    # The `target_seq_length` is just a rough target however, whereas
    # `max_seq_length` is a hard limit.
    target_seq_length = max_num_tokens
    if random.random() < short_seq_prob:
        target_seq_length = random.randint(2, max_num_tokens)

    # We DON'T just concatenate all of the tokens from a document into a long
    # sequence and choose an arbitrary split point because this would make the
    # next sentence prediction task too easy. Instead, we split the input into
    # segments "A" and "B" based on the actual "sentences" provided by the user
    # input.
    instances = []
    current_chunk = []
    current_length = 0
    i = 0
    while i < len(document):  # pylint: disable=R1702
        segment = document[i]
        current_chunk.append(segment)
        current_length += len(segment)
        if i == len(document) - 1 or current_length >= target_seq_length:
            if current_chunk:
                # `a_end` is how many segments from `current_chunk` go into the `A`
                # (first) sentence.
                a_end = 1
                if len(current_chunk) >= 2:
                    a_end = random.randint(1, len(current_chunk) - 1)

                tokens_a = []
                for j in range(a_end):
                    tokens_a.extend(current_chunk[j])

                tokens_b = []
                # Random next
                is_random_next = False
                if len(current_chunk) == 1 or random.random() < 0.5:
                    is_random_next = True
                    target_b_length = target_seq_length - len(tokens_a)

                    # randomly choose a document other than itself
                    random_document_index = random.randint(0, len(all_documents) - 2)
                    if random_document_index >= document_index:
                        random_document_index += 1

                    random_document = all_documents[random_document_index]
                    random_start = random.randint(0, len(random_document) - 1)
                    for j in range(random_start, len(random_document)):
                        tokens_b.extend(random_document[j])
                        if len(tokens_b) >= target_b_length:
                            break
                    # We didn't actually use these segments so we 'put them back' so
                    # they don't go to waste.
                    num_unused_segments = len(current_chunk) - a_end
                    i -= num_unused_segments
                # Actual next
                else:
                    is_random_next = False
                    for j in range(a_end, len(current_chunk)):
                        tokens_b.extend(current_chunk[j])
                truncate_seq_pair(tokens_a, tokens_b, max_num_tokens)

                assert len(tokens_a) >= 1
                assert len(tokens_b) >= 1

                tokens = []
                segment_ids = []
                tokens.append(_CLS_TOKEN)
                segment_ids.append(0)
                for token in tokens_a:
                    tokens.append(token)
                    segment_ids.append(0)
                tokens.append(_SEP_TOKEN)
                segment_ids.append(0)

                for token in tokens_b:
                    tokens.append(token)
                    segment_ids.append(1)
                tokens.append(_SEP_TOKEN)
                segment_ids.append(1)

                (tokens, masked_lm_positions,
                 masked_lm_labels) = create_masked_lm_predictions(
                     tokens, masked_lm_prob, max_predictions_per_seq,
                     len(vocab), _MASK_TOKEN, _CLS_TOKEN, _SEP_TOKEN)
                instance = TrainingInstance(
                    tokens=tokens,
                    segment_ids=segment_ids,
                    is_random_next=is_random_next,
                    masked_lm_positions=masked_lm_positions,
                    masked_lm_labels=masked_lm_labels,
                    vocab=vocab)
                instances.append(instance)
            current_chunk = []
            current_length = 0
        i += 1

    return instances


MaskedLmInstance = collections.namedtuple('MaskedLmInstance',
                                          ['index', 'label'])


def create_masked_lm_predictions(tokens, masked_lm_prob,
                                 max_predictions_per_seq, vocab_size,
                                 _MASK_TOKEN, _CLS_TOKEN, _SEP_TOKEN):
    """Creates the predictions for the masked LM objective."""
    cand_indexes = []
    for (i, token) in enumerate(tokens):
        if token in [_CLS_TOKEN, _SEP_TOKEN]:
            continue
        cand_indexes.append(i)

    random.shuffle(cand_indexes)

    output_tokens = list(tokens)

    num_to_predict = min(max_predictions_per_seq,
                         max(1, int(round(len(tokens) * masked_lm_prob))))

    masked_lms = []
    covered_indexes = set()
    for index in cand_indexes:
        if len(masked_lms) >= num_to_predict:
            break
        if index in covered_indexes:
            continue
        covered_indexes.add(index)

        masked_token = None
        # 80% of the time, replace with [MASK]
        if random.random() < 0.8:
            masked_token = _MASK_TOKEN
        else:
            # 10% of the time, keep original
            if random.random() < 0.5:
                masked_token = tokens[index]
            # 10% of the time, replace with random word
            else:
                # generate a random word in [0, vocab_size - 1]
                masked_token = random.randint(0, vocab_size - 1)

        output_tokens[index] = masked_token

        masked_lms.append(MaskedLmInstance(index=index, label=tokens[index]))

    masked_lms = sorted(masked_lms, key=lambda x: x.index)

    masked_lm_positions = []
    masked_lm_labels = []
    for p in masked_lms:
        masked_lm_positions.append(p.index)
        masked_lm_labels.append(p.label)

    return (output_tokens, masked_lm_positions, masked_lm_labels)


def truncate_seq_pair(tokens_a, tokens_b, max_num_tokens):
    """Truncates a pair of sequences to a maximum sequence length."""
    while True:
        total_length = len(tokens_a) + len(tokens_b)
        if total_length <= max_num_tokens:
            break

        trunc_tokens = tokens_a if len(tokens_a) > len(tokens_b) else tokens_b
        assert len(trunc_tokens) >= 1

        # We want to sometimes truncate from the front and sometimes from the
        # back to add more randomness and avoid biases.
        if random.random() < 0.5:
            del trunc_tokens[0]
        else:
            trunc_tokens.pop()


def main():
    """Main function."""
    time_start = time.time()

    # random seed
    random.seed(args.random_seed)

<<<<<<< HEAD
    # vocabulary and tokenizer
    if args.sentencepiece:
        logging.info('loading vocab file from sentence piece model: %s', args.sentencepiece)
        if args.dataset_name:
            warnings.warn('Both --dataset_name and --sentencepiece are provided. '
                          'The vocabulary will be loaded based on --sentencepiece.')
        vocab = nlp.vocab.BERTVocab.from_sentencepiece(args.sentencepiece)
        tokenizer = nlp.data.BERTSPTokenizer(args.sentencepiece, vocab, num_best=args.sp_nbest,
                                             alpha=args.sp_alpha,lower=not args.cased)
    else:
        logging.info('loading vocab file from pre-defined dataset: %s', args.dataset_name)
        vocab = nlp.data.utils._load_pretrained_vocab(args.dataset_name, cls=nlp.vocab.BERTVocab)
        tokenizer = BERTTokenizer(vocab=vocab, lower='uncased' in args.dataset_name)

=======
    # create output dir
    output_dir = os.path.expanduser(args.output_dir)
    if not os.path.exists(output_dir):
        os.makedirs(output_dir)

    # vocabulary
    logging.info('loading vocab file from dataset: %s', args.vocab)
    vocab = nlp.data.utils._load_pretrained_vocab(args.vocab, root=output_dir,
                                                  cls=nlp.vocab.BERTVocab)
    tokenizer = BERTTokenizer(vocab=vocab, lower='uncased' in args.vocab)
>>>>>>> 147595ca

    # count the number of input files
    input_files = []
    for input_pattern in args.input_file.split(','):
        input_files.extend(glob.glob(os.path.expanduser(input_pattern)))
    logging.info('*** Reading from %d input files ***', len(input_files))
    for input_file in input_files:
        logging.info('\t%s', input_file)
    num_outputs = min(args.num_outputs, len(input_files))

    create_training_instances(input_files, tokenizer, args.max_seq_length,
                              args.short_seq_prob, args.masked_lm_prob,
                              args.max_predictions_per_seq, vocab,
                              args.dupe_factor, args.num_workers,
                              num_outputs=num_outputs, output_dir=output_dir)

    time_end = time.time()
    logging.info('Time cost=%.1f', time_end - time_start)

if __name__ == '__main__':
    parser = argparse.ArgumentParser(
        description='Pre-training data generator for BERT',
        formatter_class=argparse.ArgumentDefaultsHelpFormatter)

    parser.add_argument(
        '--input_file',
        type=str,
        required=True,
        help='Input files, separated by comma. For example, "~/data/*.txt"')

    parser.add_argument(
        '--output_dir',
        type=str,
        required=True,
        help='Output directory.')

    parser.add_argument(
        '--dataset_name',
        type=str,
        default=None,
        choices=['book_corpus_wiki_en_uncased', 'book_corpus_wiki_en_cased',
                 'wiki_multilingual_uncased', 'wiki_multilingual_cased', 'wiki_cn_cased'],
        help='The dataset name for the vocab file BERT model was trained on. For example, '
             '"book_corpus_wiki_en_uncased"')

    parser.add_argument(
        '--sentencepiece',
        type=str,
        default=None,
        help='Path to the sentencepiece .model file for both tokenization and vocab.')

    parser.add_argument(
        '--cased',
        action='store_true',
        help='Effective only if --sentencepiece is set')

    parser.add_argument('--sp_nbest', type=int, default=0,
                        help='Number of best candidates for sampling subwords with sentencepiece. ')

    parser.add_argument('--sp_alpha', type=float, default=1.0,
                        help='Inverse temperature for probability rescaling for sentencepiece sampling')

    parser.add_argument(
        '--max_seq_length', type=int, default=512, help='Maximum sequence length.')

    parser.add_argument(
        '--max_predictions_per_seq',
        type=int,
        default=80,
        help='Maximum number of masked LM predictions per sequence. ')

    parser.add_argument(
        '--random_seed',
        type=int,
        default=12345,
        help='Random seed for data generation.')

    parser.add_argument(
        '--dupe_factor',
        type=int,
        default=1,
        help='Number of times to duplicate the input data (with different masks).')

    parser.add_argument(
        '--masked_lm_prob',
        type=float,
        default=0.15,
        help='Masked LM probability.')

    parser.add_argument(
        '--short_seq_prob',
        type=float,
        default=0.1,
        help='Probability of creating sequences which are shorter than the '
        'maximum length. ')

    parser.add_argument(
        '--verbose',
        action='store_true',
        help='Print debug information')

    parser.add_argument(
        '--num_workers',
        type=int,
        default=8,
        help='Number of workers for parallel processing, where each generates an output file.')

    parser.add_argument(
        '--num_outputs',
        type=int,
        default=1,
        help='Number of desired output files, where each is processed independently by a worker.')

    args = parser.parse_args()
    logging.getLogger().setLevel(logging.DEBUG if args.verbose else logging.INFO)
    logging.info(args)
    main()<|MERGE_RESOLUTION|>--- conflicted
+++ resolved
@@ -477,7 +477,10 @@
     # random seed
     random.seed(args.random_seed)
 
-<<<<<<< HEAD
+    # create output dir
+    output_dir = os.path.expanduser(args.output_dir)
+    nlp.utils.mkdir(output_dir)
+
     # vocabulary and tokenizer
     if args.sentencepiece:
         logging.info('loading vocab file from sentence piece model: %s', args.sentencepiece)
@@ -489,21 +492,9 @@
                                              alpha=args.sp_alpha,lower=not args.cased)
     else:
         logging.info('loading vocab file from pre-defined dataset: %s', args.dataset_name)
-        vocab = nlp.data.utils._load_pretrained_vocab(args.dataset_name, cls=nlp.vocab.BERTVocab)
+        vocab = nlp.data.utils._load_pretrained_vocab(args.dataset_name, root=output_dir,
+                                                      cls=nlp.vocab.BERTVocab)
         tokenizer = BERTTokenizer(vocab=vocab, lower='uncased' in args.dataset_name)
-
-=======
-    # create output dir
-    output_dir = os.path.expanduser(args.output_dir)
-    if not os.path.exists(output_dir):
-        os.makedirs(output_dir)
-
-    # vocabulary
-    logging.info('loading vocab file from dataset: %s', args.vocab)
-    vocab = nlp.data.utils._load_pretrained_vocab(args.vocab, root=output_dir,
-                                                  cls=nlp.vocab.BERTVocab)
-    tokenizer = BERTTokenizer(vocab=vocab, lower='uncased' in args.vocab)
->>>>>>> 147595ca
 
     # count the number of input files
     input_files = []
