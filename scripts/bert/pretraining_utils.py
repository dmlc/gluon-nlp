# coding: utf-8

# Licensed to the Apache Software Foundation (ASF) under one
# or more contributor license agreements.  See the NOTICE file
# distributed with this work for additional information
# regarding copyright ownership.  The ASF licenses this file
# to you under the Apache License, Version 2.0 (the
# "License"); you may not use this file except in compliance
# with the License.  You may obtain a copy of the License at
#
#   http://www.apache.org/licenses/LICENSE-2.0
#
# Unless required by applicable law or agreed to in writing,
# software distributed under the License is distributed on an
# "AS IS" BASIS, WITHOUT WARRANTIES OR CONDITIONS OF ANY
# KIND, either express or implied.  See the License for the
# specific language governing permissions and limitations
# under the License.

"""Utilities for pre-training."""
import glob
import time
import os
import functools
import logging
import argparse
import random
import multiprocessing

import numpy as np

import mxnet as mx
from mxnet.gluon.data import DataLoader
from create_pretraining_data import create_training_instances
from data.dataloader import DatasetLoader, SamplerFn, DataLoaderFn, SimpleDatasetFn

import gluonnlp as nlp
from gluonnlp.data.batchify import Tuple, Stack, Pad
from gluonnlp.metric import MaskedAccuracy

__all__ = ['get_model_loss', 'get_pretrain_data_npz', 'get_dummy_dataloader',
           'save_parameters', 'save_states', 'evaluate', 'forward', 'split_and_load',
           'get_argparser', 'get_pretrain_data_text', 'generate_dev_set']

def get_model_loss(ctx, model, pretrained, dataset_name, vocab, dtype,
                   ckpt_dir=None, start_step=None):
    """Get model for pre-training.

    Parameters
    ----------
    ctx : Context or list of Context
        Contexts to initialize model
    model : str
        The name of the model, 'bert_12_768_12' or 'bert_24_1024_16'.
    pretrained : bool
        Whether to use pre-trained model weights as initialization.
    dataset_name : str
        The name of the dataset, which is used to retrieve the corresponding vocabulary file
        when the vocab argument is not provided. Options include 'book_corpus_wiki_en_uncased',
        'book_corpus_wiki_en_cased', 'wiki_multilingual_uncased', 'wiki_multilingual_cased',
        'wiki_cn_cased'.
    vocab : BERTVocab or None
        The vocabulary for the model. If not provided, The vocabulary will be constructed
        based on dataset_name.
    dtype : float
        Data type of the model for training.
    ckpt_dir : str
        The path to the checkpoint directory.
    start_step : int or None
        If provided, it loads the model from the corresponding checkpoint from the ckpt_dir.

    Returns
    -------
    BERTModel : the model for pre-training.
    Loss : the next sentence prediction loss.
    Loss : the masked langauge model loss.
    BERTVocab : the vocabulary.
    """
    # model
    model, vocabulary = nlp.model.get_model(model, dataset_name=dataset_name, vocab=vocab,
                                            pretrained=pretrained, ctx=ctx)

    if not pretrained:
        model.initialize(init=mx.init.Normal(0.02), ctx=ctx)
    model.cast(dtype)

    if ckpt_dir and start_step:
        param_path = os.path.join(ckpt_dir, '%07d.params'%start_step)
        nlp.utils.load_parameters(model, param_path, ctx=ctx)
        logging.info('Loading step %d checkpoints from %s.', start_step, param_path)

    model.hybridize(static_alloc=True)

    # losses
    nsp_loss = mx.gluon.loss.SoftmaxCELoss()
    mlm_loss = mx.gluon.loss.SoftmaxCELoss()
    nsp_loss.hybridize(static_alloc=True)
    mlm_loss.hybridize(static_alloc=True)

    return model, nsp_loss, mlm_loss, vocabulary

class BERTPretrainDataset(mx.gluon.data.ArrayDataset):
    """Dataset for BERT pre-training.

    Each record contains the following numpy ndarrays: input_ids, masked_lm_ids,
    masked_lm_positions, masked_lm_weights, next_sentence_labels, segment_ids, valid_lengths.

    Parameters
    ----------
    filename : str
        Path to the input text file.
    tokenizer : BERTTokenizer
        The BERTTokenizer
    max_seq_length : int
        The hard limit of maximum sequence length of sentence pairs
    short_seq_prob : float
        The probability of sampling sequences shorter than the max_seq_length.
    masked_lm_prob : float
        The probability of replacing texts with masks/random words/original words.
    max_predictions_per_seq : int
        The hard limit of the number of predictions for masked words
    whole_word_mask : bool
        Whether to use whole word masking.
    vocab : BERTVocab
        The BERTVocab
    num_workers : int
        The number of worker processes for dataset contruction.
    worker_pool : multiprocessing.Pool
        The worker process pool. Must be provided if num_workers > 1.
    """
    def __init__(self, filename, tokenizer, max_seq_length, short_seq_prob,
                 masked_lm_prob, max_predictions_per_seq, whole_word_mask,
                 vocab, num_workers=1, worker_pool=None):
        logging.debug('start to load file %s ...', filename)
        dupe_factor = 1
        instances = create_training_instances(([filename], tokenizer, max_seq_length,
                                               short_seq_prob, masked_lm_prob,
                                               max_predictions_per_seq,
                                               whole_word_mask, vocab,
                                               dupe_factor, num_workers,
                                               worker_pool, None))
        super(BERTPretrainDataset, self).__init__(*instances)

def get_pretrain_data_text(data, batch_size, num_ctxes, shuffle, use_avg_len,
                           num_buckets, vocab, tokenizer, max_seq_length, short_seq_prob,
<<<<<<< HEAD
                           masked_lm_prob, max_predictions_per_seq,
                           num_parts=1, part_idx=0, num_workers=1):
=======
                           masked_lm_prob, max_predictions_per_seq, whole_word_mask,
                           num_parts=1, part_idx=0,
                           prefetch=True, num_workers=1):
>>>>>>> 84738d93
    """Get data iterators from raw text documents.

    Parameters
    ----------
    batch_size : int
        The batch size. If use_avg_len is set to True, batch_size is roughly the number of
        (non-padded) tokens in a batch.
    num_buckets : int
        The number of buckets for the FixedBucketSampler for training.
    vocab : BERTVocab
        The vocabulary.
    tokenizer : BERTTokenizer or BERTSPTokenizer
        The tokenizer.
    max_seq_length : int
        The hard limit of maximum sequence length of sentence pairs.
    short_seq_prob : float
        The probability of sampling sequences shorter than the max_seq_length.
    masked_lm_prob : float
        The probability of replacing texts with masks/random words/original words.
    max_predictions_per_seq : int
        The hard limit of the number of predictions for masked words
    whole_word_mask : bool
        Whether to use whole word masking.
    num_parts : int
        The number of partitions for the dataset.
    part_idx : int
        The index of the partition to read.
    num_workers : int
        The number of worker processes for dataset contruction.
    """
    # handle commas in the provided path
    num_files = sum([len(glob.glob(os.path.expanduser(d.strip()))) for d in data.split(',')])
    logging.info('%d files found.', num_files)
    assert num_files >= num_parts, \
        'Number of training files must be greater than the number of partitions. ' \
        'Only found %d files at %s'%(num_files, data)
<<<<<<< HEAD

    dataset_params = {'tokenizer': tokenizer, 'max_seq_length': max_seq_length,
                      'short_seq_prob': short_seq_prob, 'masked_lm_prob': masked_lm_prob,
                      'max_predictions_per_seq': max_predictions_per_seq, 'vocab':vocab}
    dataset_fn = SimpleDatasetFn(BERTPretrainDataset, dataset_params)
    sampler_fn = BERTSamplerFn(use_avg_len, batch_size, shuffle, num_ctxes, num_buckets)
    dataloader_fn = BERTDataLoaderFn(use_avg_len, num_ctxes)
=======
    worker_pool = multiprocessing.Pool(num_workers)
    dataset_cls = functools.partial(BERTPretrainDataset, tokenizer=tokenizer,
                                    max_seq_length=max_seq_length,
                                    short_seq_prob=short_seq_prob,
                                    masked_lm_prob=masked_lm_prob,
                                    max_predictions_per_seq=max_predictions_per_seq,
                                    whole_word_mask=whole_word_mask,
                                    vocab=vocab, num_workers=num_workers, worker_pool=worker_pool)
>>>>>>> 84738d93

    split_sampler = nlp.data.SplitSampler(num_files, num_parts=num_parts, part_index=part_idx)
    dataloader = DatasetLoader(data, split_sampler, dataset_fn, sampler_fn, dataloader_fn,
                               num_dataset_workers=num_workers)

    return dataloader



class BERTSamplerFn(SamplerFn):
    def __init__(self, use_avg_len, batch_size, shuffle, num_ctxes, num_buckets):
        self._use_avg_len = use_avg_len
        self._batch_size = batch_size
        self._shuffle = shuffle
        self._num_ctxes = num_ctxes
        self._num_buckets = num_buckets

    def __call__(self, dataset):
        """Create data sampler based on the dataset"""
        if isinstance(dataset, nlp.data.NumpyDataset):
            lengths = dataset.get_field('valid_lengths')
        elif isinstance(dataset, BERTPretrainDataset):
            lengths = dataset.transform(lambda input_ids, segment_ids, masked_lm_positions, \
                                               masked_lm_ids, masked_lm_weights, \
                                               next_sentence_labels, valid_lengths: \
                                               valid_lengths, lazy=False)
        else:
            raise ValueError('unexpected dataset type: %s'%str(dataset))

        if self._use_avg_len:
            # sharded data loader
            sampler = nlp.data.FixedBucketSampler(lengths=lengths,
                                                  # batch_size per shard
                                                  batch_size=self._batch_size,
                                                  num_buckets=self._num_buckets,
                                                  shuffle=self._shuffle,
                                                  use_average_length=True,
                                                  num_shards=self._num_ctxes)
        else:
            sampler = nlp.data.FixedBucketSampler(lengths,
                                                  batch_size=self._batch_size * self._num_ctxes,
                                                  num_buckets=self._num_buckets,
                                                  ratio=0,
                                                  shuffle=self._shuffle)
        logging.debug('Sampler created for a new dataset:\n%s', sampler.stats())
        return sampler

class BERTDataLoaderFn(DataLoaderFn):
    def __init__(self, use_avg_len, num_ctxes):
        self._use_avg_len = use_avg_len
        self._num_ctxes = num_ctxes

    def __call__(self, dataset, sampler):
        # A batch includes: input_id, masked_id, masked_position, masked_weight,
        #                   next_sentence_label, segment_id, valid_length
        batchify_fn = Tuple(Pad(), Pad(), Pad(), Pad(), Stack(), Pad(), Stack())

        if self._use_avg_len:
            # sharded data loader
            dataloader = nlp.data.ShardedDataLoader(dataset,
                                                    batch_sampler=sampler,
                                                    batchify_fn=batchify_fn,
                                                    num_workers=self._num_ctxes)
        else:
            dataloader = DataLoader(dataset=dataset,
                                    batch_sampler=sampler,
                                    batchify_fn=batchify_fn,
                                    num_workers=self._num_ctxes)
        return dataloader

class BERTLoaderTransform(object):
    """Create dataloader for a BERT dataset. """

    def __init__(self, use_avg_len, batch_size, shuffle, num_ctxes, num_buckets):
        self._sampler_fn = BERTSamplerFn(use_avg_len, batch_size, shuffle, num_ctxes, num_buckets)
        self._data_fn = BERTDataLoaderFn(use_avg_len, num_ctxes)

    def __call__(self, dataset):
        """create data loader based on the dataset chunk"""
        sampler = self._sampler_fn(dataset)
        dataloader = self._data_fn(dataset, sampler)
        return dataloader

def get_pretrain_data_npz(data, batch_size, num_ctxes, shuffle, use_avg_len,
                          num_buckets, num_parts=1, part_idx=0):
    """create dataset for pretraining based on pre-processed npz files."""
    # handle commas in the provided path
    num_files = sum([len(glob.glob(os.path.expanduser(d.strip()))) for d in data.split(',')])
    logging.info('%d files found.', num_files)
    assert num_files >= num_parts, \
        'Number of training files must be greater than the number of partitions. ' \
        'Only found %d files at %s'%(num_files, data)
    split_sampler = nlp.data.SplitSampler(num_files, num_parts=num_parts, part_index=part_idx)
    stream = nlp.data.SimpleDatasetStream(nlp.data.NumpyDataset, data, split_sampler)
    stream = nlp.data.PrefetchingStream(stream, worker_type='process')

    # create data loader based on the dataset
    dataloader_xform = BERTLoaderTransform(use_avg_len, batch_size,
                                           shuffle, num_ctxes, num_buckets)
    stream = stream.transform(dataloader_xform)
    return stream

def get_dummy_dataloader(dataloader, target_shape):
    """Return a dummy data loader which returns a fixed data batch of target shape"""
    data_iter = enumerate(dataloader)
    _, data_batch = next(data_iter)
    logging.debug('Searching target batch shape: %s', target_shape)
    while data_batch[0].shape != target_shape:
        logging.debug('Skip batch with shape %s', data_batch[0].shape)
        _, data_batch = next(data_iter)
    logging.debug('Found target dummy batch.')

    class DummyIter():
        def __init__(self, batch):
            self._batch = batch

        def __iter__(self):
            while True:
                yield self._batch

    return DummyIter(data_batch)

def save_parameters(step_num, model, ckpt_dir):
    """Save the model parameter, marked by step_num."""
    param_path = os.path.join(ckpt_dir, '%07d.params'%step_num)
    logging.info('[step %d] Saving model params to %s.', step_num, param_path)
    nlp.utils.save_parameters(model, param_path)

def save_states(step_num, trainer, ckpt_dir, local_rank=0):
    """Save the trainer states, marked by step_num."""
    trainer_path = os.path.join(ckpt_dir, '%07d.states.%02d'%(step_num, local_rank))
    logging.info('[step %d] Saving trainer states to %s.', step_num, trainer_path)
    nlp.utils.save_states(trainer, trainer_path)

def log(begin_time, running_num_tks, running_mlm_loss, running_nsp_loss, step_num,
        mlm_metric, nsp_metric, trainer, log_interval):
    """Log training progress."""
    end_time = time.time()
    duration = end_time - begin_time
    throughput = running_num_tks / duration / 1000.0
    running_mlm_loss = running_mlm_loss / log_interval
    running_nsp_loss = running_nsp_loss / log_interval
    lr = trainer.learning_rate if trainer else 0
    # pylint: disable=line-too-long

    logging.info('[step {}]\tmlm_loss={:7.5f}\tmlm_acc={:4.2f}\tnsp_loss={:5.2f}\tnsp_acc={:5.2f}\tthroughput={:.1f}K tks/s\tlr={:.7f} time={:.2f}, latency={:.1f} ms/batch'
                 .format(step_num, running_mlm_loss.asscalar(), mlm_metric.get()[1] * 100, running_nsp_loss.asscalar(),
                         nsp_metric.get()[1] * 100, throughput.asscalar(), lr, duration, duration*1000/log_interval))
    # pylint: enable=line-too-long

def split_and_load(arrs, ctx):
    """split and load arrays to a list of contexts"""
    assert isinstance(arrs, (list, tuple))
    # split and load
    loaded_arrs = [mx.gluon.utils.split_and_load(arr, ctx, even_split=False) for arr in arrs]
    return zip(*loaded_arrs)


def forward(data, model, mlm_loss, nsp_loss, vocab_size, dtype):
    """forward computation for evaluation"""
    (input_id, masked_id, masked_position, masked_weight, \
     next_sentence_label, segment_id, valid_length) = data
    num_masks = masked_weight.sum() + 1e-8
    valid_length = valid_length.reshape(-1)
    masked_id = masked_id.reshape(-1)
    valid_length_typed = valid_length.astype(dtype, copy=False)
    _, _, classified, decoded = model(input_id, segment_id, valid_length_typed,
                                      masked_position)
    decoded = decoded.reshape((-1, vocab_size))
    ls1 = mlm_loss(decoded.astype('float32', copy=False),
                   masked_id, masked_weight.reshape((-1, 1)))
    ls2 = nsp_loss(classified.astype('float32', copy=False), next_sentence_label)
    ls1 = ls1.sum() / num_masks
    ls2 = ls2.mean()
    ls = ls1 + ls2
    return ls, next_sentence_label, classified, masked_id, decoded, \
           masked_weight, ls1, ls2, valid_length.astype('float32', copy=False)


def evaluate(data_eval, model, nsp_loss, mlm_loss, vocab_size, ctx, log_interval, dtype):
    """Evaluation function."""
    logging.info('Running evaluation ... ')
    mlm_metric = MaskedAccuracy()
    nsp_metric = MaskedAccuracy()
    mlm_metric.reset()
    nsp_metric.reset()

    eval_begin_time = time.time()
    begin_time = time.time()
    step_num = 0
    running_mlm_loss = running_nsp_loss = 0
    total_mlm_loss = total_nsp_loss = 0
    running_num_tks = 0
    for _, dataloader in enumerate(data_eval):
        for _, data_batch in enumerate(dataloader):
            step_num += 1

            data_list = split_and_load(data_batch, ctx)
            loss_list = []
            ns_label_list, ns_pred_list = [], []
            mask_label_list, mask_pred_list, mask_weight_list = [], [], []
            for data in data_list:
                out = forward(data, model, mlm_loss, nsp_loss, vocab_size, dtype)
                (ls, next_sentence_label, classified, masked_id,
                 decoded, masked_weight, ls1, ls2, valid_length) = out
                loss_list.append(ls)
                ns_label_list.append(next_sentence_label)
                ns_pred_list.append(classified)
                mask_label_list.append(masked_id)
                mask_pred_list.append(decoded)
                mask_weight_list.append(masked_weight)

                running_mlm_loss += ls1.as_in_context(mx.cpu())
                running_nsp_loss += ls2.as_in_context(mx.cpu())
                running_num_tks += valid_length.sum().as_in_context(mx.cpu())
            nsp_metric.update(ns_label_list, ns_pred_list)
            mlm_metric.update(mask_label_list, mask_pred_list, mask_weight_list)

            # logging
            if (step_num + 1) % (log_interval) == 0:
                total_mlm_loss += running_mlm_loss
                total_nsp_loss += running_nsp_loss
                log(begin_time, running_num_tks, running_mlm_loss, running_nsp_loss,
                    step_num, mlm_metric, nsp_metric, None, log_interval)
                begin_time = time.time()
                running_mlm_loss = running_nsp_loss = running_num_tks = 0
                mlm_metric.reset_local()
                nsp_metric.reset_local()

    mx.nd.waitall()
    eval_end_time = time.time()
    # accumulate losses from last few batches, too
    if running_mlm_loss != 0:
        total_mlm_loss += running_mlm_loss
        total_nsp_loss += running_nsp_loss
    total_mlm_loss /= step_num
    total_nsp_loss /= step_num
    logging.info('Eval mlm_loss={:.3f}\tmlm_acc={:.1f}\tnsp_loss={:.3f}\tnsp_acc={:.1f}\t'
                 .format(total_mlm_loss.asscalar(), mlm_metric.get_global()[1] * 100,
                         total_nsp_loss.asscalar(), nsp_metric.get_global()[1] * 100))
    logging.info('Eval cost={:.1f}s'.format(eval_end_time - eval_begin_time))

def get_argparser():
    """Argument parser"""
    parser = argparse.ArgumentParser(description='BERT pretraining example.')
    parser.add_argument('--num_steps', type=int, default=20, help='Number of optimization steps')
    parser.add_argument('--num_buckets', type=int, default=10,
                        help='Number of buckets for variable length sequence sampling')
    parser.add_argument('--dtype', type=str, default='float16', help='data dtype')
    parser.add_argument('--batch_size', type=int, default=8, help='Batch size per GPU.')
    parser.add_argument('--accumulate', type=int, default=1,
                        help='Number of batches for gradient accumulation. '
                             'The effective batch size = batch_size * accumulate.')
    parser.add_argument('--use_avg_len', action='store_true',
                        help='Use average length information for the bucket sampler. '
                             'The batch size is approximately the number of tokens in the batch')
    parser.add_argument('--batch_size_eval', type=int, default=8,
                        help='Batch size per GPU for evaluation.')
    parser.add_argument('--dataset_name', type=str, default='book_corpus_wiki_en_uncased',
                        choices=['book_corpus_wiki_en_uncased', 'book_corpus_wiki_en_cased',
                                 'wiki_multilingual_uncased', 'wiki_multilingual_cased',
                                 'wiki_cn_cased'],
                        help='The pre-defined dataset from which the vocabulary is created. '
                             'Default is book_corpus_wiki_en_uncased.')
    parser.add_argument('--pretrained', action='store_true',
                        help='Load the pretrained model released by Google.')
    parser.add_argument('--model', type=str, default='bert_12_768_12',
                        help='Model to run pre-training on. '
                             'Options are bert_12_768_12, bert_24_1024_16')
    parser.add_argument('--data', type=str, default=None,
                        help='Path to training data. Training is skipped if not set.')
    parser.add_argument('--data_eval', type=str, required=True,
                        help='Path to evaluation data. Evaluation is skipped if not set.')
    parser.add_argument('--ckpt_dir', type=str, default='./ckpt_dir',
                        help='Path to checkpoint directory')
    parser.add_argument('--start_step', type=int, default=0,
                        help='Start optimization step from the checkpoint.')
    parser.add_argument('--lr', type=float, default=1e-4, help='Learning rate')
    parser.add_argument('--warmup_ratio', type=float, default=0.01,
                        help='ratio of warmup steps used in NOAM\'s stepsize schedule')
    parser.add_argument('--log_interval', type=int, default=250, help='Report interval')
    parser.add_argument('--ckpt_interval', type=int, default=25000, help='Checkpoint interval')
    parser.add_argument('--dummy_data_len', type=int, default=None,
                        help='If provided, a data batch of target sequence length is '
                             'used. For benchmarking purpuse only.')
    parser.add_argument('--verbose', action='store_true', help='verbose logging')
    parser.add_argument('--profile', type=str, default=None,
                        help='output profiling result to the target file')
    return parser

def generate_dev_set(tokenizer, vocab, cache_file, args):
    """Generate validation set."""
    # set random seed to generate dev data deterministically
    np.random.seed(0)
    random.seed(0)
    mx.random.seed(0)

    worker_pool = multiprocessing.Pool()
    eval_files = glob.glob(os.path.expanduser(args.data_eval))
    num_files = len(eval_files)
    assert num_files > 0, 'Number of eval files must be greater than 0.' \
                          'Only found %d files at %s'%(num_files, args.data_eval)
    logging.info('Generating validation set from %d files on rank 0.', len(eval_files))
    create_training_instances((eval_files, tokenizer, args.max_seq_length,
                               args.short_seq_prob, args.masked_lm_prob,
                               args.max_predictions_per_seq, vocab,
                               1, args.num_data_workers,
                               worker_pool, cache_file))
    logging.info('Done generating validation set on rank 0.')<|MERGE_RESOLUTION|>--- conflicted
+++ resolved
@@ -143,14 +143,8 @@
 
 def get_pretrain_data_text(data, batch_size, num_ctxes, shuffle, use_avg_len,
                            num_buckets, vocab, tokenizer, max_seq_length, short_seq_prob,
-<<<<<<< HEAD
-                           masked_lm_prob, max_predictions_per_seq,
+                           masked_lm_prob, max_predictions_per_seq, whole_word_mask,
                            num_parts=1, part_idx=0, num_workers=1):
-=======
-                           masked_lm_prob, max_predictions_per_seq, whole_word_mask,
-                           num_parts=1, part_idx=0,
-                           prefetch=True, num_workers=1):
->>>>>>> 84738d93
     """Get data iterators from raw text documents.
 
     Parameters
@@ -187,24 +181,13 @@
     assert num_files >= num_parts, \
         'Number of training files must be greater than the number of partitions. ' \
         'Only found %d files at %s'%(num_files, data)
-<<<<<<< HEAD
-
     dataset_params = {'tokenizer': tokenizer, 'max_seq_length': max_seq_length,
                       'short_seq_prob': short_seq_prob, 'masked_lm_prob': masked_lm_prob,
-                      'max_predictions_per_seq': max_predictions_per_seq, 'vocab':vocab}
+                      'max_predictions_per_seq': max_predictions_per_seq, 'vocab':vocab,
+                      'whole_word_mask': whole_word_mask}
     dataset_fn = SimpleDatasetFn(BERTPretrainDataset, dataset_params)
     sampler_fn = BERTSamplerFn(use_avg_len, batch_size, shuffle, num_ctxes, num_buckets)
     dataloader_fn = BERTDataLoaderFn(use_avg_len, num_ctxes)
-=======
-    worker_pool = multiprocessing.Pool(num_workers)
-    dataset_cls = functools.partial(BERTPretrainDataset, tokenizer=tokenizer,
-                                    max_seq_length=max_seq_length,
-                                    short_seq_prob=short_seq_prob,
-                                    masked_lm_prob=masked_lm_prob,
-                                    max_predictions_per_seq=max_predictions_per_seq,
-                                    whole_word_mask=whole_word_mask,
-                                    vocab=vocab, num_workers=num_workers, worker_pool=worker_pool)
->>>>>>> 84738d93
 
     split_sampler = nlp.data.SplitSampler(num_files, num_parts=num_parts, part_index=part_idx)
     dataloader = DatasetLoader(data, split_sampler, dataset_fn, sampler_fn, dataloader_fn,
