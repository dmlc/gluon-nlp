# coding: utf-8

# Licensed to the Apache Software Foundation (ASF) under one
# or more contributor license agreements.  See the NOTICE file
# distributed with this work for additional information
# regarding copyright ownership.  The ASF licenses this file
# to you under the Apache License, Version 2.0 (the
# 'License'); you may not use this file except in compliance
# with the License.  You may obtain a copy of the License at
#
#   http://www.apache.org/licenses/LICENSE-2.0
#
# Unless required by applicable law or agreed to in writing,
# software distributed under the License is distributed on an
# 'AS IS' BASIS, WITHOUT WARRANTIES OR CONDITIONS OF ANY
# KIND, either express or implied.  See the License for the
# specific language governing permissions and limitations
# under the License.
"""Script for model comparison between TF and Gluon."""

# pylint: disable=wrong-import-position, wrong-import-order, wildcard-import

import sys
import argparse
import numpy as np
import mxnet as mx
import gluonnlp as nlp
from gluonnlp.data import TSVDataset
from tokenizer import FullTokenizer
from dataset import BERTTransform

parser = argparse.ArgumentParser(description='Comparison script for BERT model in Tensorflow'
                                             'and that in Gluon')
parser.add_argument('--input_file', type=str, default='input.txt',
                    help='sample input file for testing, Default is input.txt')
parser.add_argument('--tf_bert_repo_dir', type=str,
                    default='/home/ubuntu/bert/',
                    help='path to the original Tensorflow bert repository. '
                         'Default is /home/ubuntu/bert/')
parser.add_argument('--tf_model_dir', type=str,
                    default='/home/ubuntu/uncased_L-12_H-768_A-12/',
                    help='path to the original Tensorflow bert checkpoint directory. '
                         'Default is /home/ubuntu/uncased_L-12_H-768_A-12/')
parser.add_argument('--cased', action='store_true',
                    help='if not set, inputs are converted to lower case')
parser.add_argument('--gluon_dataset', type=str, default='book_corpus_wiki_en_uncased',
                    help='gluon dataset name. Default is book_corpus_wiki_en_uncased')
parser.add_argument('--gluon_model', type=str, default='bert_12_768_12',
                    help='gluon model name. Default is bert_12_768_12')

args = parser.parse_args()

input_file = args.input_file
tf_bert_repo_dir = args.tf_bert_repo_dir
tf_model_dir = args.tf_model_dir
vocab_file = tf_model_dir + 'vocab.txt'
bert_config_file = tf_model_dir + 'bert_config.json'
init_checkpoint = tf_model_dir + 'bert_model.ckpt'
do_lower_case = not args.cased
max_length = 128

###############################################################################
#                          Tensorflow MODEL                                   #
###############################################################################
# import tensorflow modules
sys.path.insert(0, tf_bert_repo_dir)

# tensorflow model inference
import modeling
import tokenization
from extract_features import *

# data
num_layers = int(args.gluon_model.split('_')[1])
layer_indexes = list(range(num_layers))
bert_config = modeling.BertConfig.from_json_file(bert_config_file)
tokenizer = tokenization.FullTokenizer(vocab_file=vocab_file, do_lower_case=do_lower_case)
examples = read_examples(input_file)

features = convert_examples_to_features(
    examples=examples, seq_length=max_length, tokenizer=tokenizer)

is_per_host = tf.contrib.tpu.InputPipelineConfig.PER_HOST_V2
run_config = tf.contrib.tpu.RunConfig(
    master=None,
    tpu_config=tf.contrib.tpu.TPUConfig(
        num_shards=1,
        per_host_input_for_training=is_per_host))
# model
model_fn = model_fn_builder(
    bert_config=bert_config,
    init_checkpoint=init_checkpoint,
    layer_indexes=layer_indexes,
    use_tpu=False,
    use_one_hot_embeddings=False)

estimator = tf.contrib.tpu.TPUEstimator(
    use_tpu=False,
    model_fn=model_fn,
    config=run_config,
    predict_batch_size=1)

input_fn = input_fn_builder(
    features=features, seq_length=max_length)

tensorflow_all_out = []
for result in estimator.predict(input_fn, yield_single_examples=True):
    output_json = collections.OrderedDict()
    tensorflow_all_out_features = []
    all_layers = []
    for (j, layer_index) in enumerate(layer_indexes):
        layer_output = result['layer_output_%d' % j]
        layers = collections.OrderedDict()
        layers['index'] = layer_index
        layers['values'] = layer_output
        all_layers.append(layers)
    tensorflow_out_features = collections.OrderedDict()
    tensorflow_out_features['layers'] = all_layers
    tensorflow_all_out_features.append(tensorflow_out_features)

    output_json['features'] = tensorflow_all_out_features
    tensorflow_all_out.append(output_json)

tf_outputs = [tensorflow_all_out[0]['features'][0]['layers'][t]['values'] for t in layer_indexes]

###############################################################################
#                               Gluon MODEL                                   #
###############################################################################

bert, vocabulary = nlp.model.get_model(args.gluon_model,
                                       dataset_name=args.gluon_dataset,
                                       pretrained=True, use_pooler=False,
                                       use_decoder=False, use_classifier=False)
print(bert)
tokenizer = FullTokenizer(vocabulary, do_lower_case=do_lower_case)
dataset = TSVDataset(input_file, field_separator=nlp.data.Splitter(' ||| '))

trans = BERTTransform(tokenizer, max_length)
dataset = dataset.transform(trans)

bert_dataloader = mx.gluon.data.DataLoader(dataset, batch_size=1,
                                           shuffle=True, last_batch='rollover')

# verify the output of the first sample
for i, seq in enumerate(bert_dataloader):
    input_ids, valid_length, type_ids = seq
    out = bert(input_ids, type_ids,
               valid_length.astype('float32'))
    length = valid_length.asscalar()
    a = tf_outputs[-1][:length]
    b = out[0][:length].asnumpy()

    print('stdev = %s'%(np.std(a-b)))
    mx.test_utils.assert_almost_equal(a, b, atol=1e-4, rtol=1e-4)
    mx.test_utils.assert_almost_equal(a, b, atol=1e-5, rtol=1e-5)
    mx.test_utils.assert_almost_equal(a, b, atol=5e-6, rtol=5e-6)
<<<<<<< HEAD
    mx.test_utils.assert_almost_equal(a, b, atol=3e-6, rtol=3e-6)
=======
>>>>>>> a2be73a9
    break<|MERGE_RESOLUTION|>--- conflicted
+++ resolved
@@ -154,8 +154,4 @@
     mx.test_utils.assert_almost_equal(a, b, atol=1e-4, rtol=1e-4)
     mx.test_utils.assert_almost_equal(a, b, atol=1e-5, rtol=1e-5)
     mx.test_utils.assert_almost_equal(a, b, atol=5e-6, rtol=5e-6)
-<<<<<<< HEAD
-    mx.test_utils.assert_almost_equal(a, b, atol=3e-6, rtol=3e-6)
-=======
->>>>>>> a2be73a9
     break