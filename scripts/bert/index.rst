Bidirectional Encoder Representations from Transformers
-------------------------------------------------------

:download:`[Download] </model_zoo/bert.zip>`

Reference: Devlin, Jacob, et al. "`Bert: Pre-training of deep bidirectional transformers for language understanding. <https://arxiv.org/abs/1810.04805>`_" arXiv preprint arXiv:1810.04805 (2018).

Note: BERT model requires `nightly version of MXNet <https://mxnet.incubator.apache.org/versions/master/install/index.html?version=master&platform=Linux&language=Python&processor=CPU>`__. 

The following pre-trained BERT models are available from the **gluonnlp.model.get_model** API:

+-----------------------------+----------------+-----------------+
|                             | bert_12_768_12 | bert_24_1024_16 |
+=============================+================+=================+
| book_corpus_wiki_en_uncased | ✓              | ✓               |
+-----------------------------+----------------+-----------------+
| book_corpus_wiki_en_cased   | ✓              | ✓               |
+-----------------------------+----------------+-----------------+
| wiki_multilingual_uncased   | ✓              | x               |
+-----------------------------+----------------+-----------------+
| wiki_multilingual_cased     | ✓              | x               |
+-----------------------------+----------------+-----------------+
| wiki_cn_cased               | ✓              | x               |
+-----------------------------+----------------+-----------------+

where **bert_12_768_12** refers to the BERT BASE model, and **bert_24_1024_16** refers to the BERT LARGE model.

BERT for Sentence Classification on GLUE tasks and XNLI
~~~~~~~~~~~~~~~~~~~~~~~~~~~~~~~~~~~~~~~~~~~~~~~~~~~~~~~

GluonNLP provides the following example script to fine-tune sentence classification with pre-trained
BERT model.

+---------------------+--------------------------------------------------------------------------------------------------------+-------------------------------------------------------------------------------------------------------+-------------------------------------------------------------------------------------------------------+--------------------------------------------------------------------------------------------------------+--------------------------------------------------------------------------------------------------------+
|                     |                                                  MRPC                                                  |                                                  RTE                                                  |                                                 SST-2                                                 |                                                MNLI-m/mm                                               |                                             XNLI (chinese)                                             |
+---------------------+--------------------------------------------------------------------------------------------------------+-------------------------------------------------------------------------------------------------------+-------------------------------------------------------------------------------------------------------+--------------------------------------------------------------------------------------------------------+--------------------------------------------------------------------------------------------------------+
|        model        |                                             bert_12_768_12                                             |                                             bert_12_768_12                                            |                                             bert_12_768_12                                            |                                             bert_12_768_12                                             |                                             bert_12_768_12                                             |
+---------------------+--------------------------------------------------------------------------------------------------------+-------------------------------------------------------------------------------------------------------+-------------------------------------------------------------------------------------------------------+--------------------------------------------------------------------------------------------------------+--------------------------------------------------------------------------------------------------------+
| validation accuracy |                                                  88.7%                                                 |                                                 70.8%                                                 |                                                  93%                                                  |                                             84.55%, 84.66%                                             |                                                 78.27%                                                 |
+---------------------+--------------------------------------------------------------------------------------------------------+-------------------------------------------------------------------------------------------------------+-------------------------------------------------------------------------------------------------------+--------------------------------------------------------------------------------------------------------+--------------------------------------------------------------------------------------------------------+
|      batch_size     |                                                   32                                                   |                                                   32                                                  |                                                   16                                                  |                                                   32                                                   |                                                   32                                                   |
+---------------------+--------------------------------------------------------------------------------------------------------+-------------------------------------------------------------------------------------------------------+-------------------------------------------------------------------------------------------------------+--------------------------------------------------------------------------------------------------------+--------------------------------------------------------------------------------------------------------+
|        epochs       |                                                    3                                                   |                                                   3                                                   |                                                   4                                                   |                                                    3                                                   |                                                    4                                                   |
|                     |                                                                                                        |                                                                                                       |                                                                                                       |                                                                                                        |                                                                                                        |
+---------------------+--------------------------------------------------------------------------------------------------------+-------------------------------------------------------------------------------------------------------+-------------------------------------------------------------------------------------------------------+--------------------------------------------------------------------------------------------------------+--------------------------------------------------------------------------------------------------------+
|       epsilon       |                                                  1e-6                                                  |                                                  1e-6                                                 |                                                  1e-6                                                 |                                                  1e-8                                                  |                                                  1e-6                                                  |
+---------------------+--------------------------------------------------------------------------------------------------------+-------------------------------------------------------------------------------------------------------+-------------------------------------------------------------------------------------------------------+--------------------------------------------------------------------------------------------------------+--------------------------------------------------------------------------------------------------------+
|     training log    | `log <https://raw.githubusercontent.com/dmlc/web-data/master/gluonnlp/logs/bert/finetuned_mrpc.log>`__ | `log <https://raw.githubusercontent.com/dmlc/web-data/master/gluonnlp/logs/bert/finetuned_rte.log>`__ | `log <https://raw.githubusercontent.com/dmlc/web-data/master/gluonnlp/logs/bert/finetuned_sst.log>`__ | `log <https://raw.githubusercontent.com/dmlc/web-data/master/gluonnlp/logs/bert/finetuned_mnli.log>`__ | `log <https://raw.githubusercontent.com/dmlc/web-data/master/gluonnlp/logs/bert/finetuned_xnli.log>`__ |
+---------------------+--------------------------------------------------------------------------------------------------------+-------------------------------------------------------------------------------------------------------+-------------------------------------------------------------------------------------------------------+--------------------------------------------------------------------------------------------------------+--------------------------------------------------------------------------------------------------------+
|       command       |                                                   [1]                                                  |                                                  [2]                                                  |                                                  [3]                                                  |                                                   [4]                                                  |                                                   [5]                                                  |
+---------------------+--------------------------------------------------------------------------------------------------------+-------------------------------------------------------------------------------------------------------+-------------------------------------------------------------------------------------------------------+--------------------------------------------------------------------------------------------------------+--------------------------------------------------------------------------------------------------------+

For all model settings above, we set learing rate = 2e-5 and optimizer = bertadam.

[1] MRPC

.. code-block:: console

    $ # download the dataset from https://www.microsoft.com/en-us/download/details.aspx?id=52398 and unzip it to ./MRPC
    $ python finetune_classifier.py --task_name MRPC --batch_size 32 --epochs 3 --gpu 0 --lr 2e-5

[2] SST-2

.. code-block:: console

    $ python finetune_classifier.py --task_name SST --epochs 4 --batch_size 16 --gpu 0 --lr 2e-5 --log_interval 500

[3] RTE

.. code-block:: console

    $ python finetune_classifier.py --task_name RTE --batch_size 32 --epochs 3 --gpu 0 --lr 2e-5

[4] MNLI

.. code-block:: console

    $ python finetune_classifier.py --task_name MNLI --max_len 80 --log_interval 100 --epsilon 1e-8 --gpu 0

[5] XNLI (chinese)

.. code-block:: console

    $ BAIDU_ERNIE_DATA_DIR=baidu_ernie_data python finetune_classifier.py --seed 6 --task_name XNLI --batch_size 32 --optimizer bertadam --epochs 4 --lr 2e-5 --bert_dataset wiki_cn_cased --gpu 0

Some other tasks can be modeled with `--task_name` parameter.

BERT for Question Answering on SQuAD
~~~~~~~~~~~~~~~~~~~~~~~~~~~~~~~~~~~~

+-----------------------+---------------------------------------------------------------------------------------------------------------------------------+----------------------------------------------------------------------------------------------------------------------------------+----------------------------------------------------------------------------------------------------------------------------------+
|                       |                                                            SQuAD 1.1                                                            |                                                             SQuAD 1.1                                                            |                                                             SQuAD 2.0                                                            |
+-----------------------+---------------------------------------------------------------------------------------------------------------------------------+----------------------------------------------------------------------------------------------------------------------------------+----------------------------------------------------------------------------------------------------------------------------------+
|         model         |                                                          bert_12_768_12                                                         |                                                          bert_24_1024_16                                                         |                                                          bert_24_1024_16                                                         |
+-----------------------+---------------------------------------------------------------------------------------------------------------------------------+----------------------------------------------------------------------------------------------------------------------------------+----------------------------------------------------------------------------------------------------------------------------------+
|           F1          |                                                              88.53                                                              |                                                               90.97                                                              |                                                               77.96                                                              |
+-----------------------+---------------------------------------------------------------------------------------------------------------------------------+----------------------------------------------------------------------------------------------------------------------------------+----------------------------------------------------------------------------------------------------------------------------------+
|           EM          |                                                              80.98                                                              |                                                               84.05                                                              | 81.02                                                                                                                            |
+-----------------------+---------------------------------------------------------------------------------------------------------------------------------+----------------------------------------------------------------------------------------------------------------------------------+----------------------------------------------------------------------------------------------------------------------------------+
|       batch_size      |                                                                12                                                               |                                                                 4                                                                |                                                                 4                                                                |
+-----------------------+---------------------------------------------------------------------------------------------------------------------------------+----------------------------------------------------------------------------------------------------------------------------------+----------------------------------------------------------------------------------------------------------------------------------+
| gradient accumulation |                                                               None                                                              |                                                                 6                                                                |                                                                 8                                                                |
+-----------------------+---------------------------------------------------------------------------------------------------------------------------------+----------------------------------------------------------------------------------------------------------------------------------+----------------------------------------------------------------------------------------------------------------------------------+
|         epochs        |                                                                2                                                                |                                                                 2                                                                |                                                                 2                                                                |
+-----------------------+---------------------------------------------------------------------------------------------------------------------------------+----------------------------------------------------------------------------------------------------------------------------------+----------------------------------------------------------------------------------------------------------------------------------+
|      training log     | `log <https://raw.githubusercontent.com/dmlc/web-data/master/gluonnlp/logs/bert/finetune_squad1.1_base_mx1.5.0b20190216.log>`__ | `log <https://raw.githubusercontent.com/dmlc/web-data/master/gluonnlp/logs/bert/finetune_squad1.1_large_mx1.5.0b20190216.log>`__ | `log <https://raw.githubusercontent.com/dmlc/web-data/master/gluonnlp/logs/bert/finetune_squad2.0_large_mx1.5.0b20160216.log>`__ |
+-----------------------+---------------------------------------------------------------------------------------------------------------------------------+----------------------------------------------------------------------------------------------------------------------------------+----------------------------------------------------------------------------------------------------------------------------------+
|        command        |                                                               [5]                                                               |                                                                [6]                                                               |                                                                [7]                                                               |
+-----------------------+---------------------------------------------------------------------------------------------------------------------------------+----------------------------------------------------------------------------------------------------------------------------------+----------------------------------------------------------------------------------------------------------------------------------+

For all model settings above, we set learing rate = 3e-5 and optimizer = adam.

BERT BASE on SQuAD 1.1
++++++++++++++++++++++

[5] bert_12_768_12

.. code-block:: console

    $ python finetune_squad.py --optimizer adam --batch_size 12 --lr 3e-5 --epochs 2 --gpu
 
Note that this requires about 12G of GPU memory. If your GPU memory is less than 12G, you can use the following command to achieve a similar effect. This will require approximately no more than 8G of GPU memory. If your GPU memory is too small, please adjust *accumulate* and *batch_size* arguments accordingly.

.. code-block:: console

    $ python finetune_squad.py --optimizer adam --accumulate 2 --batch_size 6 --lr 3e-5 --epochs 2 --gpu


BERT LARGE on SQuAD 1.1
+++++++++++++++++++++++

[6] bert_24_1024_16

.. code-block:: console

    $ python finetune_squad.py --bert_model bert_24_1024_16 --optimizer adam --accumulate 6 --batch_size 4 --lr 3e-5 --epochs 2 --gpu
    
Note that this requires about 14G of GPU memory.


BERT LARGE on SQuAD 2.0
+++++++++++++++++++++++

For SQuAD 2.0, you need to specify the parameter *version_2* and specify the parameter *null_score_diff_threshold*. Typical values are between -1.0 and -5.0. Use the following command to fine-tune the BERT large model on SQuAD 2.0 and generate predictions.json, nbest_predictions.json, and null_odds.json.

[7] bert_24_1024_16

.. code-block:: console

    $ python finetune_squad.py --bert_model bert_24_1024_16 --optimizer adam --accumulate 8 --batch_size 4 --lr 3e-5 --epochs 2 --gpu --null_score_diff_threshold -2.0 --version_2

To get the score of the dev data, you need to download the dev dataset (`dev-v2.0.json <https://rajpurkar.github.io/SQuAD-explorer/dataset/dev-v2.0.json>`_) and the evaluate script (`evaluate-2.0.py <https://worksheets.codalab.org/rest/bundles/0x6b567e1cf2e041ec80d7098f031c5c9e/contents/blob/>`_). Then use the following command to get the score of the dev dataset.

.. code-block:: console

    $ python evaluate-v2.0.py dev-v2.0.json predictions.json

.. code-block:: json
    
    {
        "exact": 77.958392992504,
        "f1": 81.02012658815627,
        "total": 11873,
        "HasAns_exact": 73.3974358974359,
        "HasAns_f1": 79.52968336389662,
        "HasAns_total": 5928,
        "NoAns_exact": 82.50630782169891,
        "NoAns_f1": 82.50630782169891,
        "NoAns_total": 5945
    }

BERT Pre-training
~~~~~~~~~~~~~~~~~

The scripts for masked language modeling and and next sentence prediction are also provided.

Training Sample Generation
++++++++++++++++++++++++++

Data generation for pre-training on sample texts:

.. code-block:: console

    $ python create_pretraining_data.py --input_file sample_text.txt --output_dir out --vocab book_corpus_wiki_en_uncased --max_seq_length 128 --max_predictions_per_seq 20 --dupe_factor 5 --masked_lm_prob 0.15 --short_seq_prob 0.1 --verbose

The data generation script takes a file path as the input (could be one or more files by wildcard). Each file contains one or more documents separated by empty lines, and each document contains one line per sentence. You can perform sentence segmentation with an off-the-shelf NLP toolkit such as NLTK.

Run Pre-training
++++++++++++++++

Run pre-training with generated data:

.. code-block:: console

    $ python run_pretraining.py --gpus 0 --batch_size 32 --lr 2e-5 --data 'out/*.npz' --warmup_ratio 0.5 --num_steps 20 --pretrained --log_interval=2 --data_eval 'out/*.npz' --batch_size_eval 8 --ckpt_dir ckpt --verbose

With 20 steps of pre-training it easily reaches above 90% masked language model accuracy and 98% next sentence prediction accuracy on the training data.

To reproduce BERT pre-training with books corpus and English wikipedia datasets from scratch, we recommend using float16 for pre-training with gradient accumulation.

.. code-block:: console

    $ python run_pretraining.py --gpus 0,1,2,3,4,5,6,7 --batch_size 8 --accumulate 4 --lr 1e-4 --data '/path/to/generated/samples/train/*.npz' --warmup_ratio 0.01 --num_steps 1000000 --log_interval=250 --data_eval '/path/to/generated/samples/dev/*.npz' --batch_size_eval 8 --ckpt_dir ckpt --ckpt_interval 25000 --num_buckets 10 --dtype float16

The BERT base model produced by gluonnlp pre-training script (`log <https://raw.githubusercontent.com/dmlc/web-data/master/gluonnlp/logs/bert/bert_base_pretrain.log>`__) achieves 83.6% on MNLI-mm, 93% on SST-2, 87.99% on MRPC and 80.99/88.60 on SQuAD 1.1 validation set.

Run Pre-training with Horovod
+++++++++++++++++++++++++++++

Alternatively, you can install horovod for scalable multi-gpu multi-machine training. Our script assumes the master version of Horovod (i.e. horovod > v0.16.1).

To install horovod, you need:

- `NCCL <https://developer.nvidia.com/nccl>`__, and
- `OpenMPI <https://www.open-mpi.org/software/ompi/v4.0/>`__

Then you can install the master version of horovod:

.. code-block:: console

    $ git clone --recursive https://github.com/uber/horovod horovod;
    $ cd horovd;
    $ HOROVOD_GPU_ALLREDUCE=NCCL pip install . --user --no-cache-dir

Verify Horovod installation:

.. code-block:: console

    $ horovodrun -np 1 -H localhost:1 python run_pretraining_hvd.py --batch_size 32 --lr 2e-5 --data 'out/*.npz' --warmup_ratio 0.5 --num_steps 20 --pretrained --log_interval=2 --data_eval 'out/*.npz' --batch_size_eval 8 --ckpt_dir ckpt --verbose

Run pre-training with horovod:

.. code-block:: console

    $ horovodrun -np 8 -H localhost:8 python run_pretraining_hvd.py --data='/path/to/generated/samples/train/*.npz' --num_steps 1000000 --log_interval 250 --lr 1e-4 --batch_size 4096 --accumulate 4 --warmup_ratio 0.01 --ckpt_dir ./ckpt --ckpt_interval 25000 --num_buckets 10 --dtype float16 --use_avg_len --verbose
    $ mpirun -np 16 -H node0:8,node1:8 -mca pml ob1 -mca btl ^openib -mca btl_tcp_if_exclude docker0,lo --map-by ppr:4:socket -x NCCL_MIN_NRINGS=8 -x NCCL_DEBUG=INFO python run_pretraining_hvd.py --batch_size 8192 --accumulate 1 --lr 1e-4 --data "/path/to/generated/samples/train/*.npz" --warmup_ratio 0.01 --num_steps 1000000 --log_interval=250 --ckpt_dir './ckpt' --ckpt_interval 25000 --num_buckets 10 --dtype float16 --use_avg_len --verbose

BERT for Sentence or Tokens Embedding
~~~~~~~~~~~~~~~~~~~~~~~~~~~~~~~~~~~~~

The goal of this BERT Embedding is to obtain the token embedding from BERT's pre-trained model. In this way, instead of building and do fine-tuning for an end-to-end NLP model, you can build your model by just utilizing the token embeddings.

Usage
+++++

.. code-block:: python

    from bert.embedding import BertEmbedding

    bert_abstract = """We introduce a new language representation model called BERT, which stands for Bidirectional Encoder Representations from Transformers.
     Unlike recent language representation models, BERT is designed to pre-train deep bidirectional representations by jointly conditioning on both left and right context in all layers.
     As a result, the pre-trained BERT representations can be fine-tuned with just one additional output layer to create state-of-the-art models for a wide range of tasks, such as question answering and language inference, without substantial task-specific architecture modifications.
    BERT is conceptually simple and empirically powerful.
    It obtains new state-of-the-art results on eleven natural language processing tasks, including pushing the GLUE benchmark to 80.4% (7.6% absolute improvement), MultiNLI accuracy to 86.7 (5.6% absolute improvement) and the SQuAD v1.1 question answering Test F1 to 93.2 (1.5% absolute improvement), outperforming human performance by 2.0%."""
    sentences = bert_abstract.split('\n')
    bert_embedding = BertEmbedding()
    result = bert_embedding(sentences)

If you want to use GPU, please import mxnet and set context

.. code-block:: python

    import mxnet as mx
    from bert.embedding import BertEmbedding

    ctx = mx.gpu(0)
    bert_embedding = BertEmbedding(ctx=ctx)

Example of using the large pre-trained BERT model from Google

.. code-block:: python

    from bert.embedding import BertEmbedding

    bert_embedding = BertEmbedding(model='bert_24_1024_16', dataset_name='book_corpus_wiki_en_cased')

Example outputs:

.. code-block:: python

    first_sentence = result[0]

    first_sentence[0]
    # ['we', 'introduce', 'a', 'new', 'language', 'representation', 'model', 'called', 'bert', ',', 'which', 'stands', 'for', 'bidirectional', 'encoder', 'representations', 'from', 'transformers']
    len(first_sentence[0])
    # 18


    len(first_sentence[1])
    # 18
    first_token_in_first_sentence = first_sentence[1]
    first_token_in_first_sentence[0]
    # array([ 0.4805648 ,  0.18369392, -0.28554988, ..., -0.01961522,
    #        1.0207764 , -0.67167974], dtype=float32)
    first_token_in_first_sentence[0].shape
    # (768,)

Command line interface
++++++++++++++++++++++

.. code-block:: shell

    python bert_embedding/bert.py --sentences "GluonNLP is a toolkit that enables easy text preprocessing, datasets loading and neural models building to help you speed up your Natural Language Processing (NLP) research."
    Text: GluonNLP is a toolkit that enables easy text preprocessing, datasets loading and neural models building to help you speed up your Natural Language Processing (NLP) research.
    Tokens embedding: [array([-0.11881411, -0.59530115,  0.627092  , ...,  0.00648153,
       -0.03886228,  0.03406909], dtype=float32), array([-0.7995638 , -0.6540758 , -0.00521846, ..., -0.42272145,
       -0.5787281 ,  0.7021201 ], dtype=float32), array([-0.7406778 , -0.80276626,  0.3931962 , ..., -0.49068323,
       -0.58128357,  0.6811132 ], dtype=float32), array([-0.43287313, -1.0018158 ,  0.79617643, ..., -0.26877284,
       -0.621779  , -0.2731115 ], dtype=float32), array([-0.8515188 , -0.74098676,  0.4427735 , ..., -0.41267148,
       -0.64225197,  0.3949393 ], dtype=float32), array([-0.86652845, -0.27746758,  0.8806506 , ..., -0.87452525,
       -0.9551989 , -0.0786318 ], dtype=float32), array([-1.0987284 , -0.36603633,  0.2826037 , ..., -0.33794224,
       -0.55210876, -0.09221527], dtype=float32), array([-0.3483025 ,  0.401534  ,  0.9361341 , ..., -0.29747447,
       -0.49559578, -0.08878893], dtype=float32), array([-0.65626   , -0.14857645,  0.29733548, ..., -0.15890433,
       -0.45487815, -0.28494897], dtype=float32), array([-0.1983894 ,  0.67196256,  0.7867421 , ..., -0.7990434 ,
        0.05860569, -0.26884627], dtype=float32), array([-0.3775159 , -0.00590206,  0.5240432 , ..., -0.26754653,
       -0.37806216,  0.23336883], dtype=float32), array([ 0.1876977 ,  0.30165672,  0.47167772, ..., -0.43823618,
       -0.42823148, -0.48873612], dtype=float32), array([-0.6576557 , -0.09822252,  0.1121515 , ..., -0.21743725,
       -0.1820574 , -0.16115054], dtype=float32)]


Export BERT for Deployment
~~~~~~~~~~~~~~~~~~~~~~~~~~

Current export/export.py support exporting BERT models. Supported values for --task argument include classification, regression and question_answering.

.. code-block:: console

    $ python export/export.py --task classification --model_parameters /path/to/saved/ckpt.params --output_dir /path/to/output/dir/ --seq_length 128

<<<<<<< HEAD
BERT LARGE on SQuAD 2.0
+++++++++++++++++++++++

[10] bert_24_1024_16

.. code-block:: console

    $ cd staticbert
    $ python static_finetune_squad.py --bert_model bert_24_1024_16 --optimizer adam --accumulate 8 --batch_size 4 --lr 3e-5 --epochs 2 --gpu 0 --null_score_diff_threshold -2.0 --version_2 --export

To get the score of the dev data, you need to download the dev dataset (`dev-v2.0.json <https://rajpurkar.github.io/SQuAD-explorer/dataset/dev-v2.0.json>`_) and the evaluate script (`evaluate-2.0.py <https://worksheets.codalab.org/rest/bundles/0x6b567e1cf2e041ec80d7098f031c5c9e/contents/blob/>`_). Then use the following command to get the score of the dev dataset.

.. code-block:: console

    $ cd staticbert
    $ python evaluate-v2.0.py dev-v2.0.json predictions.json

.. code-block:: json

    {
        "exact": 78.49743114629833,
        "f1": 81.46366127573552,
        "total": 11873,
        "HasAns_exact": 73.38056680161944,
        "HasAns_f1": 79.32153345593925,
        "HasAns_total": 5928,
        "NoAns_exact": 83.59966358284272,
        "NoAns_f1": 83.59966358284272,
        "NoAns_total": 5945
    }

BERT for Named Entity Recognition
~~~~~~~~~~~~~~~~~~~~~~~~~~~~~~~~~

GluonNLP provides training and prediction script for named entity recognition models.
Dataset should be formatted in `CoNLL-2003 shared task format <https://www.clips.uantwerpen.be/conll2003/ner/>`_.
Assuming data files are located in `${DATA_DIR}`, below command trains BERT model for
named entity recognition, and saves model artifacts to `${MODEL_DIR}` with `large_bert`
prefix in file names:

 .. code-block:: console

    $ python3 train_ner.py \
        --train-path ${DATA_DIR}/train.txt \
        --dev-path ${DATA_DIR}/dev.txt \
        --test-path ${DATA_DIR}/test.txt
        --gpu 0 --learning-rate 1e-5 --dropout-prob 0.1 --num-epochs 100 --batch-size 8 \
        --optimizer bertadam --bert-model bert_24_1024_16 \
        --save-checkpoint-prefix ${MODEL_DIR}/large_bert --seed 13531

This achieves Test F1 from `91.5` to `92.2`.
=======
This will export the BERT model for classification to a symbol.json file, saved to the directory specified by --output_dir.
The --model_parameters argument is optional. If not set, the .params file saved in the output directory will be randomly intialized parameters.
>>>>>>> 698b6271
<|MERGE_RESOLUTION|>--- conflicted
+++ resolved
@@ -327,37 +327,8 @@
 
     $ python export/export.py --task classification --model_parameters /path/to/saved/ckpt.params --output_dir /path/to/output/dir/ --seq_length 128
 
-<<<<<<< HEAD
-BERT LARGE on SQuAD 2.0
-+++++++++++++++++++++++
-
-[10] bert_24_1024_16
-
-.. code-block:: console
-
-    $ cd staticbert
-    $ python static_finetune_squad.py --bert_model bert_24_1024_16 --optimizer adam --accumulate 8 --batch_size 4 --lr 3e-5 --epochs 2 --gpu 0 --null_score_diff_threshold -2.0 --version_2 --export
-
-To get the score of the dev data, you need to download the dev dataset (`dev-v2.0.json <https://rajpurkar.github.io/SQuAD-explorer/dataset/dev-v2.0.json>`_) and the evaluate script (`evaluate-2.0.py <https://worksheets.codalab.org/rest/bundles/0x6b567e1cf2e041ec80d7098f031c5c9e/contents/blob/>`_). Then use the following command to get the score of the dev dataset.
-
-.. code-block:: console
-
-    $ cd staticbert
-    $ python evaluate-v2.0.py dev-v2.0.json predictions.json
-
-.. code-block:: json
-
-    {
-        "exact": 78.49743114629833,
-        "f1": 81.46366127573552,
-        "total": 11873,
-        "HasAns_exact": 73.38056680161944,
-        "HasAns_f1": 79.32153345593925,
-        "HasAns_total": 5928,
-        "NoAns_exact": 83.59966358284272,
-        "NoAns_f1": 83.59966358284272,
-        "NoAns_total": 5945
-    }
+This will export the BERT model for classification to a symbol.json file, saved to the directory specified by --output_dir.
+The --model_parameters argument is optional. If not set, the .params file saved in the output directory will be randomly intialized parameters.
 
 BERT for Named Entity Recognition
 ~~~~~~~~~~~~~~~~~~~~~~~~~~~~~~~~~
@@ -378,8 +349,4 @@
         --optimizer bertadam --bert-model bert_24_1024_16 \
         --save-checkpoint-prefix ${MODEL_DIR}/large_bert --seed 13531
 
-This achieves Test F1 from `91.5` to `92.2`.
-=======
-This will export the BERT model for classification to a symbol.json file, saved to the directory specified by --output_dir.
-The --model_parameters argument is optional. If not set, the .params file saved in the output directory will be randomly intialized parameters.
->>>>>>> 698b6271
+This achieves Test F1 from `91.5` to `92.2`.