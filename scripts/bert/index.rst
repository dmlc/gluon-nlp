--- conflicted
+++ resolved
@@ -45,8 +45,18 @@
 It gets RTE validation accuracy of `70.8% <https://raw.githubusercontent.com/dmlc/web-data/master/gluonnlp/logs/bert/finetuned_rte.log>`_
 , whereas the the original Tensorflow implementation give evaluation results 66.4%.
 
-<<<<<<< HEAD
 Some other tasks can be modeled with `--task_name` parameter.
+
+.. code-block:: console
+
+   $ MXNET_GPU_MEM_POOL_TYPE=Round GLUE_DIR=glue_data python3 finetune_classifier.py --task_name MNLI --max_len 80 --log_interval 100 --epsilon 1e-8 --gpu
+
+It gets MNLI validation accuracy ,On dev_matched.tsv: 84.6%
+On dev_mismatched.tsv: 84.7%. `log <https://github.com/dmlc/web-data/blob/master/gluonnlp/logs/bert/finetuned_mnli.log>`_
+
+
+Some other tasks can be modeled with `--task_name` parameter.
+
 
 BERT for SQuAD
 ~~~~~~~~~~~~~~~~~~~~~~~~~~~~~~~~~~~~~
@@ -126,14 +136,3 @@
         "NoAns_f1": 82.50630782169891,
         "NoAns_total": 5945
     }
-=======
-.. code-block:: console
-
-   $ MXNET_GPU_MEM_POOL_TYPE=Round GLUE_DIR=glue_data python3 finetune_classifier.py --task_name MNLI --max_len 80 --log_interval 100 --epsilon 1e-8 --gpu
-
-It gets MNLI validation accuracy ,On dev_matched.tsv: 84.6%
-On dev_mismatched.tsv: 84.7%. `log <https://github.com/dmlc/web-data/blob/master/gluonnlp/logs/bert/finetuned_mnli.log>`_
-
-
-Some other tasks can be modeled with `--task_name` parameter.
->>>>>>> fef016ae
