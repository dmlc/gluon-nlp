--- conflicted
+++ resolved
@@ -47,16 +47,14 @@
 
 .. code-block:: console
 
-<<<<<<< HEAD
+   $ MXNET_GPU_MEM_POOL_TYPE=Round GLUE_DIR=glue_data python3 finetune_classifier.py --task_name MNLI --max_len 80 --log_interval 100 --epsilon 1e-8 --gpu
+
+It gets MNLI validation accuracy of `84.55% (matched) and 84.66% (mismatched) <https://github.com/dmlc/web-data/blob/master/gluonnlp/logs/bert/finetuned_mnli.log>`_
+
+.. code-block:: console
+
    $GLUE_DIR=glue_data python3 finetune_classifier.py --task_name SST --epochs 4 --batch_size 16 --accumulate 1 --optimizer bertadam --gpu --lr 2e-5 --log_interval 500
 
 It gets SST validation accuracy of `93.0% <https://raw.githubusercontent.com/dmlc/web-data/master/gluonnlp/logs/bert/finetuned_sst.log>`_.
-=======
-   $ MXNET_GPU_MEM_POOL_TYPE=Round GLUE_DIR=glue_data python3 finetune_classifier.py --task_name MNLI --max_len 80 --log_interval 100 --epsilon 1e-8 --gpu
-
-It gets MNLI validation accuracy ,On dev_matched.tsv: 84.6%
-On dev_mismatched.tsv: 84.7%. `log <https://github.com/dmlc/web-data/blob/master/gluonnlp/logs/bert/finetuned_mnli.log>`_
-
->>>>>>> 97896c67
 
 Some other tasks can be modeled with `--task_name` parameter.