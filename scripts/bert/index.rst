--- conflicted
+++ resolved
@@ -36,8 +36,16 @@
 
    $ MXNET_GPU_MEM_POOL_TYPE=Round GLUE_DIR=glue_data finetune_classifier.py --task_name MRPC --batch_size 32 --optimizer bertadam --epochs 3 --gpu --lr 2e-5
 
-<<<<<<< HEAD
-It gets validation accuracy of 87.3%, whereas the the original Tensorflow implementation give evaluation results between 84% and 88%.
+It gets validation accuracy of `88.7% <https://raw.githubusercontent.com/dmlc/web-data/master/gluonnlp/logs/bert/finetuned_mrpc.log>`_, whereas the the original Tensorflow implementation give evaluation results between 84% and 88%.
+
+.. code-block:: console
+
+   $ MXNET_GPU_MEM_POOL_TYPE=Round GLUE_DIR=glue_data python3 finetune_classifier.py --task_name RTE --batch_size 32 --optimizer bertadam --epochs 3 --gpu  --lr 2e-5
+
+It gets RTE validation accuracy of `70.8% <https://raw.githubusercontent.com/dmlc/web-data/master/gluonnlp/logs/bert/finetuned_rte.log>`_
+, whereas the the original Tensorflow implementation give evaluation results 66.4%.
+
+Some other tasks can be modeled with `--task_name` parameter.
 
 BERT for SQuAD
 ~~~~~~~~~~~~~~~~~~~~~~~~~~~~~~~~~~~~~
@@ -59,23 +67,11 @@
 
 .. code-block:: console
 
-    $ python finetune_squad.py --optimizer bertadam --accumulate 2 --batch_size 6 --lr 3e-5 --epochs 2 --gpu
+    $ python finetune_squad.py --optimizer adam --accumulate 2 --batch_size 6 --lr 3e-5 --epochs 2 --gpu
 
 
 Should produce an output like this. Explain that the F1 score on the dev dataset is `88.45% <https://raw.githubusercontent.com/dmlc/web-data/master/gluonnlp/logs/bert/finetune_squad.log>`_
 
 .. code-block:: console
 
-    {'exact_match': 81.21097445600756, 'f1': 88.4551346176558}
-=======
-It gets validation accuracy of `88.7% <https://raw.githubusercontent.com/dmlc/web-data/master/gluonnlp/logs/bert/finetuned_mrpc.log>`_, whereas the the original Tensorflow implementation give evaluation results between 84% and 88%.
-
-.. code-block:: console
-
-   $ MXNET_GPU_MEM_POOL_TYPE=Round GLUE_DIR=glue_data python3 finetune_classifier.py --task_name RTE --batch_size 32 --optimizer bertadam --epochs 3 --gpu  --lr 2e-5
-
-It gets RTE validation accuracy of `70.8% <https://raw.githubusercontent.com/dmlc/web-data/master/gluonnlp/logs/bert/finetuned_rte.log>`_
-, whereas the the original Tensorflow implementation give evaluation results 66.4%.
-
-Some other tasks can be modeled with `--task_name` parameter.
->>>>>>> d6f71946
+    {'exact_match': 81.21097445600756, 'f1': 88.4551346176558}