Bidirectional Encoder Representations from Transformers
-------------------------------------------------------

:download:`[Download] </model_zoo/bert.zip>`

Reference: Devlin, Jacob, et al. "`Bert: Pre-training of deep bidirectional transformers for language understanding. <https://arxiv.org/abs/1810.04805>`_" arXiv preprint arXiv:1810.04805 (2018).

The following pre-trained BERT models are available from the **gluonnlp.model.get_model** API:

+--------------------+---------------------------------+-------------------------------+--------------------+-------------------------+---------+
|                    | book_corpus_wiki_en_uncased     | book_corpus_wiki_en_cased     | wiki_multilingual  | wiki_multilingual_cased | wiki_cn |
+====================+=================================+===============================+====================+=========================+=========+
| bert_12_768_12     | ✓                               | ✓                             | ✓                  | ✓                       | ✓       |
+--------------------+---------------------------------+-------------------------------+--------------------+-------------------------+---------+
| bert_24_1024_16    | ✓                               | ✓                             | x                  | x                       | x       |
+--------------------+---------------------------------+-------------------------------+--------------------+-------------------------+---------+

where **bert_12_768_12** refers to the BERT BASE model, and **bert_24_1024_16** refers to the BERT LARGE model.

BERT for Sentence Classification on GLUE tasks
~~~~~~~~~~~~~~~~~~~~~~~~~~~~~~~~~~~~~~~~~~~~~~

GluonNLP provides the following example script to fine-tune sentence classification with pre-trained
BERT model.

Download the GLUE dataset:

 .. code-block:: console

    $ curl -L https://tinyurl.com/yaznh3os -o download_glue_data.py
    $ python3 download_glue_data.py --data_dir glue_data --tasks all

Use the following command to fine-tune the BERT model for classification on the GLUE(MRPC, RTE, QQP, QNLI, STS-B, CoLA, MNLI, WNLI, SST) dataset.

.. code-block:: console

<<<<<<< HEAD
   $ MXNET_GPU_MEM_POOL_TYPE=Round GLUE_DIR=glue_data python3 finetune_classifier.py --task_name MRPC --batch_size 32 --optimizer bertadam --epochs 2 --gpu --seed 2 --lr 6e-5

It gets validation accuracy of 87.7%, whereas the the original Tensorflow implementation give evaluation results between 84% and 88%.

.. code-block:: console

   $ MXNET_GPU_MEM_POOL_TYPE=Round GLUE_DIR=glue_data python3 finetune_classifier.py --task_name RTE --batch_size 32 --optimizer bertadam --epochs 2 --gpu --seed 2 --lr 6e-5

It gets RTE validation accuracy of `67.9% <https://raw.githubusercontent.com/dmlc/web-data/master/gluonnlp/logs/bert/bert_glue_rte.log>`_
, whereas the the original Tensorflow implementation give evaluation results 66.4%.

Some other tasks can be modeled with `--task_name` parameter.
=======
   $ GLUE_DIR=glue_data python finetune_classifier.py --batch_size 32 --optimizer bertadam --epochs 3 --gpu --seed 1 --lr 2e-5

It gets validation accuracy of 87.3%, whereas the the original Tensorflow implementation give evaluation results between 84% and 88%.
>>>>>>> a2be73a9
<|MERGE_RESOLUTION|>--- conflicted
+++ resolved
@@ -34,21 +34,16 @@
 
 .. code-block:: console
 
-<<<<<<< HEAD
-   $ MXNET_GPU_MEM_POOL_TYPE=Round GLUE_DIR=glue_data python3 finetune_classifier.py --task_name MRPC --batch_size 32 --optimizer bertadam --epochs 2 --gpu --seed 2 --lr 6e-5
+   $ MXNET_GPU_MEM_POOL_TYPE=Round GLUE_DIR=glue_data finetune_classifier.py --task_name MRPC --batch_size 32 --optimizer bertadam --epochs 3 --gpu --lr 2e-5
 
-It gets validation accuracy of 87.7%, whereas the the original Tensorflow implementation give evaluation results between 84% and 88%.
+It gets validation accuracy of `88.7% <https://raw.githubusercontent.com/dmlc/web-data/master/gluonnlp/logs/bert/finetuned_mrpc.log
+>`_, whereas the the original Tensorflow implementation give evaluation results between 84% and 88%.
 
 .. code-block:: console
 
-   $ MXNET_GPU_MEM_POOL_TYPE=Round GLUE_DIR=glue_data python3 finetune_classifier.py --task_name RTE --batch_size 32 --optimizer bertadam --epochs 2 --gpu --seed 2 --lr 6e-5
+   $ MXNET_GPU_MEM_POOL_TYPE=Round GLUE_DIR=glue_data python3 finetune_classifier.py --task_name RTE --batch_size 32 --optimizer bertadam --epochs 3 --gpu  --lr 2e-5
 
-It gets RTE validation accuracy of `67.9% <https://raw.githubusercontent.com/dmlc/web-data/master/gluonnlp/logs/bert/bert_glue_rte.log>`_
+It gets RTE validation accuracy of `70.8% <https://raw.githubusercontent.com/dmlc/web-data/master/gluonnlp/logs/bert/finetuned_rte.log>`_
 , whereas the the original Tensorflow implementation give evaluation results 66.4%.
 
-Some other tasks can be modeled with `--task_name` parameter.
-=======
-   $ GLUE_DIR=glue_data python finetune_classifier.py --batch_size 32 --optimizer bertadam --epochs 3 --gpu --seed 1 --lr 2e-5
-
-It gets validation accuracy of 87.3%, whereas the the original Tensorflow implementation give evaluation results between 84% and 88%.
->>>>>>> a2be73a9
+Some other tasks can be modeled with `--task_name` parameter.