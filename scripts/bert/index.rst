Bidirectional Encoder Representations from Transformers
-------------------------------------------------------

:download:`[Download] </model_zoo/bert.zip>`

Reference: Devlin, Jacob, et al. "`Bert: Pre-training of deep bidirectional transformers for language understanding. <https://arxiv.org/abs/1810.04805>`_" arXiv preprint arXiv:1810.04805 (2018).

The following pre-trained BERT models are available from the **gluonnlp.model.get_model** API:

+-----------------------------+----------------+-----------------+
|                             | bert_12_768_12 | bert_24_1024_16 |
+=============================+================+=================+
| book_corpus_wiki_en_uncased | ✓              | ✓               |
+-----------------------------+----------------+-----------------+
| book_corpus_wiki_en_cased   | ✓              | ✓               |
+-----------------------------+----------------+-----------------+
| wiki_multilingual_uncased   | ✓              | x               |
+-----------------------------+----------------+-----------------+
| wiki_multilingual_cased     | ✓              | x               |
+-----------------------------+----------------+-----------------+
| wiki_cn_cased               | ✓              | x               |
+-----------------------------+----------------+-----------------+

where **bert_12_768_12** refers to the BERT BASE model, and **bert_24_1024_16** refers to the BERT LARGE model.

BERT for Sentence Classification on GLUE tasks
~~~~~~~~~~~~~~~~~~~~~~~~~~~~~~~~~~~~~~~~~~~~~~

GluonNLP provides the following example script to fine-tune sentence classification with pre-trained
BERT model.

+---------------------+--------------------------------------------------------------------------------------------------------+-------------------------------------------------------------------------------------------------------+-------------------------------------------------------------------------------------------------------+--------------------------------------------------------------------------------------------------------+
|                     |                                                  MRPC                                                  |                                                  RTE                                                  |                                                 SST-2                                                 |                                                MNLI-m/mm                                               |
+---------------------+--------------------------------------------------------------------------------------------------------+-------------------------------------------------------------------------------------------------------+-------------------------------------------------------------------------------------------------------+--------------------------------------------------------------------------------------------------------+
|        model        |                                             bert_12_768_12                                             |                                             bert_12_768_12                                            |                                             bert_12_768_12                                            |                                             bert_12_768_12                                             |
+---------------------+--------------------------------------------------------------------------------------------------------+-------------------------------------------------------------------------------------------------------+-------------------------------------------------------------------------------------------------------+--------------------------------------------------------------------------------------------------------+
| validation accuracy |                                                  88.7%                                                 |                                                 70.8%                                                 |                                                  93%                                                  |                                             84.55%, 84.66%                                             |
+---------------------+--------------------------------------------------------------------------------------------------------+-------------------------------------------------------------------------------------------------------+-------------------------------------------------------------------------------------------------------+--------------------------------------------------------------------------------------------------------+
|      batch_size     |                                                   32                                                   |                                                   32                                                  |                                                   16                                                  |                                                   32                                                   |
+---------------------+--------------------------------------------------------------------------------------------------------+-------------------------------------------------------------------------------------------------------+-------------------------------------------------------------------------------------------------------+--------------------------------------------------------------------------------------------------------+
|        epochs       |                                                    3                                                   |                                                   3                                                   |                                                   4                                                   |                                                    3                                                   |
|                     |                                                                                                        |                                                                                                       |                                                                                                       |                                                                                                        |
+---------------------+--------------------------------------------------------------------------------------------------------+-------------------------------------------------------------------------------------------------------+-------------------------------------------------------------------------------------------------------+--------------------------------------------------------------------------------------------------------+
|       epsilon       |                                                  1e-6                                                  |                                                  1e-6                                                 |                                                  1e-6                                                 |                                                  1e-8                                                  |
+---------------------+--------------------------------------------------------------------------------------------------------+-------------------------------------------------------------------------------------------------------+-------------------------------------------------------------------------------------------------------+--------------------------------------------------------------------------------------------------------+
|     training log    | `log <https://raw.githubusercontent.com/dmlc/web-data/master/gluonnlp/logs/bert/finetuned_mrpc.log>`__ | `log <https://raw.githubusercontent.com/dmlc/web-data/master/gluonnlp/logs/bert/finetuned_rte.log>`__ | `log <https://raw.githubusercontent.com/dmlc/web-data/master/gluonnlp/logs/bert/finetuned_sst.log>`__ | `log <https://raw.githubusercontent.com/dmlc/web-data/master/gluonnlp/logs/bert/finetuned_mnli.log>`__ |
+---------------------+--------------------------------------------------------------------------------------------------------+-------------------------------------------------------------------------------------------------------+-------------------------------------------------------------------------------------------------------+--------------------------------------------------------------------------------------------------------+
|       command       |                                                   [1]                                                  |                                                  [2]                                                  |                                                  [3]                                                  |                                                   [4]                                                  |
+---------------------+--------------------------------------------------------------------------------------------------------+-------------------------------------------------------------------------------------------------------+-------------------------------------------------------------------------------------------------------+--------------------------------------------------------------------------------------------------------+

For all model settings above, we set learing rate = 2e-5 and optimizer = bertadam.

[1] MRPC

.. code-block:: console

    $ curl -L https://tinyurl.com/yaznh3os -o download_glue_data.py
    $ python3 download_glue_data.py --data_dir glue_data --tasks MRPC
    $ GLUE_DIR=glue_data finetune_classifier.py --task_name MRPC --batch_size 32 --optimizer bertadam --epochs 3 --gpu --lr 2e-5

[2] SST-2

.. code-block:: console

    $ curl -L https://tinyurl.com/yaznh3os -o download_glue_data.py
    $ python3 download_glue_data.py --data_dir glue_data --tasks SST
    $ GLUE_DIR=glue_data python3 finetune_classifier.py --task_name SST --epochs 4 --batch_size 16 --optimizer bertadam --gpu --lr 2e-5 --log_interval 500

[3] RTE

.. code-block:: console

    $ curl -L https://tinyurl.com/yaznh3os -o download_glue_data.py
    $ python3 download_glue_data.py --data_dir glue_data --tasks RTE
    $ GLUE_DIR=glue_data python3 finetune_classifier.py --task_name RTE --batch_size 32 --optimizer bertadam --epochs 3 --gpu  --lr 2e-5

[4] MNLI

.. code-block:: console

    $ curl -L https://tinyurl.com/yaznh3os -o download_glue_data.py
    $ python3 download_glue_data.py --data_dir glue_data --tasks MNLI
    $ GLUE_DIR=glue_data python3 finetune_classifier.py --task_name MNLI --max_len 80 --log_interval 100 --epsilon 1e-8 --gpu

Some other tasks can be modeled with `--task_name` parameter.

BERT for Question Answering on SQuAD
~~~~~~~~~~~~~~~~~~~~~~~~~~~~~~~~~~~~

+-----------------------+---------------------------------------------------------------------------------------------------------------------------------+----------------------------------------------------------------------------------------------------------------------------------+----------------------------------------------------------------------------------------------------------------------------------+
|                       |                                                            SQuAD 1.1                                                            |                                                             SQuAD 1.1                                                            |                                                             SQuAD 2.0                                                            |
+-----------------------+---------------------------------------------------------------------------------------------------------------------------------+----------------------------------------------------------------------------------------------------------------------------------+----------------------------------------------------------------------------------------------------------------------------------+
|         model         |                                                          bert_12_768_12                                                         |                                                          bert_24_1024_16                                                         |                                                          bert_24_1024_16                                                         |
+-----------------------+---------------------------------------------------------------------------------------------------------------------------------+----------------------------------------------------------------------------------------------------------------------------------+----------------------------------------------------------------------------------------------------------------------------------+
|           F1          |                                                              88.53                                                              |                                                               90.97                                                              |                                                               77.96                                                              |
+-----------------------+---------------------------------------------------------------------------------------------------------------------------------+----------------------------------------------------------------------------------------------------------------------------------+----------------------------------------------------------------------------------------------------------------------------------+
|           EM          |                                                              80.98                                                              |                                                               84.05                                                              | 81.02                                                                                                                            |
+-----------------------+---------------------------------------------------------------------------------------------------------------------------------+----------------------------------------------------------------------------------------------------------------------------------+----------------------------------------------------------------------------------------------------------------------------------+
|       batch_size      |                                                                12                                                               |                                                                 4                                                                |                                                                 4                                                                |
+-----------------------+---------------------------------------------------------------------------------------------------------------------------------+----------------------------------------------------------------------------------------------------------------------------------+----------------------------------------------------------------------------------------------------------------------------------+
| gradient accumulation |                                                               None                                                              |                                                                 6                                                                |                                                                 8                                                                |
+-----------------------+---------------------------------------------------------------------------------------------------------------------------------+----------------------------------------------------------------------------------------------------------------------------------+----------------------------------------------------------------------------------------------------------------------------------+
|         epochs        |                                                                2                                                                |                                                                 2                                                                |                                                                 2                                                                |
+-----------------------+---------------------------------------------------------------------------------------------------------------------------------+----------------------------------------------------------------------------------------------------------------------------------+----------------------------------------------------------------------------------------------------------------------------------+
|      training log     | `log <https://raw.githubusercontent.com/dmlc/web-data/master/gluonnlp/logs/bert/finetune_squad1.1_base_mx1.5.0b20190216.log>`__ | `log <https://raw.githubusercontent.com/dmlc/web-data/master/gluonnlp/logs/bert/finetune_squad1.1_large_mx1.5.0b20190216.log>`__ | `log <https://raw.githubusercontent.com/dmlc/web-data/master/gluonnlp/logs/bert/finetune_squad2.0_large_mx1.5.0b20160216.log>`__ |
+-----------------------+---------------------------------------------------------------------------------------------------------------------------------+----------------------------------------------------------------------------------------------------------------------------------+----------------------------------------------------------------------------------------------------------------------------------+
|        command        |                                                               [5]                                                               |                                                                [6]                                                               |                                                                [7]                                                               |
+-----------------------+---------------------------------------------------------------------------------------------------------------------------------+----------------------------------------------------------------------------------------------------------------------------------+----------------------------------------------------------------------------------------------------------------------------------+

For all model settings above, we set learing rate = 3e-5 and optimizer = adam.

BERT BASE on SQuAD 1.1
++++++++++++++++++++++

[5] bert_12_768_12

.. code-block:: console

    $ python finetune_squad.py --optimizer adam --batch_size 12 --lr 3e-5 --epochs 2 --gpu
 
Note that this requires about 12G of GPU memory. If your GPU memory is less than 12G, you can use the following command to achieve a similar effect. This will require approximately no more than 8G of GPU memory. If your GPU memory is too small, please adjust *accumulate* and *batch_size* arguments accordingly.

.. code-block:: console

    $ python finetune_squad.py --optimizer adam --accumulate 2 --batch_size 6 --lr 3e-5 --epochs 2 --gpu


BERT LARGE on SQuAD 1.1
+++++++++++++++++++++++

[6] bert_24_1024_16

.. code-block:: console

    $ python finetune_squad.py --bert_model bert_24_1024_16 --optimizer adam --accumulate 6 --batch_size 4 --lr 3e-5 --epochs 2 --gpu
    
Note that this requires about 14G of GPU memory.


BERT LARGE on SQuAD 2.0
+++++++++++++++++++++++

For SQuAD 2.0, you need to specify the parameter *version_2* and specify the parameter *null_score_diff_threshold*. Typical values are between -1.0 and -5.0. Use the following command to fine-tune the BERT large model on SQuAD 2.0 and generate predictions.json, nbest_predictions.json, and null_odds.json.

[7] bert_24_1024_16

.. code-block:: console

    $ python finetune_squad.py --bert_model bert_24_1024_16 --optimizer adam --accumulate 8 --batch_size 4 --lr 3e-5 --epochs 2 --gpu --null_score_diff_threshold -2.0 --version_2

To get the score of the dev data, you need to download the dev dataset (`dev-v2.0.json <https://rajpurkar.github.io/SQuAD-explorer/dataset/dev-v2.0.json>`_) and the evaluate script (`evaluate-2.0.py <https://worksheets.codalab.org/rest/bundles/0x6b567e1cf2e041ec80d7098f031c5c9e/contents/blob/>`_). Then use the following command to get the score of the dev dataset.

.. code-block:: console

    $ python evaluate-v2.0.py dev-v2.0.json predictions.json

.. code-block:: json
    
    {
        "exact": 77.958392992504,
        "f1": 81.02012658815627,
        "total": 11873,
        "HasAns_exact": 73.3974358974359,
        "HasAns_f1": 79.52968336389662,
        "HasAns_total": 5928,
        "NoAns_exact": 82.50630782169891,
        "NoAns_f1": 82.50630782169891,
        "NoAns_total": 5945
    }

BERT for Sentence or Tokens Embedding
~~~~~~~~~~~~~~~~~~~~~~~~~~~~~~~~~~~~~

The goal of this BERT Embedding is to obtain the sentence and token embedding from BERT's pre-trained model. In this way, instead of building and do fine-tuning for an end-to-end NLP model, you can build your model by just utilizing the sentence or token embeddings.

Usage
+++++

.. code-block:: python

    from bert.embedding import BertEmbedding

    bert_abstract = """We introduce a new language representation model called BERT, which stands for Bidirectional Encoder Representations from Transformers.
     Unlike recent language representation models, BERT is designed to pre-train deep bidirectional representations by jointly conditioning on both left and right context in all layers.
     As a result, the pre-trained BERT representations can be fine-tuned with just one additional output layer to create state-of-the-art models for a wide range of tasks, such as question answering and language inference, without substantial task-specific architecture modifications.
    BERT is conceptually simple and empirically powerful.
    It obtains new state-of-the-art results on eleven natural language processing tasks, including pushing the GLUE benchmark to 80.4% (7.6% absolute improvement), MultiNLI accuracy to 86.7 (5.6% absolute improvement) and the SQuAD v1.1 question answering Test F1 to 93.2 (1.5% absolute improvement), outperforming human performance by 2.0%."""
    sentences = bert_abstract.split('\n')
    bert_embedding = BertEmbedding()
    result = bert.embedding(sentences)

If you want to use GPU, please import mxnet and set context

.. code-block:: python

    import mxnet as mx
    from bert.embedding import BertEmbedding

    ctx = mx.gpu(0)
    bert_embedding = BertEmbedding(ctx=ctx)

Example of using the large pre-trained BERT model from Google

.. code-block:: python

    from bert.embedding import BertEmbedding

    bert_embedding = BertEmbedding(model='bert_24_1024_16', dataset_name='book_corpus_wiki_en_cased')

Example outputs:

.. code-block:: python

    first_sentence = result[0]

    first_sentence[0]
    # array([-0.835946  , -0.4605566 , -0.95620036, ..., -0.95608854,
    #       -0.6258104 ,  0.7697007 ], dtype=float32)
    first_sentence[0].shape
    # (768,)

    first_sentence[1]
    # ['we', 'introduce', 'a', 'new', 'language', 'representation', 'model', 'called', 'bert', ',', 'which', 'stands', 'for', 'bidirectional', 'encoder', 'representations', 'from', 'transformers']
    len(first_sentence[1])
    # 18


    len(first_sentence[2])
    # 18
    first_token_in_first_sentence = first_sentence[2]
    first_token_in_first_sentence[0]
    # array([ 0.4805648 ,  0.18369392, -0.28554988, ..., -0.01961522,
    #        1.0207764 , -0.67167974], dtype=float32)
    first_token_in_first_sentence[0].shape
    # (768,)

Command line interface
++++++++++++++++++++++

<<<<<<< HEAD
Some other tasks can be modeled with `--task_name` parameter.

Pre-training with BERT
~~~~~~~~~~~~~~~~~~~~~~

The scripts for masked language modeling and and next sentence prediction are also provided.

Data generation for pre-training on sample texts:

 .. code-block:: console

    $ python create_pretraining_data.py --input_file sample_text.txt --output_dir out --vocab book_corpus_wiki_en_uncased --max_seq_length 128 --max_predictions_per_seq 20 --dupe_factor 5 --masked_lm_prob 0.15 --short_seq_prob 0.1 --verbose

The data generation script takes a file path as the input (could be one or more files by wildcard). Each file contains one or more documents separated by empty lines, and each document contains one line per sentence. You can perform sentence segmentation with an off-the-shelf NLP toolkit such as NLTK.

Run pre-training with generated data:

 .. code-block:: console

    $ python run_pretraining.py --gpus 0 --batch_size 32 --lr 2e-5 --data out/*.npz --warmup_ratio 0.5 --num_steps 20 --pretrained --log_interval=2 --data_eval out/*.npz --batch_size_eval 8 --ckpt_dir ckpt

With 20 steps of pre-training it easily reaches about 95% masked language model accuracy and 98% next sentence prediction accuracy on the training data.
=======
.. code-block:: shell

    python bert_embedding/bert.py --sentences "GluonNLP is a toolkit that enables easy text preprocessing, datasets loading and neural models building to help you speed up your Natural Language Processing (NLP) research."
    Text: GluonNLP is a toolkit that enables easy text preprocessing, datasets loading and neural models building to help you speed up your Natural Language Processing (NLP) research.
    Sentence embedding: [-0.6098857  -0.1458175  -0.2767048  ... -0.42009002 -0.40388978
  0.2774383 ]
    Tokens embedding: [array([-0.11881411, -0.59530115,  0.627092  , ...,  0.00648153,
       -0.03886228,  0.03406909], dtype=float32), array([-0.7995638 , -0.6540758 , -0.00521846, ..., -0.42272145,
       -0.5787281 ,  0.7021201 ], dtype=float32), array([-0.7406778 , -0.80276626,  0.3931962 , ..., -0.49068323,
       -0.58128357,  0.6811132 ], dtype=float32), array([-0.43287313, -1.0018158 ,  0.79617643, ..., -0.26877284,
       -0.621779  , -0.2731115 ], dtype=float32), array([-0.8515188 , -0.74098676,  0.4427735 , ..., -0.41267148,
       -0.64225197,  0.3949393 ], dtype=float32), array([-0.86652845, -0.27746758,  0.8806506 , ..., -0.87452525,
       -0.9551989 , -0.0786318 ], dtype=float32), array([-1.0987284 , -0.36603633,  0.2826037 , ..., -0.33794224,
       -0.55210876, -0.09221527], dtype=float32), array([-0.3483025 ,  0.401534  ,  0.9361341 , ..., -0.29747447,
       -0.49559578, -0.08878893], dtype=float32), array([-0.65626   , -0.14857645,  0.29733548, ..., -0.15890433,
       -0.45487815, -0.28494897], dtype=float32), array([-0.1983894 ,  0.67196256,  0.7867421 , ..., -0.7990434 ,
        0.05860569, -0.26884627], dtype=float32), array([-0.3775159 , -0.00590206,  0.5240432 , ..., -0.26754653,
       -0.37806216,  0.23336883], dtype=float32), array([ 0.1876977 ,  0.30165672,  0.47167772, ..., -0.43823618,
       -0.42823148, -0.48873612], dtype=float32), array([-0.6576557 , -0.09822252,  0.1121515 , ..., -0.21743725,
       -0.1820574 , -0.16115054], dtype=float32)]
>>>>>>> b1920d20
<|MERGE_RESOLUTION|>--- conflicted
+++ resolved
@@ -168,6 +168,27 @@
         "NoAns_total": 5945
     }
 
+BERT Pre-training
+~~~~~~~~~~~~~~~~~
+
+The scripts for masked language modeling and and next sentence prediction are also provided.
+
+Data generation for pre-training on sample texts:
+
+ .. code-block:: console
+
+    $ python create_pretraining_data.py --input_file sample_text.txt --output_dir out --vocab book_corpus_wiki_en_uncased --max_seq_length 128 --max_predictions_per_seq 20 --dupe_factor 5 --masked_lm_prob 0.15 --short_seq_prob 0.1 --verbose
+
+The data generation script takes a file path as the input (could be one or more files by wildcard). Each file contains one or more documents separated by empty lines, and each document contains one line per sentence. You can perform sentence segmentation with an off-the-shelf NLP toolkit such as NLTK.
+
+Run pre-training with generated data:
+
+ .. code-block:: console
+
+    $ python run_pretraining.py --gpus 0 --batch_size 32 --lr 2e-5 --data out/*.npz --warmup_ratio 0.5 --num_steps 20 --pretrained --log_interval=2 --data_eval out/*.npz --batch_size_eval 8 --ckpt_dir ckpt
+
+With 20 steps of pre-training it easily reaches above 90% masked language model accuracy and 98% next sentence prediction accuracy on the training data.
+
 BERT for Sentence or Tokens Embedding
 ~~~~~~~~~~~~~~~~~~~~~~~~~~~~~~~~~~~~~
 
@@ -237,30 +258,6 @@
 Command line interface
 ++++++++++++++++++++++
 
-<<<<<<< HEAD
-Some other tasks can be modeled with `--task_name` parameter.
-
-Pre-training with BERT
-~~~~~~~~~~~~~~~~~~~~~~
-
-The scripts for masked language modeling and and next sentence prediction are also provided.
-
-Data generation for pre-training on sample texts:
-
- .. code-block:: console
-
-    $ python create_pretraining_data.py --input_file sample_text.txt --output_dir out --vocab book_corpus_wiki_en_uncased --max_seq_length 128 --max_predictions_per_seq 20 --dupe_factor 5 --masked_lm_prob 0.15 --short_seq_prob 0.1 --verbose
-
-The data generation script takes a file path as the input (could be one or more files by wildcard). Each file contains one or more documents separated by empty lines, and each document contains one line per sentence. You can perform sentence segmentation with an off-the-shelf NLP toolkit such as NLTK.
-
-Run pre-training with generated data:
-
- .. code-block:: console
-
-    $ python run_pretraining.py --gpus 0 --batch_size 32 --lr 2e-5 --data out/*.npz --warmup_ratio 0.5 --num_steps 20 --pretrained --log_interval=2 --data_eval out/*.npz --batch_size_eval 8 --ckpt_dir ckpt
-
-With 20 steps of pre-training it easily reaches about 95% masked language model accuracy and 98% next sentence prediction accuracy on the training data.
-=======
 .. code-block:: shell
 
     python bert_embedding/bert.py --sentences "GluonNLP is a toolkit that enables easy text preprocessing, datasets loading and neural models building to help you speed up your Natural Language Processing (NLP) research."
@@ -281,4 +278,3 @@
        -0.37806216,  0.23336883], dtype=float32), array([ 0.1876977 ,  0.30165672,  0.47167772, ..., -0.43823618,
        -0.42823148, -0.48873612], dtype=float32), array([-0.6576557 , -0.09822252,  0.1121515 , ..., -0.21743725,
        -0.1820574 , -0.16115054], dtype=float32)]
->>>>>>> b1920d20
