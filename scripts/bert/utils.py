# coding: utf-8

# Licensed to the Apache Software Foundation (ASF) under one
# or more contributor license agreements.  See the NOTICE file
# distributed with this work for additional information
# regarding copyright ownership.  The ASF licenses this file
# to you under the Apache License, Version 2.0 (the
# "License"); you may not use this file except in compliance
# with the License.  You may obtain a copy of the License at
#
#   http://www.apache.org/licenses/LICENSE-2.0
#
# Unless required by applicable law or agreed to in writing,
# software distributed under the License is distributed on an
# "AS IS" BASIS, WITHOUT WARRANTIES OR CONDITIONS OF ANY
# KIND, either express or implied.  See the License for the
# specific language governing permissions and limitations
# under the License.
"""Utility functions for BERT."""

import collections
import hashlib
import io
import json

import gluonnlp
<<<<<<< HEAD
import logging
import mxnet as mx
try:
    from tokenizer import load_vocab
except ImportError:
    from .tokenizer import load_vocab
=======
from tensorflow.python import pywrap_tensorflow
>>>>>>> 1210f4c5

__all__ = ['convert_vocab']


def convert_vocab(vocab_file):
    """GluonNLP specific code to convert the original vocabulary to nlp.vocab.BERTVocab."""
    original_vocab = load_vocab(vocab_file)
    token_to_idx = dict(original_vocab)
    num_tokens = len(token_to_idx)
    idx_to_token = [None] * len(original_vocab)
    for word in original_vocab:
        idx = int(original_vocab[word])
        idx_to_token[idx] = word

    def swap(token, target_idx, token_to_idx, idx_to_token, swap_idx):
        original_idx = token_to_idx[token]
        original_token = idx_to_token[target_idx]
        token_to_idx[token] = target_idx
        token_to_idx[original_token] = original_idx
        idx_to_token[target_idx] = token
        idx_to_token[original_idx] = original_token
        swap_idx.append((original_idx, target_idx))

    reserved_tokens = [gluonnlp.vocab.BERTVocab.PADDING_TOKEN, gluonnlp.vocab.BERTVocab.CLS_TOKEN,
                       gluonnlp.vocab.BERTVocab.SEP_TOKEN, gluonnlp.vocab.BERTVocab.MASK_TOKEN]

    unknown_token = gluonnlp.vocab.BERTVocab.UNKNOWN_TOKEN
    padding_token = gluonnlp.vocab.BERTVocab.PADDING_TOKEN
    swap_idx = []
    assert unknown_token in token_to_idx
    assert padding_token in token_to_idx
    swap(unknown_token, 0, token_to_idx, idx_to_token, swap_idx)
    for i, token in enumerate(reserved_tokens):
        swap(token, i + 1, token_to_idx, idx_to_token, swap_idx)

    # sanity checks
    assert len(token_to_idx) == num_tokens
    assert len(idx_to_token) == num_tokens
    assert None not in idx_to_token
    assert len(set(idx_to_token)) == num_tokens

    bert_vocab_dict = {}
    bert_vocab_dict['idx_to_token'] = idx_to_token
    bert_vocab_dict['token_to_idx'] = token_to_idx
    bert_vocab_dict['reserved_tokens'] = reserved_tokens
    bert_vocab_dict['unknown_token'] = unknown_token
    bert_vocab_dict['padding_token'] = padding_token
    bert_vocab_dict['bos_token'] = None
    bert_vocab_dict['eos_token'] = None
    bert_vocab_dict['mask_token'] = gluonnlp.vocab.BERTVocab.MASK_TOKEN
    bert_vocab_dict['sep_token'] = gluonnlp.vocab.BERTVocab.SEP_TOKEN
    bert_vocab_dict['cls_token'] = gluonnlp.vocab.BERTVocab.CLS_TOKEN
    json_str = json.dumps(bert_vocab_dict)
    converted_vocab = gluonnlp.vocab.BERTVocab.from_json(json_str)
    return converted_vocab, swap_idx


def get_hash(filename):
    sha1 = hashlib.sha1()
    with open(filename, 'rb') as f:
        while True:
            data = f.read(1048576)
            if not data:
                break
            sha1.update(data)
    return sha1.hexdigest(), str(sha1.hexdigest())[:8]


def read_tf_checkpoint(path):
    """read tensorflow checkpoint"""
    from tensorflow.python import pywrap_tensorflow
    tensors = {}
    reader = pywrap_tensorflow.NewCheckpointReader(path)
    var_to_shape_map = reader.get_variable_to_shape_map()
    for key in sorted(var_to_shape_map):
        tensor = reader.get_tensor(key)
        tensors[key] = tensor
    return tensors

<<<<<<< HEAD
def profile(curr_step, start_step, end_step, profile_name='profile.json',
            early_exit=True):
    """profile the program between [start_step, end_step)."""
    if curr_step == start_step:
        mx.nd.waitall()
        mx.profiler.set_config(profile_memory=False, profile_symbolic=True,
                               profile_imperative=True, filename=profile_name,
                               aggregate_stats=True)
        mx.profiler.set_state('run')
    elif curr_step == end_step:
        mx.nd.waitall()
        mx.profiler.set_state('stop')
        logging.info(mx.profiler.dumps())
        mx.profiler.dump()
        if early_exit:
            exit()
=======

def load_vocab(vocab_file):
    """Loads a vocabulary file into a dictionary."""
    vocab = collections.OrderedDict()
    index = 0
    with io.open(vocab_file, 'r') as reader:
        while True:
            token = reader.readline()
            if not token:
                break
            token = token.strip()
            vocab[token] = index
            index += 1
    return vocab
>>>>>>> 1210f4c5
<|MERGE_RESOLUTION|>--- conflicted
+++ resolved
@@ -24,16 +24,12 @@
 import json
 
 import gluonnlp
-<<<<<<< HEAD
 import logging
 import mxnet as mx
 try:
     from tokenizer import load_vocab
 except ImportError:
     from .tokenizer import load_vocab
-=======
-from tensorflow.python import pywrap_tensorflow
->>>>>>> 1210f4c5
 
 __all__ = ['convert_vocab']
 
@@ -113,7 +109,6 @@
         tensors[key] = tensor
     return tensors
 
-<<<<<<< HEAD
 def profile(curr_step, start_step, end_step, profile_name='profile.json',
             early_exit=True):
     """profile the program between [start_step, end_step)."""
@@ -130,7 +125,6 @@
         mx.profiler.dump()
         if early_exit:
             exit()
-=======
 
 def load_vocab(vocab_file):
     """Loads a vocabulary file into a dictionary."""
@@ -144,5 +138,4 @@
             token = token.strip()
             vocab[token] = index
             index += 1
-    return vocab
->>>>>>> 1210f4c5
+    return vocab