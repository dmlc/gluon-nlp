--- conflicted
+++ resolved
@@ -20,20 +20,11 @@
 
 import collections
 import hashlib
-<<<<<<< HEAD
-from tensorflow.python import pywrap_tensorflow
-import gluonnlp
-try:
-    from tokenizer import load_vocab
-except ImportError:
-    from .tokenizer import load_vocab
-=======
 import io
 import json
 
 import gluonnlp
 from tensorflow.python import pywrap_tensorflow
->>>>>>> c84c7a0f
 
 __all__ = ['convert_vocab']
 
