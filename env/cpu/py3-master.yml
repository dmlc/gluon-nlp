channels:
  - conda-forge
dependencies:
  - python=3.5
  - pip
  - perl
  - pandoc=1.19.2
  - tornado=5.1.1
  - sphinx=2.2.1
  # In the -master pipeline, we test without numba. Numba is an optional
  # dependency and GluonNLP needs to work both with and without numba installed.
  - pip:
    - numpy==1.17.4
    - notedown==1.5.1
    - sphinx-gallery==0.4.0
    - recommonmark==0.6.0
    - nbconvert==5.6.1
    - nbsphinx>=0.3.4,<0.4
    - ipython
    - ipykernel
    - https://github.com/szha/mx-theme/tarball/master
    - seaborn
    - jieba
    - cython
    - boto3
    - pytype==2019.10.17
    - pytest==5.3.2
    - pytest-env==0.6.2
    - pytest-cov==2.8.1
    - pytest-xdist==1.31.0
    - pylint==2.4.4
    - pylint-quotes==0.2.1
    - flaky==3.6.1
    - flake8==3.7.9
    - mock<3
<<<<<<< HEAD
    - sphinx==2.2.1
    - https://apache-mxnet.s3-us-west-2.amazonaws.com/dist/2019-12-29/dist/mxnet-1.6.0b20191229-py2.py3-none-manylinux1_x86_64.whl
=======
    - https://apache-mxnet.s3-us-west-2.amazonaws.com/dist/2019-12-16/dist/mxnet-1.6.0b20191216-py2.py3-none-manylinux1_x86_64.whl
>>>>>>> edf53f7c
    - scipy==1.3.2
    - regex==2019.11.1 
    - nltk==3.4.5
    - sacremoses==0.0.35
    - spacy==2.2.2
    - sentencepiece==0.1.83
    - sphinx-autodoc-typehints==1.7.0<|MERGE_RESOLUTION|>--- conflicted
+++ resolved
@@ -33,12 +33,8 @@
     - flaky==3.6.1
     - flake8==3.7.9
     - mock<3
-<<<<<<< HEAD
     - sphinx==2.2.1
     - https://apache-mxnet.s3-us-west-2.amazonaws.com/dist/2019-12-29/dist/mxnet-1.6.0b20191229-py2.py3-none-manylinux1_x86_64.whl
-=======
-    - https://apache-mxnet.s3-us-west-2.amazonaws.com/dist/2019-12-16/dist/mxnet-1.6.0b20191216-py2.py3-none-manylinux1_x86_64.whl
->>>>>>> edf53f7c
     - scipy==1.3.2
     - regex==2019.11.1 
     - nltk==3.4.5
