name: gluon_nlp_docs
channels:
  - conda-forge
dependencies:
  - python=3.6
  - ipython
  - ipykernel
  - sphinx=1.7.5
  - sphinx-gallery
  - sphinx_rtd_theme
  - nbsphinx>=0.3.3
  - recommonmark
  - spacy
  - nltk
  - pandoc==2.2.1
  - pip:
<<<<<<< HEAD
    - mxnet-cu80>=1.3.0b20180629
    - sacremoses
=======
    - mxnet-cu80>=1.3.0b20180725
    - notedown
>>>>>>> e5e93917
<|MERGE_RESOLUTION|>--- conflicted
+++ resolved
@@ -14,10 +14,6 @@
   - nltk
   - pandoc==2.2.1
   - pip:
-<<<<<<< HEAD
     - mxnet-cu80>=1.3.0b20180629
-    - sacremoses
-=======
-    - mxnet-cu80>=1.3.0b20180725
     - notedown
->>>>>>> e5e93917
+    - sacremoses