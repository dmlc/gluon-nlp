--- conflicted
+++ resolved
@@ -12,11 +12,7 @@
   - recommonmark
   - spacy
   - nltk
-<<<<<<< HEAD
   - sacremoses
-  - pandoc=2.2.1
-=======
   - pandoc==2.2.1
->>>>>>> ffa6a3be
   - pip:
     - mxnet-cu80>=1.3.0b20180629