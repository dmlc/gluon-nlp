import numpy as np
from numpy.testing import assert_allclose
import pytest
import mxnet as mx
from mxnet.gluon import HybridBlock
from gluonnlp.attention_cell import\
    multi_head_dot_attn, gen_self_attn_mask, gen_mem_attn_mask,\
    MultiHeadAttentionCell,\
    RelAttentionScoreCell
from gluonnlp.utils.parameter import grad_global_norm
mx.npx.set_np()


@pytest.mark.parametrize('num_heads', [1, 2, 3])
@pytest.mark.parametrize('scaled', [True, False])
@pytest.mark.parametrize('normalized', [True, False])
@pytest.mark.parametrize('hybridize', [True, False])
@pytest.mark.parametrize('rel_score_type', ['share_head', 'no_share_head', 'no'])
@pytest.mark.seed(123)
def test_multi_head_dot_attention_cell(num_heads, scaled, normalized, hybridize, rel_score_type):
    batch_size = 5
    query_length, mem_length = 16, 32
    query_head_units = 8
    mem_head_units = 6
    query_units = query_head_units * num_heads
    mem_units = mem_head_units * num_heads
    seed = 100
    attn_cells = dict()
    for layout in ['NKT', 'NTK', 'TNK']:
        for use_einsum in [False, True]:
            attn_cells[(layout, use_einsum)] = MultiHeadAttentionCell(
                query_units=query_units,
                num_heads=num_heads,
                attention_dropout=0.0,
                scaled=scaled,
                normalized=normalized,
                layout=layout,
                use_einsum=use_einsum)
            if hybridize:
                attn_cells[(layout, use_einsum)].hybridize()
    # Generate the data
    query_np = np.random.normal(0, 1, (batch_size, num_heads, query_length, query_head_units))
    key_np = np.random.normal(0, 1, (batch_size, num_heads, mem_length, query_head_units))
    value_np = np.random.normal(0, 1, (batch_size, num_heads, mem_length, mem_head_units))
    mask_np = np.random.randint(0, 2, (batch_size, query_length, mem_length))
    if rel_score_type == 'share_head':
        rel_scores_np = np.random.normal(0, 1, (query_length, mem_length))
    elif rel_score_type == 'no_share_head':
        rel_scores_np = np.random.normal(0, 1, (num_heads, query_length, mem_length))
    else:
        rel_scores_np = None
    out_np = None
    score_np = None
    attn_weights_np = None
    stored_layout = None
    query_grad_np = None
    key_grad_np = None
    value_grad_np = None
    rel_scores_grad_np = None
    for (layout, use_einsum), attn_cell in attn_cells.items():
        mx.npx.random.seed(seed)
        if rel_score_type != 'no':
            rel_scores = mx.np.array(rel_scores_np, dtype=np.float32)
        else:
            rel_scores = None
        if layout == 'NKT':
            query = mx.np.array(query_np, dtype=np.float32)
            key = mx.np.array(key_np, dtype=np.float32)
            value = mx.np.array(value_np, dtype=np.float32)
        elif layout == 'NTK':
            query = mx.np.array(query_np.transpose((0, 2, 1, 3)), dtype=np.float32)
            key = mx.np.array(key_np.transpose((0, 2, 1, 3)), dtype=np.float32)
            value = mx.np.array(value_np.transpose((0, 2, 1, 3)), dtype=np.float32)
        elif layout == 'TNK':
            query = mx.np.array(query_np.transpose((2, 0, 1, 3)), dtype=np.float32)
            key = mx.np.array(key_np.transpose((2, 0, 1, 3)), dtype=np.float32)
            value = mx.np.array(value_np.transpose((2, 0, 1, 3)), dtype=np.float32)
        else:
            raise NotImplementedError
        mask = mx.np.array(mask_np, dtype=np.int32)
        query.attach_grad()
        key.attach_grad()
        value.attach_grad()
        if rel_scores is not None:
            rel_scores.attach_grad()
        with mx.autograd.record():
            out, [score, attn_weights] = attn_cell(query, key, value, mask, rel_scores)
            out.backward()
        if layout == 'NKT':
            assert out.shape == (batch_size, query_length, num_heads * mem_head_units)
        elif layout == 'NTK':
            assert out.shape == (batch_size, query_length, num_heads * mem_head_units)
        elif layout == 'TNK':
            assert out.shape == (query_length, batch_size, num_heads * mem_head_units)
        else:
            raise NotImplementedError
        for i in range(num_heads):
            assert_allclose(attn_weights[:, i, :, :][mask == 0].asnumpy(),
                            mask[mask == 0].astype(np.float32).asnumpy(), 1E-5, 1E-5)

        if stored_layout is None:
            out_np = out.asnumpy()
            score_np = score.asnumpy()
            attn_weights_np = attn_weights.asnumpy()
            stored_layout = layout
            query_grad_np = query.grad.asnumpy()
            key_grad_np = key.grad.asnumpy()
            value_grad_np = value.grad.asnumpy()
            if rel_score_type != 'no':
                rel_scores_grad_np = rel_scores.grad.asnumpy()
        else:
            assert stored_layout == 'NKT'
            # Begin to match the output
            if layout == 'NKT':
                m_out_np = out.asnumpy()
                m_score_np = score.asnumpy()
                m_attn_weights_np = attn_weights.asnumpy()
                m_query_grad_np = query.grad.asnumpy()
                m_key_grad_np = key.grad.asnumpy()
                m_value_grad_np = value.grad.asnumpy()
                if rel_score_type != 'no':
                    m_rel_scores_grad_np = rel_scores.grad.asnumpy()
            elif layout == 'NTK':
                m_out_np = out.asnumpy()
                m_score_np = score.asnumpy()
                m_attn_weights_np = attn_weights.asnumpy()
                m_query_grad_np = query.grad.asnumpy().transpose((0, 2, 1, 3))
                m_key_grad_np = key.grad.asnumpy().transpose((0, 2, 1, 3))
                m_value_grad_np = value.grad.asnumpy().transpose((0, 2, 1, 3))
                if rel_score_type != 'no':
                    m_rel_scores_grad_np = rel_scores.grad.asnumpy()
            elif layout == 'TNK':
                m_out_np = out.asnumpy().transpose((1, 0, 2))
                m_score_np = score.asnumpy()
                m_attn_weights_np = attn_weights.asnumpy()
                m_query_grad_np = query.grad.asnumpy().transpose((1, 2, 0, 3))
                m_key_grad_np = key.grad.asnumpy().transpose((1, 2, 0, 3))
                m_value_grad_np = value.grad.asnumpy().transpose((1, 2, 0, 3))
                if rel_score_type != 'no':
                    m_rel_scores_grad_np = rel_scores.grad.asnumpy()
            else:
                raise NotImplementedError
            assert_allclose(m_out_np, out_np, 1E-5, 1E-5)
            assert_allclose(m_score_np, score_np, 1E-5, 1E-5)
            assert_allclose(m_attn_weights_np, attn_weights_np, 1E-5, 1E-5)
            assert_allclose(m_query_grad_np, query_grad_np, 1E-5, 1E-5)
            assert_allclose(m_key_grad_np, key_grad_np, 1E-5, 1E-5)
            assert_allclose(m_value_grad_np, value_grad_np, 1E-5, 1E-5)
            if rel_score_type != 'no':
                assert_allclose(m_rel_scores_grad_np, rel_scores_grad_np, 1E-5, 1E-5)


@pytest.mark.parametrize('scaled', [True, False])
@pytest.mark.parametrize('normalized', [True, False])
@pytest.mark.seed(123)
def test_dot_product_attention(scaled, normalized):
    num_heads = 4
    batch_size = 32
    query_length, mem_length = 16, 32
    num_channel = 8
    query = mx.np.random.normal(0, 1, (batch_size, num_heads, query_length, num_channel))
    key = mx.np.random.normal(0, 1, (batch_size, num_heads, mem_length, num_channel))
    value = mx.np.random.normal(0, 1, (batch_size, num_heads, mem_length, num_channel))
    mask = mx.np.random.randint(0, 2, (batch_size, query_length, mem_length))
    out, [score, attn_weights] = multi_head_dot_attn(mx.nd, query, key, value, mask,
                                                     scaled=scaled, normalized=normalized)
    assert out.shape == (batch_size, query_length, num_heads * num_channel)
    for i in range(num_heads):
        assert_allclose(attn_weights[:, i, :, :][mask == 0].asnumpy(),
                        mask[mask == 0].astype(np.float32).asnumpy(), 1E-5, 1E-5)


@pytest.mark.seed(123)
def test_gen_attn_mask():
    class GenSelfAttnMask(HybridBlock):
<<<<<<< HEAD
        def __init__(self, dtype, layout, attn_type, prefix=None, params=None):
            super(GenSelfAttnMask, self).__init__(prefix=prefix, params=params)
=======
        def __init__(self, dtype, attn_type):
            super().__init__()
>>>>>>> 74bd2cec
            self._dtype = dtype
            self._layout = layout
            self._attn_type = attn_type

        def hybrid_forward(self, F, data, valid_length):
            return gen_self_attn_mask(F, data, valid_length,
                                      dtype=self._dtype,
                                      layout=self._layout,
                                      attn_type=self._attn_type)

    class GenMemAttnMask(HybridBlock):
<<<<<<< HEAD
        def __init__(self, dtype, layout='NT', prefix=None, params=None):
            super(GenMemAttnMask, self).__init__(prefix=prefix, params=params)
=======
        def __init__(self, dtype):
            super().__init__()
>>>>>>> 74bd2cec
            self._dtype = dtype
            self._layout = layout

        def hybrid_forward(self, F, mem, mem_valid_length, data, valid_length):
            return gen_mem_attn_mask(F, mem, mem_valid_length, data, valid_length,
                                     dtype=self._dtype, layout=self._layout)

    batch_size = 4
    query_length = 8
    mem_length = 6
    nchannel = 5
    data = mx.np.random.normal(0, 1, (batch_size, query_length, nchannel), dtype=np.float32)
    valid_length = mx.np.random.randint(1, query_length + 1, (batch_size,))

    mem = mx.np.random.normal(0, 1, (batch_size, mem_length, nchannel), dtype=np.float32)
    mem_valid_length = mx.np.random.randint(1, mem_length + 1, (batch_size,))

    for hybridize in [False, True]:
        # Test Full Attention Mask
        mask_gen_nt = GenSelfAttnMask(dtype=np.float32, layout='NT', attn_type='full')
        mask_gen_tn = GenSelfAttnMask(dtype=np.float32, layout='TN', attn_type='full')
        if hybridize:
            mask_gen_nt.hybridize()
            mask_gen_tn.hybridize()
        mask_nt = mask_gen_nt(data, valid_length)
        mask_nt = mask_nt.asnumpy()
        mask_tn = mask_gen_tn(mx.np.swapaxes(data, 0, 1), valid_length)
        mask_tn = mask_tn.asnumpy()
        mask = mask_nt
        assert_allclose(mask_nt, mask_tn)
        for b in range(batch_size):
            v_l = valid_length.asnumpy()[b]
            for i in range(v_l):
                assert (mask[b, i, :v_l] == 1).all()
                assert(mask[b, i, v_l:] == 0).all()
            for i in range(v_l, query_length):
                assert (mask[b, i, :] == 0).all()

        # Test Causal Attention Mask
        mask_gen_nt = GenSelfAttnMask(dtype=np.float32, layout='NT', attn_type='causal')
        mask_gen_tn = GenSelfAttnMask(dtype=np.float32, layout='TN', attn_type='causal')
        if hybridize:
            mask_gen_nt.hybridize()
            mask_gen_tn.hybridize()
        mask_nt = mask_gen_nt(data, valid_length)
        mask_tn = mask_gen_tn(mx.np.swapaxes(data, 0, 1), valid_length)
        assert_allclose(mask_nt.asnumpy(), mask_tn.asnumpy())
        mask = mask_nt.asnumpy()
        for b in range(batch_size):
            v_l = valid_length.asnumpy()[b]
            for i in range(v_l):
                assert (mask[b, i, :(i + 1)] == 1).all()
                assert (mask[b, i, (i + 1):] == 0).all()
            for i in range(v_l, query_length):
                assert (mask[b, i, :] == 0).all()

        # Test Mem Attention Mask
        mask_gen_nt = GenMemAttnMask(dtype=np.float32, layout='NT')
        mask_gen_tn = GenMemAttnMask(dtype=np.float32, layout='TN')
        if hybridize:
            mask_gen_nt.hybridize()
            mask_gen_tn.hybridize()
        mask_nt = mask_gen_nt(mem, mem_valid_length, data, valid_length)
        mask_tn = mask_gen_tn(mx.np.swapaxes(mem, 0, 1), mem_valid_length,
                              mx.np.swapaxes(data, 0, 1), valid_length)
        mask = mask_nt.asnumpy()
        assert_allclose(mask_nt.asnumpy(), mask_tn.asnumpy())
        for b in range(batch_size):
            data_v_l = valid_length.asnumpy()[b]
            mem_v_l = mem_valid_length.asnumpy()[b]
            for i in range(data_v_l):
                assert (mask[b, i, :mem_v_l] == 1).all()
                assert (mask[b, i, mem_v_l:] == 0).all()
            for i in range(data_v_l, query_length):
                assert (mask[b, i, :] == 0).all()


@pytest.mark.parametrize('num_heads', [1, 2, 3])
@pytest.mark.parametrize('method', ['transformer_xl', 'shaw', 't5'])
@pytest.mark.parametrize('bidirectional', [False, True])
@pytest.mark.parametrize('hybridize', [False, True])
@pytest.mark.seed(123)
def test_multi_head_rel_attn_score(num_heads, method, bidirectional, hybridize):
    batch_size = 6
    query_length = 25
    mem_length = 20
    query_head_units = 7

    # Initialize the attention cell with relative positional embedding
    base_layout = 'NKT'
    base_use_einsum = False
    if method == 'shaw':
        num_buckets = None
        max_distance = 20
    elif method == 't5':
        num_buckets = 10
        max_distance = 20
    elif method == 'transformer_xl':
        num_buckets = None
        max_distance = None
    else:
        raise NotImplementedError
    base_score_cell = RelAttentionScoreCell(query_units=num_heads * query_head_units,
                                            num_heads=num_heads,
                                            dropout=0.0,
                                            method=method,
                                            num_buckets=num_buckets,
                                            max_distance=max_distance,
                                            layout=base_layout,
                                            use_einsum=base_use_einsum)
    base_score_cell.initialize()
    if hybridize:
        base_score_cell.hybridize()
    # Generate the data
    query = mx.np.random.normal(0, 1,
                                (batch_size, num_heads, query_length, query_head_units),
                                dtype=np.float32)
    if method != 't5':
        rel_score_grad = mx.np.random.normal(0, 1, (batch_size, num_heads, query_length, mem_length),
                                             dtype=np.float32)
    else:
        rel_score_grad = mx.np.random.normal(0, 1,
                                             (num_heads, query_length, mem_length),
                                             dtype=np.float32)
    query_positions = mx.np.arange(query_length, dtype=np.int32)
    mem_positions = mx.np.arange(mem_length, dtype=np.int32)
    rel_positions = mx.np.expand_dims(query_positions, axis=-1)\
                    - mx.np.expand_dims(mem_positions, axis=0)
    mask = mx.np.random.randint(0, 2, (batch_size, query_length, mem_length), dtype=np.int32)
    query.attach_grad()
    with mx.autograd.record():
        rel_score = base_score_cell(rel_positions, query)
        rel_score.backward(rel_score_grad)
    original_rel_score = rel_score.asnumpy()
    original_grad_norm = grad_global_norm(base_score_cell.collect_params().values())
    original_query_grad_norm = np.linalg.norm(query.grad.asnumpy())
    assert original_grad_norm > 0
    # 1. Test for permutation equivariant
    # We can permutate the query, rel_positions and the rel_score_grad and the result should
    # always be the same.
    query_perm = mx.np.array(np.random.permutation(query_length), dtype=np.int32)
    mem_perm = mx.np.array(np.random.permutation(mem_length, ), dtype=np.int32)

    query.grad[:] = 0
    with mx.autograd.record():
        rel_score = base_score_cell(rel_positions[query_perm, :][:, mem_perm],
                                    query[:, :, query_perm, :])
        if method != 't5':
            rel_score.backward(rel_score_grad[:, :, query_perm, :][:, :, :, mem_perm])
        else:
            rel_score.backward(rel_score_grad[:, query_perm, :][:, :, mem_perm])
    permutated_out = rel_score.asnumpy()
    permutated_grad_norm = grad_global_norm(base_score_cell.collect_params().values())
    permutated_query_grad_norm = np.linalg.norm(query.grad.asnumpy())
    if method != 't5':
        assert_allclose(
            original_rel_score[:, :, query_perm.asnumpy(), :][:, :, :, mem_perm.asnumpy()],
            permutated_out, 1E-4, 1E-4)
    else:
        assert_allclose(original_rel_score[:, query_perm.asnumpy(), :][:, :, mem_perm.asnumpy()],
                        permutated_out, 1E-4, 1E-4)
    assert_allclose(permutated_grad_norm, original_grad_norm, 1E-4, 1E-4)
    assert_allclose(permutated_query_grad_norm, original_query_grad_norm, 1E-4, 1E-4)
    # 2. Test for different layout + use/not use einsum
    for layout in ['NKT', 'NTK', 'TNK']:
        for use_einsum in [False, True]:
            if layout == base_layout and use_einsum == base_use_einsum:
                continue
            score_cell = RelAttentionScoreCell(query_units=num_heads * query_head_units,
                                               num_heads=num_heads,
                                               dropout=0.0,
                                               method=method,
                                               num_buckets=num_buckets,
                                               max_distance=max_distance,
                                               layout=layout,
                                               use_einsum=use_einsum)
            score_cell.initialize()
            if hybridize:
                score_cell.hybridize()
            score_cell.load_dict({name: param.data() for name, param in base_score_cell.collect_params().items()})
            query.attach_grad()
            query.grad[:] = 0
            with mx.autograd.record():
                if layout == 'NKT':
                    rel_score = score_cell(rel_positions, query)
                    rel_score.backward(rel_score_grad)
                elif layout == 'NTK':
                    rel_score = score_cell(rel_positions, query.transpose((0, 2, 1, 3)))
                    rel_score.backward(rel_score_grad)
                elif layout == 'TNK':
                    rel_score = score_cell(rel_positions, query.transpose((2, 0, 1, 3)))
                    rel_score.backward(rel_score_grad)
                else:
                    raise NotImplementedError
            assert_allclose(rel_score.asnumpy(), original_rel_score, 1E-5, 1E-5)
            layout_query_grad_norm = np.linalg.norm(query.grad.asnumpy())
            assert_allclose(layout_query_grad_norm, original_query_grad_norm, 1E-5, 1E-5)<|MERGE_RESOLUTION|>--- conflicted
+++ resolved
@@ -173,13 +173,8 @@
 @pytest.mark.seed(123)
 def test_gen_attn_mask():
     class GenSelfAttnMask(HybridBlock):
-<<<<<<< HEAD
-        def __init__(self, dtype, layout, attn_type, prefix=None, params=None):
-            super(GenSelfAttnMask, self).__init__(prefix=prefix, params=params)
-=======
         def __init__(self, dtype, attn_type):
             super().__init__()
->>>>>>> 74bd2cec
             self._dtype = dtype
             self._layout = layout
             self._attn_type = attn_type
@@ -191,13 +186,8 @@
                                       attn_type=self._attn_type)
 
     class GenMemAttnMask(HybridBlock):
-<<<<<<< HEAD
-        def __init__(self, dtype, layout='NT', prefix=None, params=None):
-            super(GenMemAttnMask, self).__init__(prefix=prefix, params=params)
-=======
         def __init__(self, dtype):
             super().__init__()
->>>>>>> 74bd2cec
             self._dtype = dtype
             self._layout = layout
 
