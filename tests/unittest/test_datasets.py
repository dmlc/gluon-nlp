# coding: utf-8

# Licensed to the Apache Software Foundation (ASF) under one
# or more contributor license agreements.  See the NOTICE file
# distributed with this work for additional information
# regarding copyright ownership.  The ASF licenses this file
# to you under the Apache License, Version 2.0 (the
# "License"); you may not use this file except in compliance
# with the License.  You may obtain a copy of the License at
#
#   http://www.apache.org/licenses/LICENSE-2.0
#
# Unless required by applicable law or agreed to in writing,
# software distributed under the License is distributed on an
# "AS IS" BASIS, WITHOUT WARRANTIES OR CONDITIONS OF ANY
# KIND, either express or implied.  See the License for the
# specific language governing permissions and limitations
# under the License.

from __future__ import print_function

import datetime
import json
import os
import random
import sys

from flaky import flaky
import mxnet as mx
import numpy as np
import pytest

import gluonnlp as nlp

if sys.version_info[0] == 3:
    _str_types = (str, )
else:
    _str_types = (str, unicode)


###############################################################################
# Registry
###############################################################################
def test_dataset_registry():
    @nlp.data.register(segment=['train'])
    class MyDataset(mx.gluon.data.Dataset):
        def __init__(self, segment='train'):
            pass

    my_dataset = nlp.data.create('MyDataset')

    with pytest.raises(RuntimeError):

        @nlp.data.register(segment='thisshouldbealistofarguments')
        class MyDataset2(mx.gluon.data.Dataset):
            def __init__(self, segment='train'):
                pass

    with pytest.raises(RuntimeError):

        @nlp.data.register(invalidargument=['train'])
        class MyDataset3(mx.gluon.data.Dataset):
            def __init__(self, segment='train'):
                pass

    @nlp.data.register()
    class MyDataset4(mx.gluon.data.Dataset):
        def __init__(self, segment='train'):
            pass

    my_dataset = nlp.data.create('MyDataset4')


    @nlp.data.register
    class MyDataset5(mx.gluon.data.Dataset):
        def __init__(self, segment='train'):
            pass

    my_dataset = nlp.data.create('MyDataset5')


###############################################################################
# Language model
###############################################################################
def test_wikitext2():
    train = nlp.data.WikiText2(
        segment='train', root=os.path.join('tests', 'data', 'wikitext-2'))
    val = nlp.data.WikiText2(
        segment='val', root=os.path.join('tests', 'data', 'wikitext-2'))
    test = nlp.data.WikiText2(
        segment='test', root=os.path.join('tests', 'data', 'wikitext-2'))
    train_freq, val_freq, test_freq = [nlp.data.utils.Counter(x) for x in [train[0], val[0], test[0]]]
    assert len(train[0]) == 2075677, len(train[0])
    assert len(train_freq) == 33278, len(train_freq)
    assert len(val[0]) == 216347, len(val[0])
    assert len(val_freq) == 13777, len(val_freq)
    assert len(test[0]) == 244102, len(test[0])
    assert len(test_freq) == 14143, len(test_freq)
    assert test_freq['English'] == 32, test_freq['English']

    vocab = nlp.Vocab(train_freq)
    serialized_vocab = vocab.to_json()
    assert len(serialized_vocab) == 962190, len(serialized_vocab)
    assert json.loads(serialized_vocab)['idx_to_token'] == vocab._idx_to_token

    train_data = train.bptt_batchify(vocab, 35, 80, last_batch='discard')
    assert len(train_data) == 741, len(train_data)

    for i, (data, target) in enumerate(train_data):
        mx.test_utils.assert_almost_equal(data[1:].asnumpy(), target[:-1].asnumpy())
        assert data.shape == target.shape == (35, 80)

    train_data = train.bptt_batchify(vocab, 35, 80, last_batch='keep')
    assert len(train_data) == 742, len(train_data)
    assert train_data[-1][0].shape[0] < 35
    for i, (data, target) in enumerate(train_data):
        mx.test_utils.assert_almost_equal(data[1:].asnumpy(), target[:-1].asnumpy())
        assert data.shape == target.shape

    train_freq, val_freq, test_freq = [nlp.data.utils.Counter(x) for x in [train[0], val[0], test[0]]]
    train = nlp.data.WikiText2(
        segment='train',
        skip_empty=False,
        root=os.path.join('tests', 'data', 'wikitext-2'))
    val = nlp.data.WikiText2(
        segment='val',
        skip_empty=False,
        root=os.path.join('tests', 'data', 'wikitext-2'))
    test = nlp.data.WikiText2(
        segment='test',
        skip_empty=False,
        root=os.path.join('tests', 'data', 'wikitext-2'))
    assert len(train[0]) == 2088628, len(train[0])
    assert len(train_freq) == 33278, len(train_freq)
    assert len(val[0]) == 217646, len(val[0])
    assert len(val_freq) == 13777, len(val_freq)
    assert len(test[0]) == 245569, len(test[0])
    assert len(test_freq) == 14143, len(test_freq)
    assert test_freq['English'] == 32, test_freq['English']
    batched_data = train.batchify(vocab, 80)
    assert batched_data.shape == (26107, 80)


def test_wikitext2_raw():
    train = nlp.data.WikiText2Raw(segment='train', root=os.path.join(
        'tests', 'data', 'wikitext-2'))
    val = nlp.data.WikiText2Raw(segment='val', root=os.path.join(
        'tests', 'data', 'wikitext-2'))
    test = nlp.data.WikiText2Raw(segment='test', root=os.path.join(
        'tests', 'data', 'wikitext-2'))
    train_freq, val_freq, test_freq = [
        nlp.data.utils.Counter(x) for x in [train[0], val[0], test[0]]
    ]
    assert len(train[0]) == 10843541, len(train[0])
    assert len(train_freq) == 192, len(train_freq)
    assert len(val[0]) == 1136862, len(val[0])
    assert len(val_freq) == 168, len(val_freq)
    assert len(test[0]) == 1278983, len(test[0])
    assert len(test_freq) == 177, len(test_freq)
    assert test_freq['a'.encode('utf-8')[0]] == 81512, \
        test_freq['a'.encode('utf-8')[0]]


def test_wikitext103_raw():
    train = nlp.data.WikiText103Raw(segment='train', root=os.path.join(
        'tests', 'data', 'wikitext-103'))
    val = nlp.data.WikiText103Raw(segment='val', root=os.path.join(
        'tests', 'data', 'wikitext-103'))
    test = nlp.data.WikiText103Raw(segment='test', root=os.path.join(
        'tests', 'data', 'wikitext-103'))
    train_freq, val_freq, test_freq = [
        nlp.data.utils.Counter(x) for x in [train[0], val[0], test[0]]
    ]
    assert len(train[0]) == 535800393, len(train[0])
    assert len(train_freq) == 203, len(train_freq)
    assert len(val[0]) == 1136862, len(val[0])
    assert len(val_freq) == 168, len(val_freq)
    assert len(test[0]) == 1278983, len(test[0])
    assert len(test_freq) == 177, len(test_freq)
    assert test_freq['a'.encode('utf-8')[0]] == 81512, \
        test_freq['a'.encode('utf-8')[0]]


def test_imdb():
    train = nlp.data.IMDB(
        root=os.path.join('tests', 'data', 'imdb'), segment='train')
    test = nlp.data.IMDB(
        root=os.path.join('tests', 'data', 'imdb'), segment='test')
    unsup = nlp.data.IMDB(
        root=os.path.join('tests', 'data', 'imdb'), segment='unsup')
    assert len(train) == 25000, len(train)
    assert len(test) == 25000, len(test)
    assert len(unsup) == 50000, len(unsup)

    for i, (data, score) in enumerate(train):
        assert isinstance(data, _str_types)
        assert score <= 4 or score >= 7

    for i, (data, score) in enumerate(test):
        assert isinstance(data, _str_types)
        assert score <= 4 or score >= 7

    for i, (data, score) in enumerate(unsup):
        assert isinstance(data, _str_types)
        assert score == 0


###############################################################################
# Word similarity and relatedness datasets
###############################################################################
def _assert_similarity_dataset(data):
    # Check datatypes
    assert isinstance(data[0][0], _str_types)
    assert isinstance(data[0][1], _str_types)
    assert np.isfinite(data[0][2])

    # Check score magnitude
    assert all(data.min <= row[2] <= data.max for row in data)


@flaky(max_runs=2, min_passes=1)
def test_wordsim353():
    for segment, length in (("all", 252 + 203), ("relatedness", 252),
                            ("similarity", 203)):
        data = nlp.data.WordSim353(segment=segment, root=os.path.join(
            'tests', 'externaldata', 'wordsim353'))
        assert len(data) == length, len(data)
        _assert_similarity_dataset(data)


def test_men():
    for segment, length in [("full", 3000), ("dev", 2000), ("test", 1000)]:
        data = nlp.data.MEN(
            root=os.path.join('tests', 'data', 'men'), segment=segment)
        assert len(data) == length, len(data)
        _assert_similarity_dataset(data)


@flaky(max_runs=2, min_passes=1)
def test_radinsky_mturk():
    data = nlp.data.RadinskyMTurk(
        root=os.path.join('tests', 'externaldata', 'radinsky'))
    assert len(data) == 287
    _assert_similarity_dataset(data)


@flaky(max_runs=2, min_passes=1)
def test_verb143():
    data = nlp.data.BakerVerb143(
        root=os.path.join('tests', 'externaldata', 'verb143'))
    assert len(data) == 144
    _assert_similarity_dataset(data)


@flaky(max_runs=2, min_passes=1)
def test_verb130():
    data = nlp.data.YangPowersVerb130(
        root=os.path.join('tests', 'externaldata', 'verb130'))
    assert len(data) == 130
    _assert_similarity_dataset(data)


@flaky(max_runs=2, min_passes=1)
@pytest.mark.skipif(datetime.date.today() < datetime.date(2018, 5, 7),
                    reason='Disabled for 2 weeks due to server downtime.')
def test_rare_words():
    data = nlp.data.RareWords(
        root=os.path.join('tests', 'externaldata', 'rarewords'))
    assert len(data) == 2034
    _assert_similarity_dataset(data)


@flaky(max_runs=2, min_passes=1)
def test_simlex999():
    data = nlp.data.SimLex999(
        root=os.path.join('tests', 'externaldata', 'simlex999'))
    assert len(data) == 999
    _assert_similarity_dataset(data)


@flaky(max_runs=2, min_passes=1)
def test_simverb3500():
    data = nlp.data.SimVerb3500(
        root=os.path.join('tests', 'externaldata', 'simverb3500'))
    assert len(data) == 3500
    _assert_similarity_dataset(data)


@flaky(max_runs=2, min_passes=1)
def test_semeval17task2():
    for segment, length in [("trial", 18), ("test", 500)]:
        data = nlp.data.SemEval17Task2(
            root=os.path.join('tests', 'externaldata', 'semeval17task2'),
            segment=segment)
        assert len(data) == length
        _assert_similarity_dataset(data)


###############################################################################
# Word analogy datasets
###############################################################################
@flaky(max_runs=2, min_passes=1)
def test_googleanalogy():
    data = nlp.data.GoogleAnalogyTestSet(
        root=os.path.join('tests', 'externaldata', 'google_analogy'))
    assert len(data[0]) == 4
    assert len(data) == 10675 + 8869


@flaky(max_runs=2, min_passes=1)
def test_bigger_analogy():
    data = nlp.data.BiggerAnalogyTestSet(
        root=os.path.join('tests', 'externaldata', 'bigger_analogy'))
    assert len(data[0]) == 4
    assert len(data) == 98000


###############################################################################
# CONLL
###############################################################################
@flaky(max_runs=2, min_passes=1)
def test_conll2000():
    train = nlp.data.CoNLL2000(segment='train', root=os.path.join(
        'tests', 'externaldata', 'conll2000'))
    test = nlp.data.CoNLL2000(segment='test', root=os.path.join(
        'tests', 'externaldata', 'conll2000'))
    assert len(train) == 8936, len(train)
    assert len(test) == 2012, len(test)

    for i, (data, pos, chk) in enumerate(train):
        assert all(isinstance(d, _str_types) for d in data), data
        assert all(isinstance(p, _str_types) for p in pos), pos
        assert all(isinstance(c, _str_types) for c in chk), chk

    for i, (data, pos, chk) in enumerate(test):
        assert all(isinstance(d, _str_types) for d in data), data
        assert all(isinstance(p, _str_types) for p in pos), pos
        assert all(isinstance(c, _str_types) for c in chk), chk


@flaky(max_runs=2, min_passes=1)
def test_conll2001():
    for part in range(1, 4):
        train = nlp.data.CoNLL2001(part, segment='train', root=os.path.join(
            'tests', 'externaldata', 'conll2001'))
        testa = nlp.data.CoNLL2001(part, segment='testa', root=os.path.join(
            'tests', 'externaldata', 'conll2001'))
        testb = nlp.data.CoNLL2001(part, segment='testb', root=os.path.join(
            'tests', 'externaldata', 'conll2001'))
        assert len(train) == 8936, len(train)
        assert len(testa) == 2012, len(testa)
        assert len(testb) == 1671, len(testb)

        for dataset in [train, testa, testb]:
            for i, (data, pos, chk, clause) in enumerate(dataset):
                assert all(isinstance(d, _str_types) for d in data), data
                assert all(isinstance(p, _str_types) for p in pos), pos
                assert all(isinstance(c, _str_types) for c in chk), chk
                assert all(isinstance(i, _str_types) for i in clause), clause


@flaky(max_runs=2, min_passes=1)
@pytest.mark.parametrize('segment,length', [
    ('train', 15806),
    ('testa', 2895),
    ('testb', 5195),
])
def test_conll2002_ned(segment, length):
    dataset = nlp.data.CoNLL2002('ned', segment=segment, root=os.path.join(
        'tests', 'externaldata', 'conll2002'))
    assert len(dataset) == length, len(dataset)
    for i, (data, pos, ner) in enumerate(dataset):
        assert all(isinstance(d, _str_types) for d in data), data
        assert all(isinstance(p, _str_types) for p in pos), pos
        assert all(isinstance(n, _str_types) for n in ner), ner


@flaky(max_runs=2, min_passes=1)
@pytest.mark.parametrize('segment,length', [
    ('train', 8323),
    ('testa', 1915),
    ('testb', 1517),
])
def test_conll2002_esp(segment, length):
    dataset = nlp.data.CoNLL2002('esp', segment=segment, root=os.path.join(
        'tests', 'externaldata', 'conll2002'))
    assert len(dataset) == length, len(dataset)
    for i, (data, ner) in enumerate(dataset):
        assert all(isinstance(d, _str_types) for d in data), data
        assert all(isinstance(n, _str_types) for n in ner), ner


@flaky(max_runs=2, min_passes=1)
@pytest.mark.parametrize('segment,length', [
    ('train', 8936),
    ('dev', 2012),
    ('test', 1671),
])
def test_conll2004(segment, length):
    dataset = nlp.data.CoNLL2004(segment=segment, root=os.path.join(
        'tests', 'externaldata', 'conll2004'))
    assert len(dataset) == length, len(dataset)

    for i, x in enumerate(dataset):
        assert len(x) >= 6, x
        assert all(isinstance(d, _str_types) for f in x for d in f), x
        assert max(len(f) for f in x) == min(len(f) for f in x), x


@flaky(max_runs=2, min_passes=1)
def test_ud21():
    test_langs = list(nlp._constants.UD21_DATA_FILE_SHA1.items())
    random.shuffle(test_langs)
    test_langs = test_langs[:30]
    for lang, segments in test_langs:
        segment = list(segments.keys())
        random.shuffle(segment)
        segment = segment[0]
        dataset = nlp.data.UniversalDependencies21(
            lang=lang, segment=segment, root=os.path.join(
                'tests', 'externaldata', 'ud2.1'))
        print('processing {}: {}'.format(lang, segment))
        for i, x in enumerate(dataset):
            assert len(x) >= 9, x
            assert all(isinstance(d, _str_types) for f in x for d in f), x
            assert max(len(f) for f in x) == min(len(f) for f in x)


###############################################################################
# Translation
###############################################################################
def test_iwlst2015():
    # Test en to vi
    train_en_vi = nlp.data.IWSLT2015(segment='train', root='tests/data/iwlst2015')
    val_en_vi = nlp.data.IWSLT2015(segment='val', root='tests/data/iwlst2015')
    test_en_vi = nlp.data.IWSLT2015(segment='test', root='tests/data/iwlst2015')
    assert len(train_en_vi) == 133166
    assert len(val_en_vi) == 1553
    assert len(test_en_vi) == 1268

    en_vocab, vi_vocab = train_en_vi.src_vocab, train_en_vi.tgt_vocab
    assert len(en_vocab) == 17191
    assert len(vi_vocab) == 7709

    train_vi_en = nlp.data.IWSLT2015(segment='train', src_lang='vi', tgt_lang='en',
                                     root='tests/data/iwlst2015')
    vi_vocab, en_vocab = train_vi_en.src_vocab, train_vi_en.tgt_vocab
    assert len(en_vocab) == 17191
    assert len(vi_vocab) == 7709
    for i in range(10):
        lhs = train_en_vi[i]
        rhs = train_vi_en[i]
        assert lhs[0] == rhs[1] and rhs[0] == lhs[1]


def test_wmt2016():
    train = nlp.data.WMT2016(segment='train', src_lang='en', tgt_lang='de',
                             root='tests/data/wmt2016')
    newstests = [nlp.data.WMT2016(segment='newstest%d' %i, src_lang='en', tgt_lang='de',
                                  root='tests/data/wmt2016') for i in range(2012, 2017)]
    assert len(train) == 4549428
    assert tuple(len(ele) for ele in newstests) == (3003, 3000, 3003, 2169, 2999)

    newstest_2012_2015 = nlp.data.WMT2016(segment=['newstest%d' %i for i in range(2012, 2016)],
                                          src_lang='en', tgt_lang='de', root='tests/data/wmt2016')
    assert len(newstest_2012_2015) == 3003 + 3000 + 3003 + 2169


def test_wmt2016bpe():
    train = nlp.data.WMT2016BPE(segment='train', src_lang='en', tgt_lang='de',
                                root='tests/data/wmt2016bpe')
    newstests = [nlp.data.WMT2016BPE(segment='newstest%d' %i, src_lang='en', tgt_lang='de',
                                     root='tests/data/wmt2016bpe') for i in range(2012, 2017)]
    assert len(train) == 4500966
    assert tuple(len(ele) for ele in newstests) == (3003, 3000, 3003, 2169, 2999)

    newstest_2012_2015 = nlp.data.WMT2016BPE(segment=['newstest%d' %i for i in range(2012, 2016)],
                                             src_lang='en', tgt_lang='de', root='tests/data/wmt2016bpe')
    assert len(newstest_2012_2015) == 3003 + 3000 + 3003 + 2169
    en_vocab, de_vocab = train.src_vocab, train.tgt_vocab
    assert len(en_vocab) == 36548
    assert len(de_vocab) == 36548


def test_wmt2014():
    train = nlp.data.WMT2014(segment='train', src_lang='en', tgt_lang='de',
                             root='tests/data/wmt2014')
    newstests = [nlp.data.WMT2014(segment='newstest%d' %i, src_lang='en', tgt_lang='de',
                                  root='tests/data/wmt2014') for i in range(2009, 2015)]
    assert len(train) == 4509333
    assert tuple(len(ele) for ele in newstests) == (2525, 2489, 3003, 3003, 3000, 2737)

    newstest_2009_2013 = nlp.data.WMT2014(segment=['newstest%d' %i for i in range(2009, 2014)],
                                          src_lang='en', tgt_lang='de', root='tests/data/wmt2014')
    assert len(newstest_2009_2013) == 2525 + 2489 + 3003 + 3003 + 3000

    newstest_2014 = nlp.data.WMT2014(segment='newstest2014', src_lang='de', tgt_lang='en',
                                     root='tests/data/wmt2014')
    assert len(newstest_2014) == 3003


def test_wmt2014bpe():
    train = nlp.data.WMT2014BPE(segment='train', src_lang='en', tgt_lang='de',
                                root='tests/data/wmt2014bpe')
    newstests = [nlp.data.WMT2014BPE(segment='newstest%d' %i, src_lang='en', tgt_lang='de',
                                     root='tests/data/wmt2014bpe') for i in range(2009, 2015)]
    assert len(train) == 4493328
    assert tuple(len(ele) for ele in newstests) == (2525, 2489, 3003, 3003, 3000, 2737)

    newstest_2009_2013 = nlp.data.WMT2014BPE(segment=['newstest%d' %i for i in range(2009, 2014)],
                                             src_lang='en', tgt_lang='de', root='tests/data/wmt2014bpe')
    assert len(newstest_2009_2013) == 2525 + 2489 + 3003 + 3003 + 3000
    en_vocab, de_vocab = train.src_vocab, train.tgt_vocab
    assert len(en_vocab) == 36794
    assert len(de_vocab) == 36794

<<<<<<< HEAD
=======
    newstest_2014 = nlp.data.WMT2014BPE(segment='newstest2014', src_lang='de', tgt_lang='en',
                                        root='tests/data/wmt2014bpe')
    assert len(newstest_2014) == 3003

###############################################################################
# Stream
###############################################################################
>>>>>>> 93dad9ef
def test_corpus_stream():
    EOS = nlp._constants.EOS_TOKEN
    path = os.path.join('tests', 'data', 'wikitext-2')
    token_path = os.path.join('tests', 'data', 'wikitext-2/*.tokens')
    train = nlp.data.WikiText2(segment='train', root=path)
    val = nlp.data.WikiText2(segment='val', root=path)
    test = nlp.data.WikiText2(segment='test', root=path)
    corpus = nlp.data.CorpusStream(token_path, flatten=True,
                                   skip_empty=True, eos=EOS)
    counter = nlp.data.Counter(corpus)
    assert len(counter) == 33278, len(counter)
    # examine aggregated vocab
    vocab = nlp.vocab.Vocab(counter, bos_token=None, padding_token=None)
    assert len(vocab) == 33278, len(vocab)
    # examine aggregated stats
    assert sum(counter.values()) == 2075677 + 216347 + 244102
    counter = nlp.data.Counter(corpus)
    assert len(counter) == 33278, len(counter)

def test_lm_stream():
    EOS = nlp._constants.EOS_TOKEN
    path = os.path.join('tests', 'data', 'wikitext-2')
    token_path = os.path.join('tests', 'data', 'wikitext-2/*.tokens')
    train = nlp.data.WikiText2(segment='train', root=path)
    val = nlp.data.WikiText2(segment='val', root=path)
    test = nlp.data.WikiText2(segment='test', root=path)
    lm_stream = nlp.data.LanguageModelStream(token_path, skip_empty=True, eos=EOS)
    counter = nlp.data.Counter(lm_stream)
    vocab = nlp.vocab.Vocab(counter, bos_token=None)
    seq_len = 35
    batch_size = 80
    bptt_stream = lm_stream.bptt_batchify(vocab, seq_len, batch_size, last_batch='keep')
    padding_idx = vocab[vocab.padding_token]
    total_num_tokens = sum(counter.values())
    num_tokens_per_batch = seq_len * batch_size
    num_tokens = 0
<<<<<<< HEAD
    for i, (data, target) in enumerate(bptt_stream):
        # count the valid tokens in the batch
        mask = data != padding_idx
=======
    for i, (data, target, mask) in enumerate(bptt_stream):
        # count the valid tokens in the batch
>>>>>>> 93dad9ef
        num_valid_tokens = mask.sum().asscalar()
        if num_valid_tokens == num_tokens_per_batch:
            mx.test_utils.assert_almost_equal(data[1:].asnumpy(), target[:-1].asnumpy())
            assert data.shape == target.shape == (seq_len, batch_size)
        num_tokens += num_valid_tokens
    num_batches = sum(1 for _ in bptt_stream)
    # the last token doesn't appear in data
    assert num_tokens >= total_num_tokens - batch_size, num_tokens
    assert num_tokens < total_num_tokens, num_tokens

def test_lazy_stream():
    EOS = nlp._constants.EOS_TOKEN
    path = os.path.join('tests', 'data', 'wikitext-2')
    token_path = os.path.join('tests', 'data', 'wikitext-2/*test*.tokens')
    test = nlp.data.WikiText2(segment='test', root=path)
    corpus = nlp.data.CorpusStream(token_path, flatten=True,
                                   skip_empty=True, eos=EOS, sampler='sequential')
    transformed_corpus = nlp.data.SimpleDataStream(corpus).transform(lambda s: s.lower())
    for x, y in zip(corpus, transformed_corpus):
        assert y == x.lower()

<<<<<<< HEAD
def test_prefetch_stream():
    EOS = nlp._constants.EOS_TOKEN
    path = os.path.join('tests', 'data', 'wikitext-2')
    token_path = os.path.join('tests', 'data', 'wikitext-2/*test*.tokens')
    test = nlp.data.WikiText2(segment='test', root=path)
    corpus = nlp.data.CorpusStream(token_path, flatten=True,
                                   skip_empty=True, eos=EOS, sampler='sequential')
    prefetch_corpus = nlp.data.PrefetchingStream(corpus)
    for x, y in zip(corpus, prefetch_corpus):
        assert y == x
=======
###############################################################################
# Question answering
###############################################################################
def test_load_dev_squad():
    # number of records in dataset is equal to number of different questions
    train_dataset = nlp.data.SQuAD(segment='train', root='tests/data/squad')
    assert len(train_dataset) == 87599

    val_dataset = nlp.data.SQuAD(segment='dev', root='tests/data/squad')
    assert len(val_dataset) == 10570

    # Each record is a tuple of 6 elements: record_id, question Id, question, context,
    # list of answer texts, list of answer start indices
    for record in val_dataset:
        assert len(record) == 6
>>>>>>> 93dad9ef

def test_counter():
    x = nlp.data.Counter({'a': 10, 'b': 1, 'c': 1})
    y = x.discard(3, '<unk>')
    assert y['a'] == 10
    assert y['<unk>'] == 2

<<<<<<< HEAD
def test_sorted_vocab():
    x = nlp.data.Counter({'a': 10, 'b': 1, 'c': 2, '<unk>': 3, '<bos>': 1})
    vocab0 = nlp.SortedVocab(counter=x)
    assert len(vocab0) == 7
    assert vocab0['a'] == 0
    assert vocab0['<unk>'] == 1
    assert vocab0['c'] == 2
    assert vocab0['unknown_token'] == vocab0['<unk>']

    vocab1 = nlp.SortedVocab(counter=x, min_freq=2)
    assert len(vocab1) == 6
    assert vocab1['a'] == 0
    assert vocab1['<unk>'] == 1
    assert vocab1['c'] == 2
    assert vocab0['unknown_token'] == vocab0['<unk>']

    vocab2 = nlp.SortedVocab(counter=x, max_size=1, reserved_tokens=['reserved'])
    assert len(vocab2) == 6
    assert vocab2['a'] == 0
    assert vocab2['<unk>'] == 1
    assert vocab0['unknown_token'] == vocab0['<unk>']
=======
# this test is not tested on CI due to long running time
def _test_gbw_stream():
    gbw = nlp.data.GBWStream()
    counter = nlp.data.Counter(gbw)
    counter.discard(3, '<unk>')
    # reference count obtained from:
    # https://github.com/rafaljozefowicz/lm/blob/master/1b_word_vocab.txt
    assert counter['the'] == 35936573
    assert counter['.'] == 29969612
>>>>>>> 93dad9ef
<|MERGE_RESOLUTION|>--- conflicted
+++ resolved
@@ -514,8 +514,6 @@
     assert len(en_vocab) == 36794
     assert len(de_vocab) == 36794
 
-<<<<<<< HEAD
-=======
     newstest_2014 = nlp.data.WMT2014BPE(segment='newstest2014', src_lang='de', tgt_lang='en',
                                         root='tests/data/wmt2014bpe')
     assert len(newstest_2014) == 3003
@@ -523,7 +521,6 @@
 ###############################################################################
 # Stream
 ###############################################################################
->>>>>>> 93dad9ef
 def test_corpus_stream():
     EOS = nlp._constants.EOS_TOKEN
     path = os.path.join('tests', 'data', 'wikitext-2')
@@ -560,14 +557,8 @@
     total_num_tokens = sum(counter.values())
     num_tokens_per_batch = seq_len * batch_size
     num_tokens = 0
-<<<<<<< HEAD
-    for i, (data, target) in enumerate(bptt_stream):
-        # count the valid tokens in the batch
-        mask = data != padding_idx
-=======
     for i, (data, target, mask) in enumerate(bptt_stream):
         # count the valid tokens in the batch
->>>>>>> 93dad9ef
         num_valid_tokens = mask.sum().asscalar()
         if num_valid_tokens == num_tokens_per_batch:
             mx.test_utils.assert_almost_equal(data[1:].asnumpy(), target[:-1].asnumpy())
@@ -589,7 +580,6 @@
     for x, y in zip(corpus, transformed_corpus):
         assert y == x.lower()
 
-<<<<<<< HEAD
 def test_prefetch_stream():
     EOS = nlp._constants.EOS_TOKEN
     path = os.path.join('tests', 'data', 'wikitext-2')
@@ -600,7 +590,7 @@
     prefetch_corpus = nlp.data.PrefetchingStream(corpus)
     for x, y in zip(corpus, prefetch_corpus):
         assert y == x
-=======
+
 ###############################################################################
 # Question answering
 ###############################################################################
@@ -616,7 +606,6 @@
     # list of answer texts, list of answer start indices
     for record in val_dataset:
         assert len(record) == 6
->>>>>>> 93dad9ef
 
 def test_counter():
     x = nlp.data.Counter({'a': 10, 'b': 1, 'c': 1})
@@ -624,7 +613,7 @@
     assert y['a'] == 10
     assert y['<unk>'] == 2
 
-<<<<<<< HEAD
+'''
 def test_sorted_vocab():
     x = nlp.data.Counter({'a': 10, 'b': 1, 'c': 2, '<unk>': 3, '<bos>': 1})
     vocab0 = nlp.SortedVocab(counter=x)
@@ -646,7 +635,8 @@
     assert vocab2['a'] == 0
     assert vocab2['<unk>'] == 1
     assert vocab0['unknown_token'] == vocab0['<unk>']
-=======
+'''
+
 # this test is not tested on CI due to long running time
 def _test_gbw_stream():
     gbw = nlp.data.GBWStream()
@@ -655,5 +645,4 @@
     # reference count obtained from:
     # https://github.com/rafaljozefowicz/lm/blob/master/1b_word_vocab.txt
     assert counter['the'] == 35936573
-    assert counter['.'] == 29969612
->>>>>>> 93dad9ef
+    assert counter['.'] == 29969612