# Licensed to the Apache Software Foundation (ASF) under one
# or more contributor license agreements.  See the NOTICE file
# distributed with this work for additional information
# regarding copyright ownership.  The ASF licenses this file
# to you under the Apache License, Version 2.0 (the
# "License"); you may not use this file except in compliance
# with the License.  You may obtain a copy of the License at
#
#   http://www.apache.org/licenses/LICENSE-2.0
#
# Unless required by applicable law or agreed to in writing,
# software distributed under the License is distributed on an
# "AS IS" BASIS, WITHOUT WARRANTIES OR CONDITIONS OF ANY
# KIND, either express or implied.  See the License for the
# specific language governing permissions and limitations
# under the License.


import datetime
import os
import io
import random
import warnings
import threading

from flaky import flaky
import mxnet as mx
import numpy as np
import pytest

import gluonnlp as nlp
from mxnet.gluon.data import SimpleDataset

###############################################################################
# Registry
###############################################################################
@pytest.mark.serial
def test_dataset_registry():
    @nlp.data.register(segment=['train'])
    class MyDataset(mx.gluon.data.Dataset):
        def __init__(self, segment='train'):
            pass

    my_dataset = nlp.data.create('MyDataset')

    with pytest.raises(RuntimeError):

        @nlp.data.register(segment='thisshouldbealistofarguments')
        class MyDataset2(mx.gluon.data.Dataset):
            def __init__(self, segment='train'):
                pass

    with pytest.raises(RuntimeError):

        @nlp.data.register(invalidargument=['train'])
        class MyDataset3(mx.gluon.data.Dataset):
            def __init__(self, segment='train'):
                pass

    @nlp.data.register()
    class MyDataset4(mx.gluon.data.Dataset):
        def __init__(self, segment='train'):
            pass

    my_dataset = nlp.data.create('MyDataset4')


    @nlp.data.register
    class MyDataset5(mx.gluon.data.Dataset):
        def __init__(self, segment='train'):
            pass

    my_dataset = nlp.data.create('MyDataset5')


###############################################################################
# Sentiment analysis
###############################################################################
@pytest.mark.serial
@pytest.mark.remote_required
def test_imdb():
    train = nlp.data.IMDB(segment='train')
    test = nlp.data.IMDB(segment='test')
    unsup = nlp.data.IMDB(segment='unsup')
    assert len(train) == 25000, len(train)
    assert len(test) == 25000, len(test)
    assert len(unsup) == 50000, len(unsup)

    for i, (data, score) in enumerate(train):
        assert isinstance(data, str)
        assert score <= 4 or score >= 7

    for i, (data, score) in enumerate(test):
        assert isinstance(data, str)
        assert score <= 4 or score >= 7

    for i, (data, score) in enumerate(unsup):
        assert isinstance(data, str)
        assert score == 0

@pytest.mark.serial
@pytest.mark.remote_required
def test_mr():
    all = nlp.data.MR()
    assert len(all) == 10662, len(all)
    for i, (data, label) in enumerate(all):
        assert isinstance(data, str)
        assert label <= 1

@pytest.mark.serial
@pytest.mark.remote_required
def test_sst_1():
    train = nlp.data.SST_1(segment='train')
    test = nlp.data.SST_1(segment='test')
    dev = nlp.data.SST_1(segment='dev')
    assert len(train) == 156817, len(train)
    assert len(test) == 2210, len(test)
    assert len(dev) == 1101, len(dev)
    for i, (data, label) in enumerate(train):
        assert isinstance(data, str)
        assert label <= 4
    for i, (data, label) in enumerate(test):
        assert isinstance(data, str)
        assert label <= 4
    for i, (data, label) in enumerate(dev):
        assert isinstance(data, str)
        assert label <= 4

@pytest.mark.serial
@pytest.mark.remote_required
def test_sst_2():
    train = nlp.data.SST_2(segment='train')
    test = nlp.data.SST_2(segment='test')
    dev = nlp.data.SST_2(segment='dev')
    assert len(train) == 76961, len(train)
    assert len(test) == 1821, len(test)
    assert len(dev) == 872, len(dev)
    for i, (data, label) in enumerate(train):
        assert isinstance(data, str)
        assert label <= 1
    for i, (data, label) in enumerate(test):
        assert isinstance(data, str)
        assert label <= 1
    for i, (data, label) in enumerate(dev):
        assert isinstance(data, str)
        assert label <= 1

@pytest.mark.serial
@pytest.mark.remote_required
def test_subj():
    all = nlp.data.SUBJ()
    assert len(all) == 10000, len(all)
    for i, (data, label) in enumerate(all):
        assert isinstance(data, str)
        assert label <= 1

@pytest.mark.serial
@pytest.mark.remote_required
def test_trec():
    train = nlp.data.TREC(segment='train')
    test = nlp.data.TREC(segment='test')
    assert len(train) == 5452, len(train)
    assert len(test) == 500, len(test)
    for i, (data, label) in enumerate(train):
        assert isinstance(data, str)
        assert label <= 5
    for i, (data, label) in enumerate(test):
        assert isinstance(data, str)
        assert label <= 5

@pytest.mark.serial
@pytest.mark.remote_required
def test_cr():
    all = nlp.data.CR()
    assert len(all) == 3775, len(all)
    for i, (data, label) in enumerate(all):
        assert isinstance(data, str)
        assert label <= 1

@pytest.mark.serial
@pytest.mark.remote_required
def test_mpqa():
    all = nlp.data.MPQA()
    assert len(all) == 10606, len(all)
    for i, (data, label) in enumerate(all):
        assert isinstance(data, str)
        assert label <= 1

###############################################################################
# Word similarity and relatedness datasets
###############################################################################
def _assert_similarity_dataset(data):
    # Check datatypes
    assert isinstance(data[0][0], str)
    assert isinstance(data[0][1], str)
    assert np.isfinite(data[0][2])

    # Check score magnitude
    assert all(data.min <= row[2] <= data.max for row in data)


@flaky(max_runs=2, min_passes=1)
@pytest.mark.parametrize('segment,length', [('all', 352), ('relatedness', 252),
                                            ('similarity', 203)])
@pytest.mark.serial
@pytest.mark.remote_required
def test_wordsim353(segment, length):
    # 'all' has length 352 as the original dataset contains the 'money/cash'
    # pair twice with different similarity ratings, which was fixed by the
    # http://alfonseca.org/eng/research/wordsim353.html version of the dataset
    # that we are using.
    data = nlp.data.WordSim353(segment=segment)
    assert len(data) == length, len(data)
    _assert_similarity_dataset(data)


@pytest.mark.serial
@pytest.mark.remote_required
def test_men():
    for segment, length in [("full", 3000), ("dev", 2000), ("test", 1000)]:
        data = nlp.data.MEN(segment=segment)
        assert len(data) == length, len(data)
        _assert_similarity_dataset(data)


@flaky(max_runs=2, min_passes=1)
@pytest.mark.serial
@pytest.mark.remote_required
def test_radinsky_mturk():
    data = nlp.data.RadinskyMTurk()
    assert len(data) == 287
    _assert_similarity_dataset(data)


@flaky(max_runs=2, min_passes=1)
@pytest.mark.serial
@pytest.mark.remote_required
def test_verb143():
    data = nlp.data.BakerVerb143()
    assert len(data) == 144
    _assert_similarity_dataset(data)


@flaky(max_runs=2, min_passes=1)
@pytest.mark.serial
def test_verb130():
    data = nlp.data.YangPowersVerb130()
    assert len(data) == 130
    _assert_similarity_dataset(data)


@flaky(max_runs=2, min_passes=1)
@pytest.mark.serial
@pytest.mark.remote_required
def test_rare_words():
    data = nlp.data.RareWords()
    assert len(data) == 2034
    _assert_similarity_dataset(data)


@flaky(max_runs=2, min_passes=1)
@pytest.mark.serial
@pytest.mark.remote_required
def test_simlex999():
    data = nlp.data.SimLex999()
    assert len(data) == 999
    _assert_similarity_dataset(data)


@flaky(max_runs=2, min_passes=1)
@pytest.mark.serial
@pytest.mark.remote_required
def test_simverb3500():
    data = nlp.data.SimVerb3500()
    assert len(data) == 3500
    _assert_similarity_dataset(data)


@flaky(max_runs=2, min_passes=1)
@pytest.mark.serial
@pytest.mark.remote_required
@pytest.mark.skipif(datetime.date.today() < datetime.date(2019, 11, 21), reason='website down')
def test_semeval17task2():
    for segment, length in [("trial", 18), ("test", 500)]:
        data = nlp.data.SemEval17Task2(segment=segment)
        assert len(data) == length
        _assert_similarity_dataset(data)


###############################################################################
# Word analogy datasets
###############################################################################
@flaky(max_runs=2, min_passes=1)
@pytest.mark.serial
@pytest.mark.remote_required
def test_googleanalogy():
    data = nlp.data.GoogleAnalogyTestSet()
    assert len(data[0]) == 4
    assert len(data) == 10675 + 8869


@flaky(max_runs=2, min_passes=1)
@pytest.mark.serial
@pytest.mark.remote_required
def test_bigger_analogy():
    data = nlp.data.BiggerAnalogyTestSet()
    assert len(data[0]) == 4
    assert len(data) == 98000


###############################################################################
# CONLL
###############################################################################
@flaky(max_runs=2, min_passes=1)
@pytest.mark.serial
@pytest.mark.remote_required
def test_conll2000():
    train = nlp.data.CoNLL2000(segment='train')
    test = nlp.data.CoNLL2000(segment='test')
    assert len(train) == 8936, len(train)
    assert len(test) == 2012, len(test)

    for i, (data, pos, chk) in enumerate(train):
        assert all(isinstance(d, str) for d in data), data
        assert all(isinstance(p, str) for p in pos), pos
        assert all(isinstance(c, str) for c in chk), chk

    for i, (data, pos, chk) in enumerate(test):
        assert all(isinstance(d, str) for d in data), data
        assert all(isinstance(p, str) for p in pos), pos
        assert all(isinstance(c, str) for c in chk), chk


@flaky(max_runs=2, min_passes=1)
@pytest.mark.serial
@pytest.mark.remote_required
def test_conll2001():
    for part in range(1, 4):
        train = nlp.data.CoNLL2001(part, segment='train')
        testa = nlp.data.CoNLL2001(part, segment='testa')
        testb = nlp.data.CoNLL2001(part, segment='testb')
        assert len(train) == 8936, len(train)
        assert len(testa) == 2012, len(testa)
        assert len(testb) == 1671, len(testb)

        for dataset in [train, testa, testb]:
            for i, (data, pos, chk, clause) in enumerate(dataset):
                assert all(isinstance(d, str) for d in data), data
                assert all(isinstance(p, str) for p in pos), pos
                assert all(isinstance(c, str) for c in chk), chk
                assert all(isinstance(i, str) for i in clause), clause


@flaky(max_runs=2, min_passes=1)
@pytest.mark.parametrize('segment,length', [
    ('train', 15806),
    ('testa', 2895),
    ('testb', 5195),
])
@pytest.mark.serial
@pytest.mark.remote_required
def test_conll2002_ned(segment, length):
    dataset = nlp.data.CoNLL2002('ned', segment=segment)
    assert len(dataset) == length, len(dataset)
    for i, (data, pos, ner) in enumerate(dataset):
        assert all(isinstance(d, str) for d in data), data
        assert all(isinstance(p, str) for p in pos), pos
        assert all(isinstance(n, str) for n in ner), ner


@flaky(max_runs=2, min_passes=1)
@pytest.mark.parametrize('segment,length', [
    ('train', 8323),
    ('testa', 1915),
    ('testb', 1517),
])
@pytest.mark.serial
@pytest.mark.remote_required
def test_conll2002_esp(segment, length):
    dataset = nlp.data.CoNLL2002('esp', segment=segment)
    assert len(dataset) == length, len(dataset)
    for i, (data, ner) in enumerate(dataset):
        assert all(isinstance(d, str) for d in data), data
        assert all(isinstance(n, str) for n in ner), ner


@flaky(max_runs=2, min_passes=1)
@pytest.mark.parametrize('segment,length', [
    ('train', 8936),
    ('dev', 2012),
    ('test', 1671),
])
@pytest.mark.serial
@pytest.mark.remote_required
def test_conll2004(segment, length):
    dataset = nlp.data.CoNLL2004(segment=segment)
    assert len(dataset) == length, len(dataset)

    for i, x in enumerate(dataset):
        assert len(x) >= 6, x
        assert all(isinstance(d, str) for f in x for d in f), x
        assert max(len(f) for f in x) == min(len(f) for f in x), x


@flaky(max_runs=2, min_passes=1)
@pytest.mark.serial
@pytest.mark.remote_required
def test_ud21():
    test_langs = list(nlp._constants.UD21_DATA_FILE_SHA1.items())
    random.shuffle(test_langs)
    test_langs = test_langs[:30]
    for lang, segments in test_langs:
        segment = list(segments.keys())
        random.shuffle(segment)
        segment = segment[0]
        dataset = nlp.data.UniversalDependencies21(
            lang=lang, segment=segment)
        print('processing {}: {}'.format(lang, segment))
        for i, x in enumerate(dataset):
            assert len(x) >= 9, x
            assert all(isinstance(d, str) for f in x for d in f), x
            assert max(len(f) for f in x) == min(len(f) for f in x)


###############################################################################
# Translation
###############################################################################
@pytest.mark.serial
@pytest.mark.remote_required
def test_iwlst2015():
    # Test en to vi
    train_en_vi = nlp.data.IWSLT2015(segment='train')
    val_en_vi = nlp.data.IWSLT2015(segment='val')
    test_en_vi = nlp.data.IWSLT2015(segment='test')
    assert len(train_en_vi) == 133166
    assert len(val_en_vi) == 1553
    assert len(test_en_vi) == 1268

    with warnings.catch_warnings():  # TODO https://github.com/dmlc/gluon-nlp/issues/978
        warnings.simplefilter("ignore")
        en_vocab, vi_vocab = train_en_vi.src_vocab, train_en_vi.tgt_vocab
    assert len(en_vocab) == 17191
    assert len(vi_vocab) == 7709

    train_vi_en = nlp.data.IWSLT2015(segment='train', src_lang='vi', tgt_lang='en')
    with warnings.catch_warnings():  # TODO https://github.com/dmlc/gluon-nlp/issues/978
        warnings.simplefilter("ignore")
        vi_vocab, en_vocab = train_vi_en.src_vocab, train_vi_en.tgt_vocab
    assert len(en_vocab) == 17191
    assert len(vi_vocab) == 7709
    for i in range(10):
        lhs = train_en_vi[i]
        rhs = train_vi_en[i]
        assert lhs[0] == rhs[1] and rhs[0] == lhs[1]


@pytest.mark.serial
@pytest.mark.remote_required
def test_wmt2016():
    train = nlp.data.WMT2016(segment='train', src_lang='en', tgt_lang='de')
    newstests = [nlp.data.WMT2016(segment='newstest%d' %i, src_lang='en', tgt_lang='de')
                 for i in range(2012, 2017)]
    assert len(train) == 4549428
    assert tuple(len(ele) for ele in newstests) == (3003, 3000, 3003, 2169, 2999)

    newstest_2012_2015 = nlp.data.WMT2016(segment=['newstest%d' %i for i in range(2012, 2016)],
                                          src_lang='en', tgt_lang='de')
    assert len(newstest_2012_2015) == 3003 + 3000 + 3003 + 2169


@pytest.mark.serial
@pytest.mark.remote_required
def test_wmt2016bpe():
    train = nlp.data.WMT2016BPE(segment='train', src_lang='en', tgt_lang='de')
    newstests = [nlp.data.WMT2016BPE(segment='newstest%d' %i, src_lang='en', tgt_lang='de')
                 for i in range(2012, 2017)]
    assert len(train) == 4500966
    assert tuple(len(ele) for ele in newstests) == (3003, 3000, 3003, 2169, 2999)

    newstest_2012_2015 = nlp.data.WMT2016BPE(segment=['newstest%d' %i for i in range(2012, 2016)],
                                             src_lang='en', tgt_lang='de')
    assert len(newstest_2012_2015) == 3003 + 3000 + 3003 + 2169
    with warnings.catch_warnings():  # TODO https://github.com/dmlc/gluon-nlp/issues/978
        warnings.simplefilter("ignore")
        en_vocab, de_vocab = train.src_vocab, train.tgt_vocab
    assert len(en_vocab) == 36548
    assert len(de_vocab) == 36548


@pytest.mark.serial
@pytest.mark.remote_required
def test_wmt2014():
    train = nlp.data.WMT2014(segment='train', src_lang='en', tgt_lang='de')
    newstests = [nlp.data.WMT2014(segment='newstest%d' %i, src_lang='en', tgt_lang='de')
                 for i in range(2009, 2015)]
    assert len(train) == 4509333
    assert tuple(len(ele) for ele in newstests) == (2525, 2489, 3003, 3003, 3000, 2737)

    newstest_2009_2013 = nlp.data.WMT2014(segment=['newstest%d' %i for i in range(2009, 2014)],
                                          src_lang='en', tgt_lang='de')
    assert len(newstest_2009_2013) == 2525 + 2489 + 3003 + 3003 + 3000

    newstest_2014 = nlp.data.WMT2014(segment='newstest2014', src_lang='de', tgt_lang='en')
    assert len(newstest_2014) == 3003

    newstest_2014 = nlp.data.WMT2014(segment='newstest2014', src_lang='de', tgt_lang='en', full=True)
    assert len(newstest_2014) == 3003


@pytest.mark.serial
@pytest.mark.remote_required
def test_wmt2014bpe():
    train = nlp.data.WMT2014BPE(segment='train', src_lang='en', tgt_lang='de')
    newstests = [nlp.data.WMT2014BPE(segment='newstest%d' %i, src_lang='en', tgt_lang='de')
                 for i in range(2009, 2015)]
    assert len(train) == 4493328
    assert tuple(len(ele) for ele in newstests) == (2525, 2489, 3003, 3003, 3000, 2737)

    newstest_2009_2013 = nlp.data.WMT2014BPE(segment=['newstest%d' %i for i in range(2009, 2014)],
                                             src_lang='en', tgt_lang='de')
    assert len(newstest_2009_2013) == 2525 + 2489 + 3003 + 3003 + 3000
    with warnings.catch_warnings():  # TODO https://github.com/dmlc/gluon-nlp/issues/978
        warnings.simplefilter("ignore")
        en_vocab, de_vocab = train.src_vocab, train.tgt_vocab
    assert len(en_vocab) == 36794
    assert len(de_vocab) == 36794

    newstest_2014 = nlp.data.WMT2014BPE(segment='newstest2014', src_lang='de', tgt_lang='en')
    assert len(newstest_2014) == 3003

    newstest_2014 = nlp.data.WMT2014BPE(segment='newstest2014', src_lang='de', tgt_lang='en', full=True)
    assert len(newstest_2014) == 3003

###############################################################################
# Question answering
###############################################################################
@pytest.mark.serial
@pytest.mark.remote_required
def test_load_dev_squad():
    # number of records in dataset is equal to number of different questions
    train_dataset = nlp.data.SQuAD(segment='train', version='1.1')
    assert len(train_dataset) == 87599

    val_dataset = nlp.data.SQuAD(segment='dev',version='1.1')
    assert len(val_dataset) == 10570

    # Each record is a tuple of 6 elements: record_id, question Id, question, context,
    # list of answer texts, list of answer start indices
    for record in val_dataset:
        assert len(record) == 6

    train_dataset_2 = nlp.data.SQuAD(segment='train', version='2.0')
    assert len(train_dataset_2) == 130319

    val_dataset = nlp.data.SQuAD(segment='dev', version='2.0')
    assert len(val_dataset) == 11873

    # Each record is a tuple of 7 elements: record_id, question Id, question, context,
    # list of answer texts, list of answer start indices, is_impossible
    for record in val_dataset:
        assert len(record) == 7

###############################################################################
# Intent Classification and Slot Labeling
###############################################################################
@pytest.mark.serial
@pytest.mark.remote_required
@pytest.mark.parametrize('dataset,segment,expected_samples', [
    ('atis', 'train', 4478),
    ('atis', 'dev', 500),
    ('atis', 'test', 893),
    ('snips', 'train', 13084),
    ('snips', 'dev', 700),
    ('snips', 'test', 700)])
def test_intent_slot(dataset, segment, expected_samples):
    assert dataset in ['atis', 'snips']
    if dataset == 'atis':
        data_cls = nlp.data.ATISDataset
    else:
        data_cls = nlp.data.SNIPSDataset

    dataset = data_cls(segment=segment)

    assert len(dataset) == expected_samples
    assert len(dataset[0]) == 3
    assert all(len(x[0]) == len(x[1]) for x in dataset)

def test_counter():
    x = nlp.data.Counter({'a': 10, 'b': 1, 'c': 1})
    y = x.discard(3, '<unk>')
    assert y['a'] == 10
    assert y['<unk>'] == 2

# this test is not tested on CI due to long running time
def _test_gbw_stream():
    gbw = nlp.data.GBWStream()
    counter = nlp.data.Counter(gbw)
    counter.discard(3, '<unk>')
    # reference count obtained from:
    # https://github.com/rafaljozefowicz/lm/blob/master/1b_word_vocab.txt
    assert counter['the'] == 35936573
    assert counter['.'] == 29969612
    vocab = gbw.vocab
    assert len(vocab) == 793471


def test_concatenation():
    datasets = [
            SimpleDataset([1,2,3,4]),
            SimpleDataset([5,6]),
            SimpleDataset([8,0,9]),
            ]
    dataset = nlp.data.ConcatDataset(datasets)
    assert len(dataset) == 9
    assert dataset[0] == 1
    assert dataset[5] == 6

def test_tsv():
    data =  "a,b,c\n"
    data += "d,e,f\n"
    data += "g,h,i\n"
    with open('test_tsv.tsv', 'w') as fout:
        fout.write(data)
    num_discard = 1
    field_separator = nlp.data.utils.Splitter(',')
    field_indices = [0,2]
    dataset = nlp.data.TSVDataset('test_tsv.tsv', num_discard_samples=num_discard,
                                  field_separator=field_separator,
                                  field_indices=field_indices)
    num_samples = 3 - num_discard
    idx = random.randint(0, num_samples - 1)
    assert len(dataset) == num_samples
    assert len(dataset[0]) == 2
    assert dataset[1] == [u'g', u'i']

def test_numpy_dataset():
    a = np.arange(6).reshape((2,3))
    filename = 'test_numpy_dataset'

    # test npy
    np.save(filename, a)
    dataset = nlp.data.NumpyDataset(filename + '.npy')
    assert dataset.keys is None
    assert len(dataset) == len(a)
    assert np.all(dataset[0] == a[0])
    assert np.all(dataset[1] == a[1])

    # test npz with a single array
    np.savez(filename, a)
    dataset = nlp.data.NumpyDataset(filename + '.npz')
    assert len(dataset) == len(a)
    assert np.all(dataset[0] == a[0])
    assert np.all(dataset[1] == a[1])

    # test npz with multiple arrays
    b = np.arange(16).reshape((2,8))
    np.savez(filename, a=a, b=b)
    dataset = nlp.data.NumpyDataset(filename + '.npz')
    assert dataset.keys == ['a', 'b']
    assert len(dataset) == len(a)
    assert np.all(dataset[0][0] == a[0])
    assert np.all(dataset[1][0] == a[1])
    assert np.all(dataset[0][1] == b[0])
    assert np.all(dataset[1][1] == b[1])
    dataset_b = dataset.get_field('b')
    assert np.all(dataset_b == b)

@pytest.mark.parametrize('cls,name,segment,length,fields', [
    (nlp.data.GlueCoLA, 'cola', 'train', 8551, 2),
    (nlp.data.GlueCoLA, 'cola', 'dev', 1043, 2),
    (nlp.data.GlueCoLA, 'cola', 'test', 1063, 1),
    # source: https://arxiv.org/pdf/1804.07461.pdf
    (nlp.data.GlueSST2, 'sst', 'train', 67349, 2),
    (nlp.data.GlueSST2, 'sst', 'dev', 872, 2),
    (nlp.data.GlueSST2, 'sst', 'test', 1821, 1),
    # source: http://ixa2.si.ehu.es/stswiki/index.php/STSbenchmark
    (nlp.data.GlueSTSB, 'sts', 'train', 5749, 3),
    (nlp.data.GlueSTSB, 'sts', 'dev', 1500, 3),
    (nlp.data.GlueSTSB, 'sts', 'test', 1379, 2),
    # source: https://data.quora.com/First-Quora-Dataset-Release-Question-Pairs
    (nlp.data.GlueQQP, 'qqp', 'train', 363849, 3),
    (nlp.data.GlueQQP, 'qqp', 'dev', 40430, 3),
    (nlp.data.GlueQQP, 'qqp', 'test', 390965, 2),
    # source: http://www.nyu.edu/projects/bowman/multinli/paper.pdf
    (nlp.data.GlueMNLI, 'mnli', 'train', 392702, 3),
    (nlp.data.GlueMNLI, 'mnli', 'dev_matched', 9815, 3),
    (nlp.data.GlueMNLI, 'mnli', 'dev_mismatched', 9832, 3),
    (nlp.data.GlueMNLI, 'mnli', 'test_matched', 9796, 2),
    (nlp.data.GlueMNLI, 'mnli', 'test_mismatched', 9847, 2),
    # source: https://arxiv.org/pdf/1804.07461.pdf
    (nlp.data.GlueRTE, 'rte', 'train', 2490, 3),
    (nlp.data.GlueRTE, 'rte', 'dev', 277, 3),
    (nlp.data.GlueRTE, 'rte', 'test', 3000, 2),
    # source: https://arxiv.org/pdf/1804.07461.pdf
    (nlp.data.GlueQNLI, 'qnli', 'train', 108436, 3),
    (nlp.data.GlueQNLI, 'qnli', 'dev', 5732, 3),
    (nlp.data.GlueQNLI, 'qnli', 'test', 5740, 2),
    # source: https://arxiv.org/pdf/1804.07461.pdf
    (nlp.data.GlueWNLI, 'wnli', 'train', 635, 3),
    (nlp.data.GlueWNLI, 'wnli', 'dev', 71, 3),
    (nlp.data.GlueWNLI, 'wnli', 'test', 146, 2),
    (nlp.data.GlueMRPC, 'mrpc', 'train', 3668, 3),
    (nlp.data.GlueMRPC, 'mrpc', 'dev', 408, 3),
    (nlp.data.GlueMRPC, 'mrpc', 'test', 1725, 2),
])

@pytest.mark.serial
@pytest.mark.remote_required
def test_glue_data(cls, name, segment, length, fields):
    with warnings.catch_warnings():
        if cls is nlp.data.GlueQQP:  # QQP contains incomplete samples and raises warnings
            warnings.simplefilter("ignore")
        dataset = cls(segment=segment)
    assert len(dataset) == length, len(dataset)

    for i, x in enumerate(dataset):
        assert len(x) == fields, x

<<<<<<< HEAD

@pytest.mark.parametrize('cls,name,segment,length,fields', [
    (nlp.data.SuperGlueRTE, 'rte', 'train', 2490, 4),
    (nlp.data.SuperGlueRTE, 'rte', 'val', 277, 4),
    (nlp.data.SuperGlueRTE, 'rte', 'test', 3000, 3),
    (nlp.data.SuperGlueCB, 'cb', 'train', 250, 4),
    (nlp.data.SuperGlueCB, 'cb', 'val', 56, 4),
    (nlp.data.SuperGlueCB, 'cb', 'test', 250, 3),
    (nlp.data.SuperGlueWSC, 'wsc', 'train', 554, 4),
    (nlp.data.SuperGlueWSC, 'wsc', 'val', 104, 4),
    (nlp.data.SuperGlueWSC, 'wsc', 'test', 146, 3),
    (nlp.data.SuperGlueWiC, 'wic', 'train', 5428, 10),
    (nlp.data.SuperGlueWiC, 'wic', 'val', 638, 10),
    (nlp.data.SuperGlueWiC, 'wic', 'test', 1400, 9),
    (nlp.data.SuperGlueCOPA, 'copa', 'train', 400, 6),
    (nlp.data.SuperGlueCOPA, 'copa', 'val', 100, 6),
    (nlp.data.SuperGlueCOPA, 'copa', 'test', 500, 5),
    (nlp.data.SuperGlueMultiRC, 'multirc', 'train', 456, 2),
    (nlp.data.SuperGlueMultiRC, 'multirc', 'val', 83, 2),
    (nlp.data.SuperGlueMultiRC, 'multirc', 'test', 166, 2),
    (nlp.data.SuperGlueBoolQ, 'boolq', 'train', 9427, 4),
    (nlp.data.SuperGlueBoolQ, 'boolq', 'val', 3270, 4),
    (nlp.data.SuperGlueBoolQ, 'boolq', 'test', 3245, 3),
    (nlp.data.SuperGlueReCoRD, 'record', 'train', 65709, 4),
    (nlp.data.SuperGlueReCoRD, 'record', 'val', 7481, 4),
    (nlp.data.SuperGlueReCoRD, 'record', 'test', 7484, 4),
    # in AX-b dataset, number of fields may differ
    (nlp.data.SuperGlueAXb, 'ax_b', None, 1104, None),
    (nlp.data.SuperGlueAXg, 'ax_g', None, 356, 5),
])
@pytest.mark.serial
@pytest.mark.remote_required
def test_superglue_data(cls, name, segment, length, fields):
    if segment:
        dataset = cls(segment=segment, root=os.path.join(
            'tests', 'externaldata', 'superglue', name))
    else:
        dataset = cls(root=os.path.join('tests', 'externaldata', 'superglue', name))
    assert len(dataset) == length, len(dataset)

    if fields:
        for i, x in enumerate(dataset):
            assert len(x) == fields, x
=======
@pytest.mark.serial
@pytest.mark.remote_required
def test_parallel_load_pretrained_vocab():
    def fn(name):
        root = 'test_parallel_load_pretrained_vocab'
        _ = nlp.data.utils._load_pretrained_vocab(name, root=root)
    threads = []
    name = 'openwebtext_book_corpus_wiki_en_uncased'
    for _ in range(10):
        x = threading.Thread(target=fn, args=(name,))
        threads.append(x)
    for t in threads:
        t.start()
    for t in threads:
        t.join()
>>>>>>> f19ace98
<|MERGE_RESOLUTION|>--- conflicted
+++ resolved
@@ -716,8 +716,6 @@
     for i, x in enumerate(dataset):
         assert len(x) == fields, x
 
-<<<<<<< HEAD
-
 @pytest.mark.parametrize('cls,name,segment,length,fields', [
     (nlp.data.SuperGlueRTE, 'rte', 'train', 2490, 4),
     (nlp.data.SuperGlueRTE, 'rte', 'val', 277, 4),
@@ -760,7 +758,7 @@
     if fields:
         for i, x in enumerate(dataset):
             assert len(x) == fields, x
-=======
+
 @pytest.mark.serial
 @pytest.mark.remote_required
 def test_parallel_load_pretrained_vocab():
@@ -775,5 +773,4 @@
     for t in threads:
         t.start()
     for t in threads:
-        t.join()
->>>>>>> f19ace98
+        t.join()