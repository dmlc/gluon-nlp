--- conflicted
+++ resolved
@@ -746,7 +746,6 @@
     for i, x in enumerate(dataset):
         assert len(x) == fields, x
 
-<<<<<<< HEAD
 @pytest.mark.parametrize('cls,name,segment,length,fields', [
     (nlp.data.SuperGlueRTE, 'rte', 'train', 2490, 4),
     (nlp.data.SuperGlueRTE, 'rte', 'val', 277, 4),
@@ -789,8 +788,6 @@
     if fields:
         for i, x in enumerate(dataset):
             assert len(x) == fields, x
-=======
->>>>>>> aa663284
 
 @pytest.mark.serial
 @pytest.mark.remote_required
