--- conflicted
+++ resolved
@@ -483,7 +483,6 @@
     en_vocab, de_vocab = train.src_vocab, train.tgt_vocab
     assert len(en_vocab) == 36794
     assert len(de_vocab) == 36794
-<<<<<<< HEAD
 
 def test_corpus_stream():
     EOS = nlp._constants.EOS_TOKEN
@@ -551,30 +550,6 @@
     assert y['a'] == 10
     assert y['<unk>'] == 2
 
-def test_sorted_vocab():
-    x = nlp.data.Counter({'a': 10, 'b': 1, 'c': 2, '<unk>': 3, '<bos>': 1})
-    vocab0 = nlp.SortedVocab(counter=x)
-    assert len(vocab0) == 7
-    assert vocab0['a'] == 0
-    assert vocab0['<unk>'] == 1
-    assert vocab0['c'] == 2
-    assert vocab0['unknown_token'] == vocab0['<unk>']
-
-    vocab1 = nlp.SortedVocab(counter=x, min_freq=2)
-    assert len(vocab1) == 6
-    assert vocab1['a'] == 0
-    assert vocab1['<unk>'] == 1
-    assert vocab1['c'] == 2
-    assert vocab0['unknown_token'] == vocab0['<unk>']
-
-    vocab2 = nlp.SortedVocab(counter=x, max_size=1, reserved_tokens=['reserved'])
-    assert len(vocab2) == 6
-    assert vocab2['a'] == 0
-    assert vocab2['<unk>'] == 1
-    assert vocab0['unknown_token'] == vocab0['<unk>']
-=======
-    
-
 ###############################################################################
 # Question answering
 ###############################################################################
@@ -589,5 +564,4 @@
     # Each record is a tuple of 6 elements: record_id, question Id, question, context,
     # list of answer texts, list of answer start indices
     for record in val_dataset:
-        assert len(record) == 6
->>>>>>> 284aa3c8
+        assert len(record) == 6