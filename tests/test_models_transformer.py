import mxnet as mx
import pytest
from numpy.testing import assert_allclose
from gluonnlp.models.transformer import\
    TransformerEncoder, TransformerDecoder, \
    TransformerModel, TransformerNMTInference,\
    transformer_cfg_reg
from gluonnlp.attention_cell import gen_mem_attn_mask, gen_self_attn_mask
from gluonnlp.utils.testing import verify_nmt_model, verify_nmt_inference
mx.npx.set_np()


@pytest.mark.parametrize('pre_norm', [False, True])
@pytest.mark.parametrize('num_enc_layers', [2, 3])
@pytest.mark.parametrize('num_dec_layers', [2, 3])
def test_transformer_encoder_decoder(pre_norm, num_enc_layers, num_dec_layers):
    batch_size = 8
    src_seq_length = 20
    tgt_seq_length = 15
    units = 32
    enc = TransformerEncoder(units=units, hidden_size=64, num_layers=num_enc_layers, num_heads=4,
                             dropout=0.0, pre_norm=pre_norm)
    dec = TransformerDecoder(units=units, hidden_size=64, num_layers=num_dec_layers, num_heads=4,
                             dropout=0.0, pre_norm=pre_norm)
    enc.hybridize()
    dec.hybridize()
    enc.initialize()
    dec.initialize()
    src_data = mx.np.random.normal(0, 1, (batch_size, src_seq_length, units))
    src_valid_length = mx.np.random.randint(1, src_seq_length, (batch_size,))
    dst_data = mx.np.random.normal(0, 1, (batch_size, tgt_seq_length, units))
    dst_valid_length = mx.np.random.randint(5, tgt_seq_length, (batch_size,))
    encoded_mem = enc(src_data, src_valid_length)
    full_decode_out = dec(dst_data, dst_valid_length, encoded_mem, src_valid_length)

    # Test for the TN layout
    enc_tn = TransformerEncoder(units=units, hidden_size=64, num_layers=num_enc_layers, num_heads=4,
                                dropout=0.0, pre_norm=pre_norm, layout='TN')
    enc_tn.share_parameters(enc.collect_params())
    dec_tn = TransformerDecoder(units=units, hidden_size=64, num_layers=num_dec_layers, num_heads=4,
                                dropout=0.0, pre_norm=pre_norm, layout='TN')
    dec_tn.share_parameters(dec.collect_params())
    enc_tn.hybridize()
    dec_tn.hybridize()
    encoded_mem_tn = enc_tn(mx.np.swapaxes(src_data, 0, 1), src_valid_length)
    full_decode_out_tn = dec_tn(mx.np.swapaxes(dst_data, 0, 1), dst_valid_length,
                                encoded_mem_tn, src_valid_length)
    assert_allclose(encoded_mem_tn.asnumpy(),
                    mx.np.swapaxes(encoded_mem, 0, 1).asnumpy(), 1E-5, 1E-5)
    assert_allclose(full_decode_out_tn.asnumpy(),
                    mx.np.swapaxes(full_decode_out, 0, 1).asnumpy(), 1E-5, 1E-5)

    # Test the consistency via shifting the data and the valid_length
    for i in range(1, dst_valid_length.asnumpy().min()):
        for partial_decode_out in [dec(dst_data[:, :(-i), :],
                                       dst_valid_length - i, encoded_mem, src_valid_length),
                                   dec(dst_data, dst_valid_length - i,
                                       encoded_mem, src_valid_length)]:
            for b in range(batch_size):
                vl = dst_valid_length.asnumpy()[b] - i
                assert_allclose(partial_decode_out.asnumpy()[b, :vl, :],
                                full_decode_out.asnumpy()[b, :vl, :], 1E-5, 1E-5)
    # Test the decoder layer
    self_causal_mask = gen_self_attn_mask(mx, dst_data, dst_valid_length, attn_type='causal')
    mem_attn_mask = gen_mem_attn_mask(mx, encoded_mem, src_valid_length, dst_data, dst_valid_length)
    enc_mem_attn_mask = gen_mem_attn_mask(mx, encoded_mem, src_valid_length, dst_data[:, 0:1, :],
                                          None)
    h_out = dec.layers[0](dst_data, encoded_mem, self_causal_mask, mem_attn_mask)
    states = dec.layers[0].init_states(batch_size, h_out.ctx, h_out.dtype)
    h_out_from_incremental = []
    for i in range(tgt_seq_length):
        ele_h_out, states = dec.layers[0].incremental_decode(mx, dst_data[:, i, :], states,
                                                             encoded_mem, src_valid_length,
                                                             enc_mem_attn_mask)
        h_out_from_incremental.append(ele_h_out)
    h_out_from_incremental = mx.np.stack(h_out_from_incremental, axis=1)

    for i in range(batch_size):
        val_length = dst_valid_length[i].asnumpy()
        assert_allclose(h_out_from_incremental[i, :val_length, :].asnumpy(),
                        h_out[i, :val_length, :].asnumpy(), 1E-5, 1E-5)
    # Test for the full decoder
    states = dec.init_states(batch_size, src_data.ctx, src_data.dtype)
    final_out_from_incremental = []
    for i in range(tgt_seq_length):
        ele_final_out, states = dec.incremental_decode(mx, dst_data[:, i, :],
                                                       states, encoded_mem, src_valid_length)
        final_out_from_incremental.append(ele_final_out)
    final_out_from_incremental = mx.np.stack(final_out_from_incremental, axis=1)
    for i in range(batch_size):
        val_length = dst_valid_length[i].asnumpy()
        assert_allclose(final_out_from_incremental[i, :val_length, :].asnumpy(),
                        full_decode_out[i, :val_length, :].asnumpy(), 1E-5, 1E-5)


@pytest.mark.parametrize('train_hybridize,inference_hybridize',
                         [(False, False), (False, True), (True, True)])
@pytest.mark.parametrize('enc_pre_norm,dec_pre_norm',
                         [(False, False), (True, True)])
@pytest.mark.parametrize('enc_num_layers,dec_num_layers,enc_units,dec_units',
                         [(2, 2, 24, 24),
                          (2, 3, 16, 24)])
@pytest.mark.parametrize('enc_recurrent', [False, True])
@pytest.mark.parametrize('dec_recurrent', [False, True])
<<<<<<< HEAD
@pytest.mark.parametrize('tie_weights', [False, True])
def test_transformer_model(train_hybridize, inference_hybridize,
=======
@pytest.mark.parametrize('tie_weights,layout', [(False, 'NT'), (True, 'NT'), (True, 'TN')])
def test_transformer_nmt_model(train_hybridize, inference_hybridize,
>>>>>>> 033214ec
                               enc_pre_norm, dec_pre_norm,
                               enc_units, dec_units,
                               enc_num_layers, dec_num_layers,
                               enc_recurrent, dec_recurrent, tie_weights,
                               layout):
    src_seq_length = 20
    tgt_seq_length = 15
    src_vocab_size = 32
    tgt_vocab_size = 32
    if enc_units != dec_units:
        shared_embed = False
    else:
        shared_embed = True
    model = TransformerModel(src_vocab_size=src_vocab_size,
                                tgt_vocab_size=tgt_vocab_size,
                                max_src_length=src_seq_length,
                                max_tgt_length=tgt_seq_length,
                                enc_units=enc_units,
                                enc_hidden_size=64,
                                enc_num_heads=4,
                                enc_num_layers=enc_num_layers,
                                enc_pre_norm=enc_pre_norm,
                                enc_recurrent=enc_recurrent,
                                dec_units=dec_units,
                                dec_hidden_size=64,
                                dec_num_heads=4,
                                dec_num_layers=dec_num_layers,
                                dec_pre_norm=dec_pre_norm,
                                dec_recurrent=dec_recurrent,
                                shared_embed=shared_embed,
                                tie_weights=tie_weights,
                                dropout=0.0,
                                layout=layout)
    inference_model = TransformerNMTInference(model=model)
    model.initialize()
    if train_hybridize:
        model.hybridize()
    verify_nmt_model(model)
    if inference_hybridize:
        inference_model.hybridize()
    verify_nmt_inference(train_model=model, inference_model=inference_model)


def test_transformer_cfg_registry():
    assert len(transformer_cfg_reg.list_keys()) > 0


@pytest.mark.parametrize('cfg_key', transformer_cfg_reg.list_keys())
def test_transformer_cfg(cfg_key):
    cfg = TransformerModel.get_cfg(cfg_key)
    cfg.defrost()
    cfg.MODEL.src_vocab_size = 32
    cfg.MODEL.tgt_vocab_size = 32
    cfg.freeze()
    model = TransformerModel.from_cfg(cfg)
    model.initialize()
    model.hybridize()
    cfg.defrost()
    cfg.MODEL.layout = 'TN'
    cfg.freeze()
    model_tn = TransformerNMTModel.from_cfg(cfg)
    model_tn.share_parameters(model.collect_params())
    model_tn.hybridize()
    mx.npx.waitall()<|MERGE_RESOLUTION|>--- conflicted
+++ resolved
@@ -3,8 +3,8 @@
 from numpy.testing import assert_allclose
 from gluonnlp.models.transformer import\
     TransformerEncoder, TransformerDecoder, \
-    TransformerModel, TransformerNMTInference,\
-    transformer_cfg_reg
+    TransformerNMTModel, TransformerNMTInference,\
+    transformer_nmt_cfg_reg
 from gluonnlp.attention_cell import gen_mem_attn_mask, gen_self_attn_mask
 from gluonnlp.utils.testing import verify_nmt_model, verify_nmt_inference
 mx.npx.set_np()
@@ -102,13 +102,8 @@
                           (2, 3, 16, 24)])
 @pytest.mark.parametrize('enc_recurrent', [False, True])
 @pytest.mark.parametrize('dec_recurrent', [False, True])
-<<<<<<< HEAD
-@pytest.mark.parametrize('tie_weights', [False, True])
-def test_transformer_model(train_hybridize, inference_hybridize,
-=======
 @pytest.mark.parametrize('tie_weights,layout', [(False, 'NT'), (True, 'NT'), (True, 'TN')])
 def test_transformer_nmt_model(train_hybridize, inference_hybridize,
->>>>>>> 033214ec
                                enc_pre_norm, dec_pre_norm,
                                enc_units, dec_units,
                                enc_num_layers, dec_num_layers,
@@ -122,7 +117,7 @@
         shared_embed = False
     else:
         shared_embed = True
-    model = TransformerModel(src_vocab_size=src_vocab_size,
+    model = TransformerNMTModel(src_vocab_size=src_vocab_size,
                                 tgt_vocab_size=tgt_vocab_size,
                                 max_src_length=src_seq_length,
                                 max_tgt_length=tgt_seq_length,
@@ -153,17 +148,17 @@
 
 
 def test_transformer_cfg_registry():
-    assert len(transformer_cfg_reg.list_keys()) > 0
+    assert len(transformer_nmt_cfg_reg.list_keys()) > 0
 
 
-@pytest.mark.parametrize('cfg_key', transformer_cfg_reg.list_keys())
+@pytest.mark.parametrize('cfg_key', transformer_nmt_cfg_reg.list_keys())
 def test_transformer_cfg(cfg_key):
-    cfg = TransformerModel.get_cfg(cfg_key)
+    cfg = TransformerNMTModel.get_cfg(cfg_key)
     cfg.defrost()
     cfg.MODEL.src_vocab_size = 32
     cfg.MODEL.tgt_vocab_size = 32
     cfg.freeze()
-    model = TransformerModel.from_cfg(cfg)
+    model = TransformerNMTModel.from_cfg(cfg)
     model.initialize()
     model.hybridize()
     cfg.defrost()
