--- conflicted
+++ resolved
@@ -27,22 +27,6 @@
 First of all, install the latest MXNet. You may use the following commands:
 
 ```bash
-<<<<<<< HEAD
-# Install the version with CUDA 10.1
-python3 -m pip install -U --pre "mxnet-cu101>=2.0.0b20201201" -f https://dist.mxnet.io/python
-
-# Install the version with CUDA 10.2
-python3 -m pip install -U --pre "mxnet-cu102>=2.0.0b20201201" -f https://dist.mxnet.io/python
-
-# Install the version with CUDA 11
-python3 -m pip install -U --pre "mxnet-cu110>=2.0.0b20201201" -f https://dist.mxnet.io/python
-
-# Install the cpu-only version
-python3 -m pip install -U --pre "mxnet>=2.0.0b20201201" -f https://dist.mxnet.io/python
-=======
-# Install the version with CUDA 10.0
-python3 -m pip install -U --pre "mxnet-cu100>=2.0.0b20201206" -f https://dist.mxnet.io/python
-
 # Install the version with CUDA 10.1
 python3 -m pip install -U --pre "mxnet-cu101>=2.0.0b20201206" -f https://dist.mxnet.io/python
 
@@ -54,7 +38,6 @@
 
 # Install the cpu-only version
 python3 -m pip install -U --pre "mxnet>=2.0.0b20201206" -f https://dist.mxnet.io/python
->>>>>>> d4a1d5d0
 ```
 
 
