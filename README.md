--- conflicted
+++ resolved
@@ -21,17 +21,10 @@
 ```bash
 
 # Install the version with CUDA 10.1
-<<<<<<< HEAD
-pip install -U --pre "mxnet-cu101>=2.0.0b20200604,<=2.0.0b20200619" -f https://dist.mxnet.io/python
-
-# Install the cpu-only version
-pip install -U --pre "mxnet>=2.0.0b20200604,<=2.0.0b20200619" -f https://dist.mxnet.io/python
-=======
 pip install -U --pre mxnet-cu101>=2.0.0b20200716 -f https://dist.mxnet.io/python
 
 # Install the cpu-only version
 pip install -U --pre mxnet>=2.0.0b20200716 -f https://dist.mxnet.io/python
->>>>>>> 74bd2cec
 ```
 
 
