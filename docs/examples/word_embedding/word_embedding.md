# Pre-trained Word Embeddings

In this notebook, we'll demonstrate how to use pre-trained word embeddings.
To see why word embeddings are useful, it's worth comparing them to the alternative.
Without word embeddings, we may represent each word with a one-hot vector `[0, ...,0, 1, 0, ... 0]`,
where at the index corresponding to the appropriate vocabulary word, `1` is placed,
and the value `0` occurs everywhere else.
The weight matrices connecting our word-level inputs to the network's hidden layers would each be $v \times h$,
where $v$ is the size of the vocabulary and $h$ is the size of the hidden layer.
With 100,000 words feeding into an LSTM layer with $1000$ nodes, the model would need to learn
$4$ different weight matrices (one for each of the LSTM gates), each with 100 million weights, and thus 400 million parameters in total.

Fortunately, it turns out that a number of efficient techniques
can quickly discover broadly useful word embeddings in an *unsupervised* manner.
These embeddings map each word onto a low-dimensional vector $w \in R^d$ with $d$ commonly chosen to be roughly $100$.
Intuitively, these embeddings are chosen based on the contexts in which words appear.
Words that appear in similar contexts, like "tennis" and "racquet," should have similar embeddings
while words that are not alike, like "rat" and "gourmet," should have dissimilar embeddings.

Practitioners of deep learning for NLP typically initialize their models
using *pre-trained* word embeddings, bringing in outside information, and reducing the number of parameters that a neural network needs to learn from scratch.

Two popular word embeddings are GloVe and fastText.

The following examples use pre-trained word embeddings drawn from the following sources:

* GloVe project website：https://nlp.stanford.edu/projects/glove/
* fastText project website：https://fasttext.cc/

To begin, let's first import a few packages that we'll need for this example:

```{.python .input}
import warnings
warnings.filterwarnings('ignore')

from mxnet import gluon
from mxnet import nd
import gluonnlp as nlp
import re
```

## Creating Vocabulary with Word Embeddings

Now we'll demonstrate how to index words,
attach pre-trained word embeddings for them,
and use such embeddings in Gluon.
First, let's assign a unique ID and word vector to each word in the vocabulary
in just a few lines of code.

### Creating Vocabulary from Data Sets

To begin, suppose that we have a simple text data set consisting of newline-separated strings.

```{.python .input}
text = " hello world \n hello nice world \n hi world \n"
```

To start, let's implement a simple tokenizer to separate the words and then count the frequency of each word in the data set. We can use our defined tokenizer to count word frequency in the data set.

```{.python .input}
def simple_tokenize(source_str, token_delim=' ', seq_delim='\n'):
    return filter(None, re.split(token_delim + '|' + seq_delim, source_str))
counter = nlp.data.count_tokens(simple_tokenize(text))
```

The obtained `counter` behaves like a Python dictionary whose key-value pairs consist of words and their frequencies, respectively.
We can then instantiate a `Vocab` object with a counter.
Because `counter` tracks word frequencies, we are able to specify arguments
such as `max_size` (maximum size) and `min_freq` (minimum frequency) to the `Vocab` constructor to restrict the size of the resulting vocabulary. 

Suppose that we want to build indices for all the keys in counter.
If we simply want to construct a  `Vocab` containing every word, then we can supply `counter`  the only argument.

```{.python .input}
vocab = nlp.Vocab(counter)
```

A `Vocab` object associates each word with an index. We can easily access words by their indices using the `vocab.idx_to_token` attribute.

```{.python .input}
for word in vocab.idx_to_token:
    print(word)
```

Contrarily, we can also grab an index given a token using `vocab.token_to_idx`.

```{.python .input}
print(vocab.token_to_idx["<unk>"])
print(vocab.token_to_idx["world"])
```

In Gluon NLP, for each word, there are three representations: the index of where it occurred in the original input (idx), the embedding (or vector/vec), and the token (the actual word). At any point, we may use any of the following methods to switch between the three representations: `idx_to_vec`, `idx_to_token`, `token_to_idx`.

### Attaching word embeddings

Our next step will be to attach word embeddings to the words indexed by `vocab`.
In this example, we'll use *fastText* embeddings trained on the *wiki.simple* dataset.
First, we'll want to create a word embedding instance by calling `nlp.embedding.create`,
specifying the embedding type `fasttext` (an unnamed argument) and the source `source='wiki.simple'` (the named argument).

```{.python .input}
fasttext_simple = nlp.embedding.create('fasttext', source='wiki.simple')
```

To attach the newly loaded word embeddings `fasttext_simple` to indexed words in `vocab`, we can simply call vocab's `set_embedding` method:

```{.python .input}
vocab.set_embedding(fasttext_simple)
```

To see other available sources of pretrained word embeddings using the *fastText* algorithm,
we can call `text.embedding.list_sources`.

```{.python .input}
nlp.embedding.list_sources('fasttext')[:5]
```

The created vocabulary `vocab` includes four different words and a special
unknown token. Let us check the size of `vocab`.

```{.python .input}
len(vocab)
```

By default, the vector of any token that is unknown to `vocab` is a zero vector.
Its length is equal to the vector dimensions of the fastText word embeddings:
(300,).

```{.python .input}
vocab.embedding['beautiful'].shape
```

The first five elements of the vector of any unknown token are zeros.

```{.python .input}
vocab.embedding['beautiful'][:5]
```

<<<<<<< HEAD
Let's check the shape of the embedding of words 'hello' and 'world' from
=======
Let us check the shape of the embedding of the words 'hello' and 'world' from
>>>>>>> 36cea2fc
`vocab`.

```{.python .input}
vocab.embedding['hello', 'world'].shape
```

We can access the first five elements of the embedding of 'hello' and 'world' and see that they are non-zero.

```{.python .input}
vocab.embedding['hello', 'world'][:, :5]
```

### Using Pre-trained Word Embeddings in Gluon

To demonstrate how to use pre-
trained word embeddings in Gluon, let us first obtain the indices of the words
'hello' and 'world'.

```{.python .input}
vocab['hello', 'world']
```

We can obtain the vectors for the words 'hello' and 'world' by specifying their
indices (5 and 4) and the weight or embedding matrix, which we get from calling `vocab.embedding.idx_to_vec` in
`gluon.nn.Embedding`. We initialize a new layer and set the weights using the layer.weight.set_data method. Subsequently, we pull out the indices 5 and 4 from the weight vector and check their first five entries.

```{.python .input}
input_dim, output_dim = vocab.embedding.idx_to_vec.shape
layer = gluon.nn.Embedding(input_dim, output_dim)
layer.initialize()
layer.weight.set_data(vocab.embedding.idx_to_vec)
layer(nd.array([5, 4]))[:, :5]
```

### Creating Vocabulary from Pre-trained Word Embeddings

We can also create
vocabulary by using vocabulary of pre-trained word embeddings, such as GloVe.
Below are a few pre-trained file names under the GloVe word embedding.

```{.python .input}
nlp.embedding.list_sources('glove')[:5]
```

For simplicity of demonstration, we use a smaller word embedding file, such as
the 50-dimensional one.

```{.python .input}
glove_6b50d = nlp.embedding.create('glove', source='glove.6B.50d')
```

Now we create vocabulary by using all the tokens from `glove_6b50d`.

```{.python .input}
vocab = nlp.Vocab(nlp.data.Counter(glove_6b50d.idx_to_token))
vocab.set_embedding(glove_6b50d)
```

Below shows the size of `vocab` including a special unknown token.

```{.python .input}
len(vocab.idx_to_token)
```

We can access attributes of `vocab`.

```{.python .input}
print(vocab['beautiful'])
print(vocab.idx_to_token[71424])
```

## Applications of Word Embeddings

To apply word embeddings, we need to define
cosine similarity. Cosine similarity determines the similarity between two vectors.

```{.python .input}
from mxnet import nd
def cos_sim(x, y):
    return nd.dot(x, y) / (nd.norm(x) * nd.norm(y))
```

The range of cosine similarity between two vectors can be between -1 and 1. The
larger the value, the larger the similarity between the two vectors.

```{.python .input}
x = nd.array([1, 2])
y = nd.array([10, 20])
z = nd.array([-1, -2])

print(cos_sim(x, y))
print(cos_sim(x, z))
```

### Word Similarity

Given an input word, we can find the nearest $k$ words from
the vocabulary (400,000 words excluding the unknown token) by similarity. The
similarity between any given pair of words can be represented by the cosine similarity
of their vectors.

We first must normalize each row, followed by taking the dot product of the entire
vocabulary embedding matrix and the single word embedding (`dot_prod`). 
We can then find the indices for which the dot product is greatest (`topk`), which happens to be the indices of the most similar words. 

```{.python .input}
def norm_vecs_by_row(x):
    return x / nd.sqrt(nd.sum(x * x, axis=1) + 1E-10).reshape((-1,1))

def get_knn(vocab, k, word):
    word_vec = vocab.embedding[word].reshape((-1, 1))
    vocab_vecs = norm_vecs_by_row(vocab.embedding.idx_to_vec)
    dot_prod = nd.dot(vocab_vecs, word_vec)
    indices = nd.topk(dot_prod.reshape((len(vocab), )), k=k+1, ret_typ='indices')
    indices = [int(i.asscalar()) for i in indices]
    # Remove unknown and input tokens.
    return vocab.to_tokens(indices[1:])
```

Let us find the 5 most similar words to 'baby' from the vocabulary (size:
400,000 words).

```{.python .input}
get_knn(vocab, 5, 'baby')
```

We can verify the cosine similarity of the vectors of 'baby' and 'babies'.

```{.python .input}
cos_sim(vocab.embedding['baby'], vocab.embedding['babies'])
```

Let us find the 5 most similar words to 'computers' from the vocabulary.

```{.python .input}
get_knn(vocab, 5, 'computers')
```

Let us find the 5 most similar words to 'run' from the given vocabulary.

```{.python .input}
get_knn(vocab, 5, 'run')
```

Let us find the 5 most similar words to 'beautiful' from the vocabulary.

```{.python .input}
get_knn(vocab, 5, 'beautiful')
```

### Word Analogy

We can also apply pre-trained word embeddings to the word
analogy problem. For example, "man : woman :: son : daughter" is an analogy.
This sentence can also be read as "A man is to a woman as a son is to a daughter."

The word analogy completion problem is defined concretely as: for analogy 'a : b :: c : d',
given the first three words 'a', 'b', 'c', find 'd'. The idea is to find the
most similar word vector for vec('c') + (vec('b')-vec('a')).

In this example,
we will find words that are analogous from the 400,000 indexed words in `vocab`.

```{.python .input}
def get_top_k_by_analogy(vocab, k, word1, word2, word3):
    word_vecs = vocab.embedding[word1, word2, word3]
    word_diff = (word_vecs[1] - word_vecs[0] + word_vecs[2]).reshape((-1, 1))
    vocab_vecs = norm_vecs_by_row(vocab.embedding.idx_to_vec)
    dot_prod = nd.dot(vocab_vecs, word_diff)
    indices = nd.topk(dot_prod.reshape((len(vocab), )), k=k, ret_typ='indices')
    indices = [int(i.asscalar()) for i in indices]
    return vocab.to_tokens(indices)
```

We leverage this method to find the word to complete the analogy 'man : woman :: son :'.

```{.python .input}
get_top_k_by_analogy(vocab, 1, 'man', 'woman', 'son')
```

Let us verify the cosine similarity between vec('son')+vec('woman')-vec('man')
and vec('daughter').

```{.python .input}
def cos_sim_word_analogy(vocab, word1, word2, word3, word4):
    words = [word1, word2, word3, word4]
    vecs = vocab.embedding[words]
    return cos_sim(vecs[1] - vecs[0] + vecs[2], vecs[3])

cos_sim_word_analogy(vocab, 'man', 'woman', 'son', 'daughter')
```

And to perform some more tests, let's try the following analogy: 'beijing : china :: tokyo : '.

```{.python .input}
get_top_k_by_analogy(vocab, 1, 'beijing', 'china', 'tokyo')
```

And another word analogy: 'bad : worst :: big : '.

```{.python .input}
get_top_k_by_analogy(vocab, 1, 'bad', 'worst', 'big')
```

And the last analogy: 'do : did :: go :'.

```{.python .input}
get_top_k_by_analogy(vocab, 1, 'do', 'did', 'go')
```<|MERGE_RESOLUTION|>--- conflicted
+++ resolved
@@ -89,14 +89,12 @@
 print(vocab.token_to_idx["world"])
 ```
 
-In Gluon NLP, for each word, there are three representations: the index of where it occurred in the original input (idx), the embedding (or vector/vec), and the token (the actual word). At any point, we may use any of the following methods to switch between the three representations: `idx_to_vec`, `idx_to_token`, `token_to_idx`.
-
 ### Attaching word embeddings
 
 Our next step will be to attach word embeddings to the words indexed by `vocab`.
 In this example, we'll use *fastText* embeddings trained on the *wiki.simple* dataset.
 First, we'll want to create a word embedding instance by calling `nlp.embedding.create`,
-specifying the embedding type `fasttext` (an unnamed argument) and the source `source='wiki.simple'` (the named argument).
+specifying the embedding type (un-named argument) `fasttext` and the named argument `source='wiki.simple'`.
 
 ```{.python .input}
 fasttext_simple = nlp.embedding.create('fasttext', source='wiki.simple')
@@ -136,18 +134,14 @@
 vocab.embedding['beautiful'][:5]
 ```
 
-<<<<<<< HEAD
 Let's check the shape of the embedding of words 'hello' and 'world' from
-=======
-Let us check the shape of the embedding of the words 'hello' and 'world' from
->>>>>>> 36cea2fc
 `vocab`.
 
 ```{.python .input}
 vocab.embedding['hello', 'world'].shape
 ```
 
-We can access the first five elements of the embedding of 'hello' and 'world' and see that they are non-zero.
+We can access the first five elements of the embedding of 'hello' and 'world'.
 
 ```{.python .input}
 vocab.embedding['hello', 'world'][:, :5]
@@ -156,7 +150,7 @@
 ### Using Pre-trained Word Embeddings in Gluon
 
 To demonstrate how to use pre-
-trained word embeddings in Gluon, let us first obtain the indices of the words
+trained word embeddings in Gluon, let us first obtain indices of the words
 'hello' and 'world'.
 
 ```{.python .input}
@@ -164,8 +158,8 @@
 ```
 
 We can obtain the vectors for the words 'hello' and 'world' by specifying their
-indices (5 and 4) and the weight or embedding matrix, which we get from calling `vocab.embedding.idx_to_vec` in
-`gluon.nn.Embedding`. We initialize a new layer and set the weights using the layer.weight.set_data method. Subsequently, we pull out the indices 5 and 4 from the weight vector and check their first five entries.
+indices (2 and 1) and the weight matrix `vocab.embedding.idx_to_vec` in
+`gluon.nn.Embedding`.
 
 ```{.python .input}
 input_dim, output_dim = vocab.embedding.idx_to_vec.shape
@@ -215,7 +209,7 @@
 ## Applications of Word Embeddings
 
 To apply word embeddings, we need to define
-cosine similarity. Cosine similarity determines the similarity between two vectors.
+cosine similarity. It can compare similarity of two vectors.
 
 ```{.python .input}
 from mxnet import nd
@@ -223,8 +217,8 @@
     return nd.dot(x, y) / (nd.norm(x) * nd.norm(y))
 ```
 
-The range of cosine similarity between two vectors can be between -1 and 1. The
-larger the value, the larger the similarity between the two vectors.
+The range of cosine similarity between two vectors is between -1 and 1. The
+larger the value, the similarity between two vectors.
 
 ```{.python .input}
 x = nd.array([1, 2])
@@ -239,12 +233,8 @@
 
 Given an input word, we can find the nearest $k$ words from
 the vocabulary (400,000 words excluding the unknown token) by similarity. The
-similarity between any given pair of words can be represented by the cosine similarity
+similarity between any pair of words can be represented by the cosine similarity
 of their vectors.
-
-We first must normalize each row, followed by taking the dot product of the entire
-vocabulary embedding matrix and the single word embedding (`dot_prod`). 
-We can then find the indices for which the dot product is greatest (`topk`), which happens to be the indices of the most similar words. 
 
 ```{.python .input}
 def norm_vecs_by_row(x):
@@ -260,32 +250,32 @@
     return vocab.to_tokens(indices[1:])
 ```
 
-Let us find the 5 most similar words to 'baby' from the vocabulary (size:
+Let us find the 5 most similar words of 'baby' from the vocabulary (size:
 400,000 words).
 
 ```{.python .input}
 get_knn(vocab, 5, 'baby')
 ```
 
-We can verify the cosine similarity of the vectors of 'baby' and 'babies'.
+We can verify the cosine similarity of vectors of 'baby' and 'babies'.
 
 ```{.python .input}
 cos_sim(vocab.embedding['baby'], vocab.embedding['babies'])
 ```
 
-Let us find the 5 most similar words to 'computers' from the vocabulary.
+Let us find the 5 most similar words of 'computers' from the vocabulary.
 
 ```{.python .input}
 get_knn(vocab, 5, 'computers')
 ```
 
-Let us find the 5 most similar words to 'run' from the given vocabulary.
+Let us find the 5 most similar words of 'run' from the vocabulary.
 
 ```{.python .input}
 get_knn(vocab, 5, 'run')
 ```
 
-Let us find the 5 most similar words to 'beautiful' from the vocabulary.
+Let us find the 5 most similar words of 'beautiful' from the vocabulary.
 
 ```{.python .input}
 get_knn(vocab, 5, 'beautiful')
@@ -294,15 +284,13 @@
 ### Word Analogy
 
 We can also apply pre-trained word embeddings to the word
-analogy problem. For example, "man : woman :: son : daughter" is an analogy.
-This sentence can also be read as "A man is to a woman as a son is to a daughter."
-
-The word analogy completion problem is defined concretely as: for analogy 'a : b :: c : d',
-given the first three words 'a', 'b', 'c', find 'd'. The idea is to find the
+analogy problem. For instance, "man : woman :: son : daughter" is an analogy.
+The word analogy completion problem is defined as: for analogy 'a : b :: c : d',
+given teh first three words 'a', 'b', 'c', find 'd'. The idea is to find the
 most similar word vector for vec('c') + (vec('b')-vec('a')).
 
 In this example,
-we will find words that are analogous from the 400,000 indexed words in `vocab`.
+we will find words by analogy from the 400,000 indexed words in `vocab`.
 
 ```{.python .input}
 def get_top_k_by_analogy(vocab, k, word1, word2, word3):
@@ -315,14 +303,14 @@
     return vocab.to_tokens(indices)
 ```
 
-We leverage this method to find the word to complete the analogy 'man : woman :: son :'.
+Complete word analogy 'man : woman :: son :'.
 
 ```{.python .input}
 get_top_k_by_analogy(vocab, 1, 'man', 'woman', 'son')
 ```
 
 Let us verify the cosine similarity between vec('son')+vec('woman')-vec('man')
-and vec('daughter').
+and vec('daughter')
 
 ```{.python .input}
 def cos_sim_word_analogy(vocab, word1, word2, word3, word4):
@@ -333,19 +321,19 @@
 cos_sim_word_analogy(vocab, 'man', 'woman', 'son', 'daughter')
 ```
 
-And to perform some more tests, let's try the following analogy: 'beijing : china :: tokyo : '.
+Complete word analogy 'beijing : china :: tokyo : '.
 
 ```{.python .input}
 get_top_k_by_analogy(vocab, 1, 'beijing', 'china', 'tokyo')
 ```
 
-And another word analogy: 'bad : worst :: big : '.
+Complete word analogy 'bad : worst :: big : '.
 
 ```{.python .input}
 get_top_k_by_analogy(vocab, 1, 'bad', 'worst', 'big')
 ```
 
-And the last analogy: 'do : did :: go :'.
+Complete word analogy 'do : did :: go :'.
 
 ```{.python .input}
 get_top_k_by_analogy(vocab, 1, 'do', 'did', 'go')
