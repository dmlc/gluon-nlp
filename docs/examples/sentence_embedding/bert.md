# Fine-tuning Sentence Pair Classification with BERT

Pre-trained language representations have been shown to improve many downstream NLP tasks such as
question answering, and natural language inference. To apply pre-trained
representations to these tasks, there are two main strategies:

1. The *feature-based* approach, which uses the pre-trained representations as additional
features to the downstream task.
2. Or the *fine-tuning*-based approach, which trains the downstream tasks by
fine-tuning pre-trained parameters.

While feature-based approaches such as ELMo [3] (introduced in the previous tutorial) are effective
in improving many downstream tasks, they require task-specific architectures.
Devlin, Jacob, et al proposed BERT [1] (Bidirectional Encoder Representations
from Transformers), which *fine-tunes* deep bi-directional representations on a
wide range of tasks with minimal task-specific parameters, and obtains state-
of-the-art results.

In this tutorial, we will focus on fine-tuning with the
pre-trained BERT model to classify semantically equivalent sentence pairs.

Specifically, we will:

1. Load the state-of-the-art pre-trained BERT model and attach an additional layer for classification
2. Process and transform sentence-pair data for the task at hand
3. Fine-tune the BERT model for sentence classification

## Setup

To use this tutorial, please download the required files from the above download link, and install
GluonNLP.

### Importing necessary modules

```{.python .input}
import warnings
warnings.filterwarnings('ignore')

import io
import random
import numpy as np
import mxnet as mx
import gluonnlp as nlp
<<<<<<< HEAD
from bert import data
=======
from bert import data, model

nlp.utils.check_version('0.8.1')
>>>>>>> 64f2420d
```

### Setting up the environment

Please note the comment in the code if no GPU is available.

```{.python .input}
np.random.seed(100)
random.seed(100)
mx.random.seed(10000)
# change `ctx` to `mx.cpu()` if no GPU is available.
ctx = mx.gpu(0)
```

## Using the pre-trained BERT model

The list of pre-trained BERT models available
in GluonNLP can be found
[here](../../model_zoo/bert/index.rst).

In this
tutorial, the BERT model we will use is BERT
BASE trained on an uncased corpus of books and
the English Wikipedia dataset in the
GluonNLP model zoo.

### Get BERT

Let's first take
a look at the BERT model
architecture for sentence pair classification below:
<div style="width:
500px;">![bert-sentence-pair](bert-sentence-pair.png)</div>
where the model takes a pair of
sequences and pools the representation of the
first token in the sequence.
Note that the original BERT model was trained for a
masked language model and next-sentence prediction tasks, which includes layers
for language model decoding and
classification. These layers will not be used
for fine-tuning the sentence pair classification.

We can load the
pre-trained BERT fairly easily
using the model API in GluonNLP, which returns the vocabulary
along with the
model. We include the pooler layer of the pre-trained model by setting
`use_pooler` to `True`.

```{.python .input}
bert_base, vocabulary = nlp.model.get_model('bert_12_768_12',
                                             dataset_name='book_corpus_wiki_en_uncased',
                                             pretrained=True, ctx=ctx, use_pooler=True,
                                             use_decoder=False, use_classifier=False)
print(bert_base)
```

### Transform the model for `SentencePair` classification

Now that we have loaded
the BERT model, we only need to attach an additional layer for classification.
The `BERTClassifier` class uses a BERT base model to encode sentence
representation, followed by a `nn.Dense` layer for classification.

```{.python .input}
bert_classifier = nlp.model.BERTClassifier(bert_base, num_classes=2, dropout=0.1)
# only need to initialize the classifier layer.
bert_classifier.classifier.initialize(init=mx.init.Normal(0.02), ctx=ctx)
bert_classifier.hybridize(static_alloc=True)

# softmax cross entropy loss for classification
loss_function = mx.gluon.loss.SoftmaxCELoss()
loss_function.hybridize(static_alloc=True)

metric = mx.metric.Accuracy()
```

## Data preprocessing for BERT

For this tutorial, we need to do a bit of preprocessing before feeding our data introduced
the BERT model. Here we want to leverage the dataset included in the downloaded archive at the
beginning of this tutorial.

### Loading the dataset

We use
the dev set of the
Microsoft Research Paraphrase Corpus dataset. The file is
named 'dev.tsv'. Let's take a look at the first few lines of the raw dataset.

```{.python .input}
tsv_file = io.open('dev.tsv', encoding='utf-8')
for i in range(5):
    print(tsv_file.readline())
```

The file contains 5 columns, separated by tabs.
The header of
the file explains each of these columns, although an explanation for each is included
here:
0. The label indicating whether the two
sentences are semantically equivalent
1. The id of the first sentence in this
sample
2. The id of the second sentence in this sample
3. The content of the
first sentence
4. The content of the second sentence

For our task, we are
interested in the 0th, 3rd and 4th columns.
To load this dataset, we can use the
`TSVDataset` API and skip the first line because it's just the schema:

```{.python .input}
# Skip the first line, which is the schema
num_discard_samples = 1
# Split fields by tabs
field_separator = nlp.data.Splitter('\t')
# Fields to select from the file
field_indices = [3, 4, 0]
data_train_raw = nlp.data.TSVDataset(filename='dev.tsv',
                                 field_separator=field_separator,
                                 num_discard_samples=num_discard_samples,
                                 field_indices=field_indices)
sample_id = 0
# Sentence A
print(data_train_raw[sample_id][0])
# Sentence B
print(data_train_raw[sample_id][1])
# 1 means equivalent, 0 means not equivalent
print(data_train_raw[sample_id][2])
```

To use the pre-trained BERT model, we need to pre-process the data in the same
way it was trained. The following figure shows the input representation in BERT:
<div style="width: 500px;">![bert-embed](bert-embed.png)</div>

We will use
`BERTDatasetTransform` to perform the following transformations:
- tokenize
the
input sequences
- insert [CLS] at the beginning
- insert [SEP] between sentence
A and sentence B, and at the end
- generate segment ids to indicate whether
a token belongs to the first sequence or the second sequence.
- generate valid length

```{.python .input}
# Use the vocabulary from pre-trained model for tokenization
bert_tokenizer = nlp.data.BERTTokenizer(vocabulary, lower=True)

# The maximum length of an input sequence
max_len = 128

# The labels for the two classes [(0 = not similar) or  (1 = similar)]
all_labels = ["0", "1"]

# whether to transform the data as sentence pairs.
# for single sentence classification, set pair=False
# for regression task, set class_labels=None
# for inference without label available, set has_label=False
pair = True
transform = data.transform.BERTDatasetTransform(bert_tokenizer, max_len,
                                                class_labels=all_labels,
                                                has_label=True,
                                                pad=True,
                                                pair=pair)
data_train = data_train_raw.transform(transform)

print('vocabulary used for tokenization = \n%s'%vocabulary)
print('%s token id = %s'%(vocabulary.padding_token, vocabulary[vocabulary.padding_token]))
print('%s token id = %s'%(vocabulary.cls_token, vocabulary[vocabulary.cls_token]))
print('%s token id = %s'%(vocabulary.sep_token, vocabulary[vocabulary.sep_token]))
print('token ids = \n%s'%data_train[sample_id][0])
print('valid length = \n%s'%data_train[sample_id][1])
print('segment ids = \n%s'%data_train[sample_id][2])
print('label = \n%s'%data_train[sample_id][3])
```

## Fine-tuning the model

Now we have all the pieces to put together, and we can finally start fine-tuning the
model with very few epochs. For demonstration, we use a fixed learning rate and
skip the validation steps. For the optimizer, we leverage the ADAM optimizer which
performs very well for NLP data and for BERT models in particular.

```{.python .input}
# The hyperparameters
batch_size = 32
lr = 5e-6

# The FixedBucketSampler and the DataLoader for making the mini-batches
train_sampler = nlp.data.FixedBucketSampler(lengths=[int(item[1]) for item in data_train],
                                            batch_size=batch_size,
                                            shuffle=True)
bert_dataloader = mx.gluon.data.DataLoader(data_train, batch_sampler=train_sampler)

trainer = mx.gluon.Trainer(bert_classifier.collect_params(), 'adam',
                           {'learning_rate': lr, 'epsilon': 1e-9})

# Collect all differentiable parameters
# `grad_req == 'null'` indicates no gradients are calculated (e.g. constant parameters)
# The gradients for these params are clipped later
params = [p for p in bert_classifier.collect_params().values() if p.grad_req != 'null']
grad_clip = 1

# Training the model with only three epochs
log_interval = 4
num_epochs = 3
for epoch_id in range(num_epochs):
    metric.reset()
    step_loss = 0
    for batch_id, (token_ids, valid_length, segment_ids, label) in enumerate(bert_dataloader):
        with mx.autograd.record():

            # Load the data to the GPU
            token_ids = token_ids.as_in_context(ctx)
            valid_length = valid_length.as_in_context(ctx)
            segment_ids = segment_ids.as_in_context(ctx)
            label = label.as_in_context(ctx)

            # Forward computation
            out = bert_classifier(token_ids, segment_ids, valid_length.astype('float32'))
            ls = loss_function(out, label).mean()

        # And backwards computation
        ls.backward()

        # Gradient clipping
        trainer.allreduce_grads()
        nlp.utils.clip_grad_global_norm(params, 1)
        trainer.update(1)

        step_loss += ls.asscalar()
        metric.update([label], [out])

        # Printing vital information
        if (batch_id + 1) % (log_interval) == 0:
            print('[Epoch {} Batch {}/{}] loss={:.4f}, lr={:.7f}, acc={:.3f}'
                         .format(epoch_id, batch_id + 1, len(bert_dataloader),
                                 step_loss / log_interval,
                                 trainer.learning_rate, metric.get()[1]))
            step_loss = 0
```

## Conclusion

In this tutorial, we showed how to fine-tune a sentence pair
classification model with pre-trained BERT parameters. In GluonNLP, this can be
done with such few, simple steps. All we did was apply a BERT-style data transformation to
pre-process the data, automatically download the pre-trained model, and feed the
transformed data into the model, all within 50 lines of code!

For demonstration purpose, we skipped the warmup learning rate
schedule and validation on the dev dataset used in the original
implementation. Please visit the
[BERT model zoo webpage](../../model_zoo/bert/index.rst), or the scripts/bert folder
in the Github repository for the complete fine-tuning scripts.

## References

[1] Devlin, Jacob, et al. "Bert:
Pre-training of deep
bidirectional transformers for language understanding."
arXiv preprint
arXiv:1810.04805 (2018).

[2] Dolan, William B., and Chris
Brockett.
"Automatically constructing a corpus of sentential paraphrases."
Proceedings of
the Third International Workshop on Paraphrasing (IWP2005). 2005.

[3] Peters,
Matthew E., et al. "Deep contextualized word representations." arXiv
preprint
arXiv:1802.05365 (2018).<|MERGE_RESOLUTION|>--- conflicted
+++ resolved
@@ -41,13 +41,9 @@
 import numpy as np
 import mxnet as mx
 import gluonnlp as nlp
-<<<<<<< HEAD
 from bert import data
-=======
-from bert import data, model
 
 nlp.utils.check_version('0.8.1')
->>>>>>> 64f2420d
 ```
 
 ### Setting up the environment
