--- conflicted
+++ resolved
@@ -61,15 +61,6 @@
       :title: Named Entity Recognition
       :link: model_zoo/ner/index.html
 
-<<<<<<< HEAD
-      Assigning labels to each tokens in a text sequence.
-
-   .. card::
-      :title: Model Conversion
-      :link: model_zoo/conversion_tools/index.html
-
-      Converting NLP models from other frameworks to GluonNLP.
-=======
       Locating and classifying named entity mentioned in unstructured texts.
 
    .. card::
@@ -77,4 +68,9 @@
       :link: model_zoo/intent_cls_slot_labeling/index.html
 
       Predicting the intent of the query and extracting semantic concepts in the query.
->>>>>>> 8f475df0
+
+   .. card::
+      :title: Model Conversion
+      :link: model_zoo/conversion_tools/index.html
+
+      Converting NLP models from other frameworks to GluonNLP.