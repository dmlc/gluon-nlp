# coding: utf-8

# Licensed to the Apache Software Foundation (ASF) under one
# or more contributor license agreements.  See the NOTICE file
# distributed with this work for additional information
# regarding copyright ownership.  The ASF licenses this file
# to you under the Apache License, Version 2.0 (the
# "License"); you may not use this file except in compliance
# with the License.  You may obtain a copy of the License at
#
#   http://www.apache.org/licenses/LICENSE-2.0
#
# Unless required by applicable law or agreed to in writing,
# software distributed under the License is distributed on an
# "AS IS" BASIS, WITHOUT WARRANTIES OR CONDITIONS OF ANY
# KIND, either express or implied.  See the License for the
# specific language governing permissions and limitations
# under the License.

# pylint: disable=
"""Language model datasets."""

__all__ = ['WikiText2', 'WikiText103', 'WikiText2Raw', 'WikiText103Raw', 'GBWStream']

import os
import zipfile
import hashlib
import glob
import shutil

from mxnet.gluon.utils import download, check_sha1, _get_repo_file_url

from .. import _constants as C
from .dataset import LanguageModelDataset
from .stream import LanguageModelStream
from .registry import register
from .utils import _get_home_dir, _load_pretrained_vocab
from ..vocab import SortedVocab


class _WikiText(LanguageModelDataset):
    def __init__(self, namespace, segment, bos, eos, skip_empty, root,
                 **kwargs):
        root = os.path.expanduser(root)
        if not os.path.isdir(root):
            os.makedirs(root)
        self._root = root
        self._namespace = 'gluon/dataset/{}'.format(namespace)
        self._segment = segment
        super(_WikiText, self).__init__(self._get_data(), bos=bos, eos=eos,
                                        skip_empty=skip_empty, **kwargs)

    def _get_data(self):
        archive_file_name, archive_hash = self._archive_file
        data_file_name, data_hash = self._data_file[self._segment]
        root = self._root
        path = os.path.join(root, data_file_name)
        if not os.path.exists(path) or not check_sha1(path, data_hash):
            downloaded_file_path = download(_get_repo_file_url(self._namespace, archive_file_name),
                                            path=root,
                                            sha1_hash=archive_hash)

            with zipfile.ZipFile(downloaded_file_path, 'r') as zf:
                for member in zf.namelist():
                    filename = os.path.basename(member)
                    if filename:
                        dest = os.path.join(root, filename)
                        with zf.open(member) as source, \
                                open(dest, 'wb') as target:
                            shutil.copyfileobj(source, target)
        return path


@register(segment=['train', 'val', 'test'])
class WikiText2(_WikiText):
    """WikiText-2 word-level dataset for language modeling, from Salesforce research.

    From
    https://einstein.ai/research/the-wikitext-long-term-dependency-language-modeling-dataset

    License: Creative Commons Attribution-ShareAlike

    Parameters
    ----------
    segment : {'train', 'val', 'test'}, default 'train'
        Dataset segment.
    skip_empty : bool, default True
        Whether to skip the empty samples produced from sample_splitters. If False, `bos` and `eos`
        will be added in empty samples.
    tokenizer : function, default str.split
        A function that splits each sample string into list of tokens.
    bos : str or None, default None
        The token to add at the begining of each sentence. If None, nothing is added.
    eos : str or None, default '<eos>'
        The token to add at the end of each sentence. If None, nothing is added.
    root : str, default '$MXNET_HOME/datasets/wikitext-2'
        Path to temp folder for storing data.
        MXNET_HOME defaults to '~/.mxnet'.
    """

    def __init__(self, segment='train', skip_empty=True,
                 tokenizer=lambda s: s.split(),
                 bos=None, eos=C.EOS_TOKEN, root=os.path.join(
                     _get_home_dir(), 'datasets', 'wikitext-2'), **kwargs):
        self._archive_file = ('wikitext-2-v1.zip', '3c914d17d80b1459be871a5039ac23e752a53cbe')
        self._data_file = {'train': ('wiki.train.tokens',
                                     '863f29c46ef9d167fff4940ec821195882fe29d1'),
                           'val': ('wiki.valid.tokens',
                                   '0418625c8b4da6e4b5c7a0b9e78d4ae8f7ee5422'),
                           'test': ('wiki.test.tokens',
                                    'c7b8ce0aa086fb34dab808c5c49224211eb2b172')}
        super(WikiText2,
              self).__init__('wikitext-2', segment, bos, eos, skip_empty, root,
                             tokenizer=tokenizer, **kwargs)


@register(segment=['train', 'val', 'test'])
class WikiText103(_WikiText):
    """WikiText-103 word-level dataset for language modeling, from Salesforce research.

    From
    https://einstein.ai/research/the-wikitext-long-term-dependency-language-modeling-dataset

    License: Creative Commons Attribution-ShareAlike

    Parameters
    ----------
    segment : {'train', 'val', 'test'}, default 'train'
        Dataset segment.
    skip_empty : bool, default True
        Whether to skip the empty samples produced from sample_splitters. If False, `bos` and `eos`
        will be added in empty samples.
    tokenizer : function, default str.split
        A function that splits each sample string into list of tokens.
    bos : str or None, default None
        The token to add at the begining of each sentence. If None, nothing is added.
    eos : str or None, default '<eos>'
        The token to add at the end of each sentence. If None, nothing is added.
    root : str, default '$MXNET_HOME/datasets/wikitext-103'
        Path to temp folder for storing data.
        MXNET_HOME defaults to '~/.mxnet'.
    """

    def __init__(self, segment='train', skip_empty=True,
                 tokenizer=lambda s: s.split(),
                 bos=None, eos=C.EOS_TOKEN, root=os.path.join(
                     _get_home_dir(), 'datasets', 'wikitext-103'), **kwargs):
        self._archive_file = ('wikitext-103-v1.zip',
                              '0aec09a7537b58d4bb65362fee27650eeaba625a')
        self._data_file = {
            'train': ('wiki.train.tokens',
                      'b7497e2dfe77e72cfef5e3dbc61b7b53712ac211'),
            'val': ('wiki.valid.tokens',
                    'c326ac59dc587676d58c422eb8a03e119582f92b'),
            'test': ('wiki.test.tokens',
                     '8a5befc548865cec54ed4273cf87dbbad60d1e47')
        }
        super(WikiText103,
              self).__init__('wikitext-103', segment, bos, eos, skip_empty,
                             root, tokenizer=tokenizer, **kwargs)


@register(segment=['train', 'val', 'test'])
class WikiText2Raw(_WikiText):
    """WikiText-2 character-level dataset for language modeling

    From Salesforce research:
    https://einstein.ai/research/the-wikitext-long-term-dependency-language-modeling-dataset

    License: Creative Commons Attribution-ShareAlike

    Parameters
    ----------
    segment : {'train', 'val', 'test'}, default 'train'
        Dataset segment.
    skip_empty : bool, default True
        Whether to skip the empty samples produced from sample_splitters. If False, `bos` and `eos`
        will be added in empty samples.
    tokenizer : function, default s.encode('utf-8')
        A function that splits each sample string into list of tokens.
        The tokenizer can also be used to convert everything to lowercase.
        E.g. with tokenizer=lambda s: s.lower().encode('utf-8')
    bos : str or None, default None
        The token to add at the begining of each sentence. If None, nothing is added.
    eos : str or None, default '<eos>'
        The token to add at the end of each sentence. If None, nothing is added.
    root : str, default '$MXNET_HOME/datasets/wikitext-2'
        Path to temp folder for storing data.
        MXNET_HOME defaults to '~/.mxnet'.
    """

    def __init__(self, segment='train', skip_empty=True, bos=None, eos=None,
                 tokenizer=lambda s: s.encode('utf-8'),
                 root=os.path.join(_get_home_dir(), 'datasets',
                                   'wikitext-2'), **kwargs):
        self._archive_file = ('wikitext-2-raw-v1.zip',
                              '3b6993c138fc61c95f7fffd900fef68f8411371d')
        self._data_file = {
            'train': ('wiki.train.raw',
                      'd33faf256327882db0edc7c67cd098d1051a2112'),
            'val': ('wiki.valid.raw',
                    'db78d4db83700cba1b1bf4a9381087043db2876d'),
            'test': ('wiki.test.raw',
                     '6f1fe2054a940eebfc76b284b09680763b37f5ea')
        }

        super(WikiText2Raw,
              self).__init__('wikitext-2', segment, bos, eos, skip_empty, root,
                             tokenizer=tokenizer, **kwargs)


@register(segment=['train', 'val', 'test'])
class WikiText103Raw(_WikiText):
    """WikiText-103 character-level dataset for language modeling

    From Salesforce research:
    https://einstein.ai/research/the-wikitext-long-term-dependency-language-modeling-dataset

    License: Creative Commons Attribution-ShareAlike

    Parameters
    ----------
    segment : {'train', 'val', 'test'}, default 'train'
        Dataset segment.
    skip_empty : bool, default True
        Whether to skip the empty samples produced from sample_splitters. If False, `bos` and `eos`
        will be added in empty samples.
    tokenizer : function, default s.encode('utf-8')
        A function that splits each sample string into list of tokens.
        The tokenizer can also be used to convert everything to lowercase.
        E.g. with tokenizer=lambda s: s.lower().encode('utf-8')
    bos : str or None, default None
        The token to add at the begining of each sentence. If None, nothing is added.
    eos : str or None, default '<eos>'
        The token to add at the end of each sentence. If None, nothing is added.
    root : str, default '$MXNET_HOME/datasets/wikitext-103'
        Path to temp folder for storing data.
        MXNET_HOME defaults to '~/.mxnet'.
    """

    def __init__(self, segment='train', skip_empty=True,
                 tokenizer=lambda s: s.encode('utf-8'), bos=None,
                 eos=None, root=os.path.join(_get_home_dir(), 'datasets',
                                             'wikitext-103'), **kwargs):
        self._archive_file = ('wikitext-103-raw-v1.zip',
                              '86f2375181b9247049d9c9205fad2b71b274b568')
        self._data_file = {
            'train': ('wiki.train.raw',
                      '3d06627c15e834408cfee91293f862c11c1cc9ef'),
            'val': ('wiki.valid.raw',
                    'db78d4db83700cba1b1bf4a9381087043db2876d'),
            'test': ('wiki.test.raw',
                     '6f1fe2054a940eebfc76b284b09680763b37f5ea')
        }
        super(WikiText103Raw,
              self).__init__('wikitext-103', segment, bos, eos, skip_empty,
                             root, tokenizer=tokenizer, **kwargs)

class _GBWStream(LanguageModelStream):
    def __init__(self, namespace, segment, bos, eos, skip_empty, root):
        """Directory layout:
           - root ($MXNET_HOME/datasets/gbw)
             - archive_file (1-billion-word-language-modeling-benchmark-r13output.tar.gz)
             - dir (1-billion-word-language-modeling-benchmark-r13output)
               - subdir (training-monolingual.tokenized.shuffled)
               - subdir (heldout-monolingual.tokenized.shuffled)
        """
        root = os.path.expanduser(root)
        if not os.path.isdir(root):
            os.makedirs(root)
        self._root = root
        self._dir = os.path.join(root, '1-billion-word-language-modeling-benchmark-r13output')
        self._namespace = 'gluon/dataset/{}'.format(namespace)
        subdir_name, pattern, data_hash = self._data_file[segment]
        self._subdir = os.path.join(self._dir, subdir_name)
        self._file_pattern = os.path.join(self._subdir, pattern)
        self._data_hash = data_hash
        self._get_data()
<<<<<<< HEAD
        sampler = 'random' if segment == 'train' else 'sequential'
        sampler = 'sequential'
        super(_GBWStream, self).__init__(self._file_pattern, skip_empty=skip_empty, bos=bos,
                                         eos=eos, sampler=sampler, file_sampler=sampler)
=======
        super(_GBWStream, self).__init__(self._file_pattern, skip_empty=skip_empty, bos=bos,
                                         eos=eos)
>>>>>>> 93dad9ef

    def _get_data(self):
        archive_file_name, archive_hash = self._archive_file
        archive_file_path = os.path.join(self._root, archive_file_name)
        exists = False
        if os.path.exists(self._dir) and os.path.exists(self._subdir):
            # verify sha1 for all files in the subdir
            sha1 = hashlib.sha1()
            filenames = sorted(glob.glob(self._file_pattern))
            for filename in filenames:
                with open(filename, 'rb') as f:
                    while True:
                        data = f.read(1048576)
                        if not data:
                            break
                        sha1.update(data)
            if sha1.hexdigest() == self._data_hash:
                exists = True
        if not exists:
            # download archive
            if not os.path.exists(archive_file_path) or \
               not check_sha1(archive_file_path, archive_hash):
                download(_get_repo_file_url(self._namespace, archive_file_name),
                         path=self._root, sha1_hash=archive_hash)
            # extract archive
            with tarfile.open(archive_file_path, 'r:gz') as tf:
                tf.extractall(path=self._root)

class GBWStream(_GBWStream):
    """1-Billion-Word word-level dataset for language modeling, from Google.

    From
    http://www.statmt.org/lm-benchmark

    License: Apache

    Parameters
    ----------
<<<<<<< HEAD
    segment : {'train', 'test'}, default 'train'
=======
    segment : {'train',}, default 'train'
>>>>>>> 93dad9ef
        Dataset segment.
    skip_empty : bool, default True
        Whether to skip the empty samples produced from sample_splitters. If False, `bos` and `eos`
        will be added in empty samples.
<<<<<<< HEAD
    bos : str or None, default None
=======
    bos : str or None, default '<bos>'
>>>>>>> 93dad9ef
        The token to add at the begining of each sentence. If None, nothing is added.
    eos : str or None, default '<eos>'
        The token to add at the end of each sentence. If None, nothing is added.
    root : str, default '$MXNET_HOME/datasets/gbw'
        Path to temp folder for storing data.
        MXNET_HOME defaults to '~/.mxnet'.
    """
<<<<<<< HEAD
    def __init__(self, segment='train', skip_empty=True, bos=None, eos=C.EOS_TOKEN,
                 root=os.path.join(_get_home_dir(), 'datasets', 'gbw')):
=======
    def __init__(self, segment='train', skip_empty=True, bos=C.BOS_TOKEN, eos=C.EOS_TOKEN,
                 root=os.path.join(_get_home_dir(), 'datasets', 'gbw')):
        assert segment == 'train', 'Only train segment is supported for GBW'
>>>>>>> 93dad9ef
        self._archive_file = ('1-billion-word-language-modeling-benchmark-r13output.tar.gz',
                              '4df859766482e12264a5a9d9fb7f0e276020447d')
        self._data_file = {'train': ('training-monolingual.tokenized.shuffled',
                                     'news.en-00*-of-00100',
<<<<<<< HEAD
                                     '5e0d7050b37a99fd50ce7e07dc52468b2a9cd9e8'),
                           'test': ('heldout-monolingual.tokenized.shuffled',
                                    'news.en.heldout-00000-of-00050',
                                    '0a8e2b7496ba0b5c05158f282b9b351356875445')}
=======
                                     '5e0d7050b37a99fd50ce7e07dc52468b2a9cd9e8')}
>>>>>>> 93dad9ef
        super(GBWStream, self).__init__('gbw', segment, bos, eos, skip_empty, root)<|MERGE_RESOLUTION|>--- conflicted
+++ resolved
@@ -276,15 +276,8 @@
         self._file_pattern = os.path.join(self._subdir, pattern)
         self._data_hash = data_hash
         self._get_data()
-<<<<<<< HEAD
-        sampler = 'random' if segment == 'train' else 'sequential'
-        sampler = 'sequential'
-        super(_GBWStream, self).__init__(self._file_pattern, skip_empty=skip_empty, bos=bos,
-                                         eos=eos, sampler=sampler, file_sampler=sampler)
-=======
         super(_GBWStream, self).__init__(self._file_pattern, skip_empty=skip_empty, bos=bos,
                                          eos=eos)
->>>>>>> 93dad9ef
 
     def _get_data(self):
         archive_file_name, archive_hash = self._archive_file
@@ -323,20 +316,12 @@
 
     Parameters
     ----------
-<<<<<<< HEAD
     segment : {'train', 'test'}, default 'train'
-=======
-    segment : {'train',}, default 'train'
->>>>>>> 93dad9ef
-        Dataset segment.
-    skip_empty : bool, default True
-        Whether to skip the empty samples produced from sample_splitters. If False, `bos` and `eos`
-        will be added in empty samples.
-<<<<<<< HEAD
-    bos : str or None, default None
-=======
+        Dataset segment.
+    skip_empty : bool, default True
+        Whether to skip the empty samples produced from sample_splitters. If False, `bos` and `eos`
+        will be added in empty samples.
     bos : str or None, default '<bos>'
->>>>>>> 93dad9ef
         The token to add at the begining of each sentence. If None, nothing is added.
     eos : str or None, default '<eos>'
         The token to add at the end of each sentence. If None, nothing is added.
@@ -344,24 +329,15 @@
         Path to temp folder for storing data.
         MXNET_HOME defaults to '~/.mxnet'.
     """
-<<<<<<< HEAD
-    def __init__(self, segment='train', skip_empty=True, bos=None, eos=C.EOS_TOKEN,
-                 root=os.path.join(_get_home_dir(), 'datasets', 'gbw')):
-=======
     def __init__(self, segment='train', skip_empty=True, bos=C.BOS_TOKEN, eos=C.EOS_TOKEN,
                  root=os.path.join(_get_home_dir(), 'datasets', 'gbw')):
         assert segment == 'train', 'Only train segment is supported for GBW'
->>>>>>> 93dad9ef
         self._archive_file = ('1-billion-word-language-modeling-benchmark-r13output.tar.gz',
                               '4df859766482e12264a5a9d9fb7f0e276020447d')
         self._data_file = {'train': ('training-monolingual.tokenized.shuffled',
                                      'news.en-00*-of-00100',
-<<<<<<< HEAD
                                      '5e0d7050b37a99fd50ce7e07dc52468b2a9cd9e8'),
                            'test': ('heldout-monolingual.tokenized.shuffled',
                                     'news.en.heldout-00000-of-00050',
                                     '0a8e2b7496ba0b5c05158f282b9b351356875445')}
-=======
-                                     '5e0d7050b37a99fd50ce7e07dc52468b2a9cd9e8')}
->>>>>>> 93dad9ef
         super(GBWStream, self).__init__('gbw', segment, bos, eos, skip_empty, root)