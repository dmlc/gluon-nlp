--- conflicted
+++ resolved
@@ -20,24 +20,16 @@
 # pylint: disable=
 """Language model datasets."""
 
-<<<<<<< HEAD
-__all__ = ['WikiText2', 'WikiText103', 'GBWIter']
-=======
 __all__ = ['WikiText2', 'WikiText103', 'WikiText2Raw', 'WikiText103Raw']
->>>>>>> 417f37b8
 
 import os
 import zipfile
 import shutil
-import tarfile
-import glob
-import hashlib
 
 from mxnet.gluon.utils import download, check_sha1, _get_repo_file_url
 
 from .. import _constants as C
 from .dataset import LanguageModelDataset
-from .data_iter import CorpusIter, LanguageModelIter, _LanguageModelBpttIter
 from .registry import register
 from .utils import _get_home_dir
 
@@ -144,17 +136,121 @@
         Path to temp folder for storing data.
         MXNET_HOME defaults to '~/.mxnet'.
     """
-<<<<<<< HEAD
-    def __init__(self, segment='train', skip_empty=True, bos=None, eos=C.EOS_TOKEN,
-                 root=os.path.join(_get_home_dir(), 'datasets', 'wikitext-103')):
-        self._archive_file = ('wikitext-103-v1.zip', '0aec09a7537b58d4bb65362fee27650eeaba625a')
-        self._data_file = {'train': ('wiki.train.tokens',
-                                     'b7497e2dfe77e72cfef5e3dbc61b7b53712ac211'),
-                           'val': ('wiki.valid.tokens',
-                                   'c326ac59dc587676d58c422eb8a03e119582f92b'),
-                           'test': ('wiki.test.tokens',
-                                    '8a5befc548865cec54ed4273cf87dbbad60d1e47')}
-        super(WikiText103, self).__init__('wikitext-103', segment, bos, eos, skip_empty, root)
+
+    def __init__(self, segment='train', skip_empty=True,
+                 tokenizer=lambda s: s.split(),
+                 bos=None, eos=C.EOS_TOKEN, root=os.path.join(
+                     _get_home_dir(), 'datasets', 'wikitext-103'), **kwargs):
+        self._archive_file = ('wikitext-103-v1.zip',
+                              '0aec09a7537b58d4bb65362fee27650eeaba625a')
+        self._data_file = {
+            'train': ('wiki.train.tokens',
+                      'b7497e2dfe77e72cfef5e3dbc61b7b53712ac211'),
+            'val': ('wiki.valid.tokens',
+                    'c326ac59dc587676d58c422eb8a03e119582f92b'),
+            'test': ('wiki.test.tokens',
+                     '8a5befc548865cec54ed4273cf87dbbad60d1e47')
+        }
+        super(WikiText103,
+              self).__init__('wikitext-103', segment, bos, eos, skip_empty,
+                             root, tokenizer=tokenizer, **kwargs)
+
+
+@register(segment=['train', 'val', 'test'])
+class WikiText2Raw(_WikiText):
+    """WikiText-2 character-level dataset for language modeling
+
+    From Salesforce research:
+    https://einstein.ai/research/the-wikitext-long-term-dependency-language-modeling-dataset
+
+    License: Creative Commons Attribution-ShareAlike
+
+    Parameters
+    ----------
+    segment : {'train', 'val', 'test'}, default 'train'
+        Dataset segment.
+    skip_empty : bool, default True
+        Whether to skip the empty samples produced from sample_splitters. If False, `bos` and `eos`
+        will be added in empty samples.
+    tokenizer : function, default s.encode('utf-8')
+        A function that splits each sample string into list of tokens.
+        The tokenizer can also be used to convert everything to lowercase.
+        E.g. with tokenizer=lambda s: s.lower().encode('utf-8')
+    bos : str or None, default None
+        The token to add at the begining of each sentence. If None, nothing is added.
+    eos : str or None, default '<eos>'
+        The token to add at the end of each sentence. If None, nothing is added.
+    root : str, default '$MXNET_HOME/datasets/wikitext-2'
+        Path to temp folder for storing data.
+        MXNET_HOME defaults to '~/.mxnet'.
+    """
+
+    def __init__(self, segment='train', skip_empty=True, bos=None, eos=None,
+                 tokenizer=lambda s: s.encode('utf-8'),
+                 root=os.path.join(_get_home_dir(), 'datasets',
+                                   'wikitext-2'), **kwargs):
+        self._archive_file = ('wikitext-2-raw-v1.zip',
+                              '3b6993c138fc61c95f7fffd900fef68f8411371d')
+        self._data_file = {
+            'train': ('wiki.train.raw',
+                      'd33faf256327882db0edc7c67cd098d1051a2112'),
+            'val': ('wiki.valid.raw',
+                    'db78d4db83700cba1b1bf4a9381087043db2876d'),
+            'test': ('wiki.test.raw',
+                     '6f1fe2054a940eebfc76b284b09680763b37f5ea')
+        }
+
+        super(WikiText2Raw,
+              self).__init__('wikitext-2', segment, bos, eos, skip_empty, root,
+                             tokenizer=tokenizer, **kwargs)
+
+
+@register(segment=['train', 'val', 'test'])
+class WikiText103Raw(_WikiText):
+    """WikiText-103 character-level dataset for language modeling
+
+    From Salesforce research:
+    https://einstein.ai/research/the-wikitext-long-term-dependency-language-modeling-dataset
+
+    License: Creative Commons Attribution-ShareAlike
+
+    Parameters
+    ----------
+    segment : {'train', 'val', 'test'}, default 'train'
+        Dataset segment.
+    skip_empty : bool, default True
+        Whether to skip the empty samples produced from sample_splitters. If False, `bos` and `eos`
+        will be added in empty samples.
+    tokenizer : function, default s.encode('utf-8')
+        A function that splits each sample string into list of tokens.
+        The tokenizer can also be used to convert everything to lowercase.
+        E.g. with tokenizer=lambda s: s.lower().encode('utf-8')
+    bos : str or None, default None
+        The token to add at the begining of each sentence. If None, nothing is added.
+    eos : str or None, default '<eos>'
+        The token to add at the end of each sentence. If None, nothing is added.
+    root : str, default '$MXNET_HOME/datasets/wikitext-103'
+        Path to temp folder for storing data.
+        MXNET_HOME defaults to '~/.mxnet'.
+    """
+
+    def __init__(self, segment='train', skip_empty=True,
+                 tokenizer=lambda s: s.encode('utf-8'), bos=None,
+                 eos=None, root=os.path.join(_get_home_dir(), 'datasets',
+                                             'wikitext-103'), **kwargs):
+        self._archive_file = ('wikitext-103-raw-v1.zip',
+                              '86f2375181b9247049d9c9205fad2b71b274b568')
+        self._data_file = {
+            'train': ('wiki.train.raw',
+                      '3d06627c15e834408cfee91293f862c11c1cc9ef'),
+            'val': ('wiki.valid.raw',
+                    'db78d4db83700cba1b1bf4a9381087043db2876d'),
+            'test': ('wiki.test.raw',
+                     '6f1fe2054a940eebfc76b284b09680763b37f5ea')
+        }
+        super(WikiText103Raw,
+              self).__init__('wikitext-103', segment, bos, eos, skip_empty,
+                             root, tokenizer=tokenizer, **kwargs)
 
 class _GBWIter(LanguageModelIter):
     def __init__(self, namespace, segment, bos, eos, skip_empty, root):
@@ -217,56 +313,14 @@
     Parameters
     ----------
     segment : {'train', 'test'}, default 'train'
-=======
-
-    def __init__(self, segment='train', skip_empty=True,
-                 tokenizer=lambda s: s.split(),
-                 bos=None, eos=C.EOS_TOKEN, root=os.path.join(
-                     _get_home_dir(), 'datasets', 'wikitext-103'), **kwargs):
-        self._archive_file = ('wikitext-103-v1.zip',
-                              '0aec09a7537b58d4bb65362fee27650eeaba625a')
-        self._data_file = {
-            'train': ('wiki.train.tokens',
-                      'b7497e2dfe77e72cfef5e3dbc61b7b53712ac211'),
-            'val': ('wiki.valid.tokens',
-                    'c326ac59dc587676d58c422eb8a03e119582f92b'),
-            'test': ('wiki.test.tokens',
-                     '8a5befc548865cec54ed4273cf87dbbad60d1e47')
-        }
-        super(WikiText103,
-              self).__init__('wikitext-103', segment, bos, eos, skip_empty,
-                             root, tokenizer=tokenizer, **kwargs)
-
-
-@register(segment=['train', 'val', 'test'])
-class WikiText2Raw(_WikiText):
-    """WikiText-2 character-level dataset for language modeling
-
-    From Salesforce research:
-    https://einstein.ai/research/the-wikitext-long-term-dependency-language-modeling-dataset
-
-    License: Creative Commons Attribution-ShareAlike
-
-    Parameters
-    ----------
-    segment : {'train', 'val', 'test'}, default 'train'
->>>>>>> 417f37b8
-        Dataset segment.
-    skip_empty : bool, default True
-        Whether to skip the empty samples produced from sample_splitters. If False, `bos` and `eos`
-        will be added in empty samples.
-<<<<<<< HEAD
-=======
-    tokenizer : function, default s.encode('utf-8')
-        A function that splits each sample string into list of tokens.
-        The tokenizer can also be used to convert everything to lowercase.
-        E.g. with tokenizer=lambda s: s.lower().encode('utf-8')
->>>>>>> 417f37b8
-    bos : str or None, default None
-        The token to add at the begining of each sentence. If None, nothing is added.
-    eos : str or None, default '<eos>'
-        The token to add at the end of each sentence. If None, nothing is added.
-<<<<<<< HEAD
+        Dataset segment.
+    skip_empty : bool, default True
+        Whether to skip the empty samples produced from sample_splitters. If False, `bos` and `eos`
+        will be added in empty samples.
+    bos : str or None, default None
+        The token to add at the begining of each sentence. If None, nothing is added.
+    eos : str or None, default '<eos>'
+        The token to add at the end of each sentence. If None, nothing is added.
     root : str, default '$MXNET_HOME/datasets/gbw'
         Path to temp folder for storing data.
         MXNET_HOME defaults to '~/.mxnet'.
@@ -282,77 +336,4 @@
                            'test': ('heldout-monolingual.tokenized.shuffled',
                                     'news.en.heldout-00000-of-00050',
                                     '0a8e2b7496ba0b5c05158f282b9b351356875445')}
-        super(GBWIter, self).__init__('gbw', segment, bos, eos, skip_empty, root)
-=======
-    root : str, default '$MXNET_HOME/datasets/wikitext-2'
-        Path to temp folder for storing data.
-        MXNET_HOME defaults to '~/.mxnet'.
-    """
-
-    def __init__(self, segment='train', skip_empty=True, bos=None, eos=None,
-                 tokenizer=lambda s: s.encode('utf-8'),
-                 root=os.path.join(_get_home_dir(), 'datasets',
-                                   'wikitext-2'), **kwargs):
-        self._archive_file = ('wikitext-2-raw-v1.zip',
-                              '3b6993c138fc61c95f7fffd900fef68f8411371d')
-        self._data_file = {
-            'train': ('wiki.train.raw',
-                      'd33faf256327882db0edc7c67cd098d1051a2112'),
-            'val': ('wiki.valid.raw',
-                    'db78d4db83700cba1b1bf4a9381087043db2876d'),
-            'test': ('wiki.test.raw',
-                     '6f1fe2054a940eebfc76b284b09680763b37f5ea')
-        }
-
-        super(WikiText2Raw,
-              self).__init__('wikitext-2', segment, bos, eos, skip_empty, root,
-                             tokenizer=tokenizer, **kwargs)
-
-
-@register(segment=['train', 'val', 'test'])
-class WikiText103Raw(_WikiText):
-    """WikiText-103 character-level dataset for language modeling
-
-    From Salesforce research:
-    https://einstein.ai/research/the-wikitext-long-term-dependency-language-modeling-dataset
-
-    License: Creative Commons Attribution-ShareAlike
-
-    Parameters
-    ----------
-    segment : {'train', 'val', 'test'}, default 'train'
-        Dataset segment.
-    skip_empty : bool, default True
-        Whether to skip the empty samples produced from sample_splitters. If False, `bos` and `eos`
-        will be added in empty samples.
-    tokenizer : function, default s.encode('utf-8')
-        A function that splits each sample string into list of tokens.
-        The tokenizer can also be used to convert everything to lowercase.
-        E.g. with tokenizer=lambda s: s.lower().encode('utf-8')
-    bos : str or None, default None
-        The token to add at the begining of each sentence. If None, nothing is added.
-    eos : str or None, default '<eos>'
-        The token to add at the end of each sentence. If None, nothing is added.
-    root : str, default '$MXNET_HOME/datasets/wikitext-103'
-        Path to temp folder for storing data.
-        MXNET_HOME defaults to '~/.mxnet'.
-    """
-
-    def __init__(self, segment='train', skip_empty=True,
-                 tokenizer=lambda s: s.encode('utf-8'), bos=None,
-                 eos=None, root=os.path.join(_get_home_dir(), 'datasets',
-                                             'wikitext-103'), **kwargs):
-        self._archive_file = ('wikitext-103-raw-v1.zip',
-                              '86f2375181b9247049d9c9205fad2b71b274b568')
-        self._data_file = {
-            'train': ('wiki.train.raw',
-                      '3d06627c15e834408cfee91293f862c11c1cc9ef'),
-            'val': ('wiki.valid.raw',
-                    'db78d4db83700cba1b1bf4a9381087043db2876d'),
-            'test': ('wiki.test.raw',
-                     '6f1fe2054a940eebfc76b284b09680763b37f5ea')
-        }
-        super(WikiText103Raw,
-              self).__init__('wikitext-103', segment, bos, eos, skip_empty,
-                             root, tokenizer=tokenizer, **kwargs)
->>>>>>> 417f37b8
+        super(GBWIter, self).__init__('gbw', segment, bos, eos, skip_empty, root)