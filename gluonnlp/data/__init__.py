# coding: utf-8

# Licensed to the Apache Software Foundation (ASF) under one
# or more contributor license agreements.  See the NOTICE file
# distributed with this work for additional information
# regarding copyright ownership.  The ASF licenses this file
# to you under the Apache License, Version 2.0 (the
# "License"); you may not use this file except in compliance
# with the License.  You may obtain a copy of the License at
#
#   http://www.apache.org/licenses/LICENSE-2.0
#
# Unless required by applicable law or agreed to in writing,
# software distributed under the License is distributed on an
# "AS IS" BASIS, WITHOUT WARRANTIES OR CONDITIONS OF ANY
# KIND, either express or implied.  See the License for the
# specific language governing permissions and limitations
# under the License.

# pylint: disable=wildcard-import
"""This module includes common utilities such as data readers and counter."""

from .utils import *

from .transforms import *

from .sampler import *

from .dataset import *

from .language_model import *

from .sentiment import *

from .word_embedding_evaluation import *

from .conll import *

from .translation import *

<<<<<<< HEAD

=======
>>>>>>> 994dba48
from . import dataset, utils, transforms, sampler, batchify

__all__ = (utils.__all__ + transforms.__all__ + sampler.__all__ +
           dataset.__all__ + language_model.__all__ + sentiment.__all__ +
           word_embedding_evaluation.__all__ + conll.__all__ + translation.__all__)<|MERGE_RESOLUTION|>--- conflicted
+++ resolved
@@ -38,10 +38,6 @@
 
 from .translation import *
 
-<<<<<<< HEAD
-
-=======
->>>>>>> 994dba48
 from . import dataset, utils, transforms, sampler, batchify
 
 __all__ = (utils.__all__ + transforms.__all__ + sampler.__all__ +
