--- conflicted
+++ resolved
@@ -73,10 +73,6 @@
         self._axis = axis
         self._eps = eps
 
-<<<<<<< HEAD
-    def hybrid_forward(self, F, x):
-=======
     def hybrid_forward(self, F, x):  # pylint: disable=arguments-differ
->>>>>>> 994dba48
         ret = F.broadcast_div(x, F.norm(x, axis=self._axis, keepdims=True) + self._eps)
         return ret