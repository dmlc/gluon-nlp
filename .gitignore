--- conflicted
+++ resolved
@@ -120,10 +120,8 @@
 
 conda
 
-<<<<<<< HEAD
 # temp files
 *.swp
-=======
+
 # vscode
-.vscode
->>>>>>> 2f3a1e1d
+.vscode